--- conflicted
+++ resolved
@@ -2,11 +2,7 @@
 jobs:
   j8_jvm_upgrade_dtests:
     docker:
-<<<<<<< HEAD
-    - image: nastra/cassandra-testing-ubuntu1910-java11-w-dependencies:20200603
-=======
     - image: beobal/cassandra-testing-ubuntu1910-java11-w-dependencies:20201130
->>>>>>> 3f112619
     resource_class: medium
     working_directory: ~/
     shell: /bin/bash -eo pipefail -l
@@ -97,8 +93,7 @@
     - JDK_HOME: /usr/lib/jvm/java-8-openjdk-amd64
   j8_cqlsh-dtests-py2-with-vnodes:
     docker:
-<<<<<<< HEAD
-    - image: nastra/cassandra-testing-ubuntu1910-java11-w-dependencies:20200603
+    - image: beobal/cassandra-testing-ubuntu1910-java11-w-dependencies:20201130
     resource_class: medium
     working_directory: ~/
     shell: /bin/bash -eo pipefail -l
@@ -175,7 +170,7 @@
     - JDK_HOME: /usr/lib/jvm/java-8-openjdk-amd64
   j11_unit_tests:
     docker:
-    - image: nastra/cassandra-testing-ubuntu1910-java11:20200603
+    - image: beobal/cassandra-testing-ubuntu1910-java11:20201130
     resource_class: medium
     working_directory: ~/
     shell: /bin/bash -eo pipefail -l
@@ -267,7 +262,7 @@
     - CASSANDRA_USE_JDK11: true
   j8_cqlsh-dtests-py38-no-vnodes:
     docker:
-    - image: nastra/cassandra-testing-ubuntu1910-java11-w-dependencies:20200603
+    - image: beobal/cassandra-testing-ubuntu1910-java11-w-dependencies:20201130
     resource_class: medium
     working_directory: ~/
     shell: /bin/bash -eo pipefail -l
@@ -344,7 +339,7 @@
     - JDK_HOME: /usr/lib/jvm/java-8-openjdk-amd64
   j11_cqlsh-dtests-py3-with-vnodes:
     docker:
-    - image: nastra/cassandra-testing-ubuntu1910-java11:20200603
+    - image: beobal/cassandra-testing-ubuntu1910-java11:20201130
     resource_class: medium
     working_directory: ~/
     shell: /bin/bash -eo pipefail -l
@@ -422,7 +417,7 @@
     - CASSANDRA_USE_JDK11: true
   j11_cqlsh-dtests-py3-no-vnodes:
     docker:
-    - image: nastra/cassandra-testing-ubuntu1910-java11:20200603
+    - image: beobal/cassandra-testing-ubuntu1910-java11:20201130
     resource_class: medium
     working_directory: ~/
     shell: /bin/bash -eo pipefail -l
@@ -500,7 +495,7 @@
     - CASSANDRA_USE_JDK11: true
   j11_cqlsh-dtests-py38-with-vnodes:
     docker:
-    - image: nastra/cassandra-testing-ubuntu1910-java11:20200603
+    - image: beobal/cassandra-testing-ubuntu1910-java11:20201130
     resource_class: medium
     working_directory: ~/
     shell: /bin/bash -eo pipefail -l
@@ -578,7 +573,7 @@
     - CASSANDRA_USE_JDK11: true
   j8_cqlsh-dtests-py3-with-vnodes:
     docker:
-    - image: nastra/cassandra-testing-ubuntu1910-java11-w-dependencies:20200603
+    - image: beobal/cassandra-testing-ubuntu1910-java11-w-dependencies:20201130
     resource_class: medium
     working_directory: ~/
     shell: /bin/bash -eo pipefail -l
@@ -655,7 +650,7 @@
     - JDK_HOME: /usr/lib/jvm/java-8-openjdk-amd64
   j8_cqlsh-dtests-py2-no-vnodes:
     docker:
-    - image: nastra/cassandra-testing-ubuntu1910-java11-w-dependencies:20200603
+    - image: beobal/cassandra-testing-ubuntu1910-java11-w-dependencies:20201130
     resource_class: medium
     working_directory: ~/
     shell: /bin/bash -eo pipefail -l
@@ -732,7 +727,7 @@
     - JDK_HOME: /usr/lib/jvm/java-8-openjdk-amd64
   j11_cqlsh-dtests-py2-with-vnodes:
     docker:
-    - image: nastra/cassandra-testing-ubuntu1910-java11:20200603
+    - image: beobal/cassandra-testing-ubuntu1910-java11:20201130
     resource_class: medium
     working_directory: ~/
     shell: /bin/bash -eo pipefail -l
@@ -810,7 +805,7 @@
     - CASSANDRA_USE_JDK11: true
   j11_dtests-with-vnodes:
     docker:
-    - image: nastra/cassandra-testing-ubuntu1910-java11:20200603
+    - image: beobal/cassandra-testing-ubuntu1910-java11:20201130
     resource_class: medium
     working_directory: ~/
     shell: /bin/bash -eo pipefail -l
@@ -891,7 +886,7 @@
     - CASSANDRA_USE_JDK11: true
   j8_dtests-no-vnodes:
     docker:
-    - image: nastra/cassandra-testing-ubuntu1910-java11-w-dependencies:20200603
+    - image: beobal/cassandra-testing-ubuntu1910-java11-w-dependencies:20201130
     resource_class: medium
     working_directory: ~/
     shell: /bin/bash -eo pipefail -l
@@ -949,7 +944,7 @@
     - JDK_HOME: /usr/lib/jvm/java-8-openjdk-amd64
   j8_upgradetests-no-vnodes:
     docker:
-    - image: nastra/cassandra-testing-ubuntu1910-java11-w-dependencies:20200603
+    - image: beobal/cassandra-testing-ubuntu1910-java11-w-dependencies:20201130
     resource_class: medium
     working_directory: ~/
     shell: /bin/bash -eo pipefail -l
@@ -1048,7 +1043,7 @@
     - JDK_HOME: /usr/lib/jvm/java-8-openjdk-amd64
   utests_stress:
     docker:
-    - image: nastra/cassandra-testing-ubuntu1910-java11-w-dependencies:20200603
+    - image: beobal/cassandra-testing-ubuntu1910-java11-w-dependencies:20201130
     resource_class: medium
     working_directory: ~/
     shell: /bin/bash -eo pipefail -l
@@ -1093,7 +1088,7 @@
     - JDK_HOME: /usr/lib/jvm/java-8-openjdk-amd64
   j8_unit_tests:
     docker:
-    - image: nastra/cassandra-testing-ubuntu1910-java11-w-dependencies:20200603
+    - image: beobal/cassandra-testing-ubuntu1910-java11-w-dependencies:20201130
     resource_class: medium
     working_directory: ~/
     shell: /bin/bash -eo pipefail -l
@@ -1184,7 +1179,7 @@
     - JDK_HOME: /usr/lib/jvm/java-8-openjdk-amd64
   j11_jvm_dtests:
     docker:
-    - image: nastra/cassandra-testing-ubuntu1910-java11:20200603
+    - image: beobal/cassandra-testing-ubuntu1910-java11:20201130
     resource_class: medium
     working_directory: ~/
     shell: /bin/bash -eo pipefail -l
@@ -1276,7 +1271,7 @@
     - CASSANDRA_USE_JDK11: true
   j11_build:
     docker:
-    - image: nastra/cassandra-testing-ubuntu1910-java11:20200603
+    - image: beobal/cassandra-testing-ubuntu1910-java11:20201130
     resource_class: medium
     working_directory: ~/
     shell: /bin/bash -eo pipefail -l
@@ -1357,7 +1352,7 @@
     - CASSANDRA_USE_JDK11: true
   j11_cqlsh-dtests-py2-no-vnodes:
     docker:
-    - image: nastra/cassandra-testing-ubuntu1910-java11:20200603
+    - image: beobal/cassandra-testing-ubuntu1910-java11:20201130
     resource_class: medium
     working_directory: ~/
     shell: /bin/bash -eo pipefail -l
@@ -1435,7 +1430,7 @@
     - CASSANDRA_USE_JDK11: true
   j11_cqlshlib_tests:
     docker:
-    - image: nastra/cassandra-testing-ubuntu1910-java11:20200603
+    - image: beobal/cassandra-testing-ubuntu1910-java11:20201130
     resource_class: medium
     working_directory: ~/
     shell: /bin/bash -eo pipefail -l
@@ -1472,7 +1467,7 @@
     - CASSANDRA_USE_JDK11: true
   j8_dtests-with-vnodes:
     docker:
-    - image: nastra/cassandra-testing-ubuntu1910-java11-w-dependencies:20200603
+    - image: beobal/cassandra-testing-ubuntu1910-java11-w-dependencies:20201130
     resource_class: medium
     working_directory: ~/
     shell: /bin/bash -eo pipefail -l
@@ -1530,7 +1525,7 @@
     - JDK_HOME: /usr/lib/jvm/java-8-openjdk-amd64
   j11_cqlsh-dtests-py38-no-vnodes:
     docker:
-    - image: nastra/cassandra-testing-ubuntu1910-java11:20200603
+    - image: beobal/cassandra-testing-ubuntu1910-java11:20201130
     resource_class: medium
     working_directory: ~/
     shell: /bin/bash -eo pipefail -l
@@ -1608,7 +1603,7 @@
     - CASSANDRA_USE_JDK11: true
   j8_jvm_dtests:
     docker:
-    - image: nastra/cassandra-testing-ubuntu1910-java11-w-dependencies:20200603
+    - image: beobal/cassandra-testing-ubuntu1910-java11-w-dependencies:20201130
     resource_class: medium
     working_directory: ~/
     shell: /bin/bash -eo pipefail -l
@@ -1699,10 +1694,7 @@
     - JDK_HOME: /usr/lib/jvm/java-8-openjdk-amd64
   j8_build:
     docker:
-    - image: nastra/cassandra-testing-ubuntu1910-java11-w-dependencies:20200603
-=======
     - image: beobal/cassandra-testing-ubuntu1910-java11-w-dependencies:20201130
->>>>>>> 3f112619
     resource_class: medium
     working_directory: ~/
     shell: /bin/bash -eo pipefail -l
@@ -1782,11 +1774,7 @@
     - JDK_HOME: /usr/lib/jvm/java-8-openjdk-amd64
   j8_cqlsh-dtests-py3-no-vnodes:
     docker:
-<<<<<<< HEAD
-    - image: nastra/cassandra-testing-ubuntu1910-java11-w-dependencies:20200603
-=======
     - image: beobal/cassandra-testing-ubuntu1910-java11-w-dependencies:20201130
->>>>>>> 3f112619
     resource_class: medium
     working_directory: ~/
     shell: /bin/bash -eo pipefail -l
@@ -1813,7 +1801,6 @@
     - run:
         name: Determine Tests to Run (j8_without_vnodes)
         no_output_timeout: 5m
-<<<<<<< HEAD
         command: "# reminder: this code (along with all the steps) is independently executed on every circle container\n# so the goal here is to get the circleci script to return the tests *this* container will run\n# which we do via the `circleci` cli tool.\n\ncd cassandra-dtest\nsource ~/env3.6/bin/activate\nexport PATH=$JAVA_HOME/bin:$PATH\n\nif [ -n '' ]; then\n  export \nfi\n\necho \"***Collected DTests (j8_without_vnodes)***\"\nset -eo pipefail && ./run_dtests.py --skip-resource-intensive-tests --pytest-options '-k cql' --dtest-print-tests-only --dtest-print-tests-output=/tmp/all_dtest_tests_j8_without_vnodes_raw --cassandra-dir=../cassandra\nif [ -z '' ]; then\n  mv /tmp/all_dtest_tests_j8_without_vnodes_raw /tmp/all_dtest_tests_j8_without_vnodes\nelse\n  grep -e '' /tmp/all_dtest_tests_j8_without_vnodes_raw > /tmp/all_dtest_tests_j8_without_vnodes || { echo \"Filter did not match any tests! Exiting build.\"; exit 0; }\nfi\nset -eo pipefail && circleci tests split --split-by=timings --timings-type=classname /tmp/all_dtest_tests_j8_without_vnodes > /tmp/split_dtest_tests_j8_without_vnodes.txt\ncat /tmp/split_dtest_tests_j8_without_vnodes.txt | tr '\\n' ' ' > /tmp/split_dtest_tests_j8_without_vnodes_final.txt\ncat /tmp/split_dtest_tests_j8_without_vnodes_final.txt\n"
     - run:
         name: Run dtests (j8_without_vnodes)
@@ -1838,13 +1825,6 @@
           # we need the "set -o pipefail" here so that the exit code that circleci will actually use is from pytest and not the exit code from tee
           export SPLIT_TESTS=`cat /tmp/split_dtest_tests_j8_without_vnodes_final.txt`
           set -o pipefail && cd ~/cassandra-dtest && pytest --skip-resource-intensive-tests --log-cli-level=DEBUG --junit-xml=/tmp/results/dtests/pytest_result_j8_without_vnodes.xml -s --cassandra-dir=/home/cassandra/cassandra --keep-test-dir $SPLIT_TESTS 2>&1 | tee /tmp/dtest/stdout.txt
-=======
-        command: "# reminder: this code (along with all the steps) is independently executed on every circle container\n# so the goal here is to get the circleci script to return the tests *this* container will run\n# which we do via the `circleci` cli tool.\n\ncd cassandra-dtest\nsource ~/env3.6/bin/activate\nexport PATH=$JAVA_HOME/bin:$PATH\n\nif [ -n '' ]; then\n  export \nfi\n\necho \"***Collected DTests (j8_without_vnodes)***\"\nset -eo pipefail && ./run_dtests.py --skip-resource-intensive-tests --dtest-print-tests-only --dtest-print-tests-output=/tmp/all_dtest_tests_j8_without_vnodes_raw --cassandra-dir=../cassandra\nif [ -z '' ]; then\n  mv /tmp/all_dtest_tests_j8_without_vnodes_raw /tmp/all_dtest_tests_j8_without_vnodes\nelse\n  grep -e '' /tmp/all_dtest_tests_j8_without_vnodes_raw > /tmp/all_dtest_tests_j8_without_vnodes || { echo \"Filter did not match any tests! Exiting build.\"; exit 0; }\nfi\nset -eo pipefail && circleci tests split --split-by=timings --timings-type=classname /tmp/all_dtest_tests_j8_without_vnodes > /tmp/split_dtest_tests_j8_without_vnodes.txt\ncat /tmp/split_dtest_tests_j8_without_vnodes.txt | tr '\\n' ' ' > /tmp/split_dtest_tests_j8_without_vnodes_final.txt\ncat /tmp/split_dtest_tests_j8_without_vnodes_final.txt\n"
-    - run:
-        name: Run dtests (j8_without_vnodes)
-        no_output_timeout: 15m
-        command: "echo \"cat /tmp/split_dtest_tests_j8_without_vnodes_final.txt\"\ncat /tmp/split_dtest_tests_j8_without_vnodes_final.txt\n\nsource ~/env3.6/bin/activate\nexport PATH=$JAVA_HOME/bin:$PATH\nif [ -n '' ]; then\n  export \nfi\n\njava -version\ncd ~/cassandra-dtest\nmkdir -p /tmp/dtest\n\necho \"env: $(env)\"\necho \"** done env\"\nmkdir -p /tmp/results/dtests\n# we need the \"set -o pipefail\" here so that the exit code that circleci will actually use is from pytest and not the exit code from tee\nexport SPLIT_TESTS=`cat /tmp/split_dtest_tests_j8_without_vnodes_final.txt`\nset -o pipefail && cd ~/cassandra-dtest && pytest --skip-resource-intensive-tests --log-level=\"INFO\" --junit-xml=/tmp/results/dtests/pytest_result_j8_without_vnodes.xml -s --cassandra-dir=/home/cassandra/cassandra --keep-test-dir $SPLIT_TESTS 2>&1 | tee /tmp/dtest/stdout.txt\n"
->>>>>>> 3f112619
     - store_test_results:
         path: /tmp/results
     - store_artifacts:
@@ -1871,11 +1851,7 @@
     - JDK_HOME: /usr/lib/jvm/java-8-openjdk-amd64
   j8_cqlsh-dtests-py38-with-vnodes:
     docker:
-<<<<<<< HEAD
-    - image: nastra/cassandra-testing-ubuntu1910-java11-w-dependencies:20200603
-=======
     - image: beobal/cassandra-testing-ubuntu1910-java11-w-dependencies:20201130
->>>>>>> 3f112619
     resource_class: medium
     working_directory: ~/
     shell: /bin/bash -eo pipefail -l
@@ -1894,44 +1870,11 @@
           # if additional dependencies were added to requirmeents.txt and the docker image hasn't been updated
           # we'd have to install it here at runtime -- which will make things slow, so do yourself a favor and
           # rebuild the docker image! (it automatically pulls the latest requirements.txt on build)
-<<<<<<< HEAD
           source ~/env3.8/bin/activate
           export PATH=$JAVA_HOME/bin:$PATH
           pip3 install --exists-action w --upgrade -r ~/cassandra-dtest/requirements.txt
           pip3 uninstall -y cqlsh
           pip3 freeze
-=======
-          source ~/env3.6/bin/activate
-          export PATH=$JAVA_HOME/bin:$PATH
-          pip3 install --upgrade -r ~/cassandra-dtest/requirements.txt
-          pip3 freeze
-    - run:
-        name: Determine Tests to Run (j8_upgradetests_without_vnodes)
-        no_output_timeout: 5m
-        command: |
-          # reminder: this code (along with all the steps) is independently executed on every circle container
-          # so the goal here is to get the circleci script to return the tests *this* container will run
-          # which we do via the `circleci` cli tool.
-
-          cd cassandra-dtest
-          source ~/env3.6/bin/activate
-          export PATH=$JAVA_HOME/bin:$PATH
-
-          if [ -n 'RUN_STATIC_UPGRADE_MATRIX=true' ]; then
-            export RUN_STATIC_UPGRADE_MATRIX=true
-          fi
-
-          echo "***Collected DTests (j8_upgradetests_without_vnodes)***"
-          set -eo pipefail && ./run_dtests.py --execute-upgrade-tests --dtest-print-tests-only --dtest-print-tests-output=/tmp/all_dtest_tests_j8_upgradetests_without_vnodes_raw --cassandra-dir=../cassandra
-          if [ -z '^upgrade_tests' ]; then
-            mv /tmp/all_dtest_tests_j8_upgradetests_without_vnodes_raw /tmp/all_dtest_tests_j8_upgradetests_without_vnodes
-          else
-            grep -e '^upgrade_tests' /tmp/all_dtest_tests_j8_upgradetests_without_vnodes_raw > /tmp/all_dtest_tests_j8_upgradetests_without_vnodes || { echo "Filter did not match any tests! Exiting build."; exit 0; }
-          fi
-          set -eo pipefail && circleci tests split --split-by=timings --timings-type=classname /tmp/all_dtest_tests_j8_upgradetests_without_vnodes > /tmp/split_dtest_tests_j8_upgradetests_without_vnodes.txt
-          cat /tmp/split_dtest_tests_j8_upgradetests_without_vnodes.txt | tr '\n' ' ' > /tmp/split_dtest_tests_j8_upgradetests_without_vnodes_final.txt
-          cat /tmp/split_dtest_tests_j8_upgradetests_without_vnodes_final.txt
->>>>>>> 3f112619
     - run:
         name: Determine Tests to Run (j8_with_vnodes)
         no_output_timeout: 5m
@@ -1943,11 +1886,7 @@
           echo "cat /tmp/split_dtest_tests_j8_with_vnodes_final.txt"
           cat /tmp/split_dtest_tests_j8_with_vnodes_final.txt
 
-<<<<<<< HEAD
           source ~/env3.8/bin/activate
-=======
-          source ~/env3.6/bin/activate
->>>>>>> 3f112619
           export PATH=$JAVA_HOME/bin:$PATH
           if [ -n 'CQLSH_PYTHON=/usr/bin/python3.8' ]; then
             export CQLSH_PYTHON=/usr/bin/python3.8
@@ -1989,11 +1928,7 @@
     - JDK_HOME: /usr/lib/jvm/java-8-openjdk-amd64
   utests_long:
     docker:
-<<<<<<< HEAD
-    - image: nastra/cassandra-testing-ubuntu1910-java11-w-dependencies:20200603
-=======
     - image: beobal/cassandra-testing-ubuntu1910-java11-w-dependencies:20201130
->>>>>>> 3f112619
     resource_class: medium
     working_directory: ~/
     shell: /bin/bash -eo pipefail -l
@@ -2038,11 +1973,7 @@
     - JDK_HOME: /usr/lib/jvm/java-8-openjdk-amd64
   j8_cqlshlib_tests:
     docker:
-<<<<<<< HEAD
-    - image: nastra/cassandra-testing-ubuntu1910-java11-w-dependencies:20200603
-=======
     - image: beobal/cassandra-testing-ubuntu1910-java11-w-dependencies:20201130
->>>>>>> 3f112619
     resource_class: medium
     working_directory: ~/
     shell: /bin/bash -eo pipefail -l
@@ -2078,11 +2009,7 @@
     - JDK_HOME: /usr/lib/jvm/java-8-openjdk-amd64
   utests_fqltool:
     docker:
-<<<<<<< HEAD
-    - image: nastra/cassandra-testing-ubuntu1910-java11-w-dependencies:20200603
-=======
     - image: beobal/cassandra-testing-ubuntu1910-java11-w-dependencies:20201130
->>>>>>> 3f112619
     resource_class: medium
     working_directory: ~/
     shell: /bin/bash -eo pipefail -l
@@ -2093,7 +2020,6 @@
     - run:
         name: Run Unit Tests (fqltool-test)
         command: |
-<<<<<<< HEAD
           export PATH=$JAVA_HOME/bin:$PATH
           time mv ~/cassandra /tmp
           cd /tmp/cassandra
@@ -2102,24 +2028,6 @@
           fi
           ant fqltool-test
         no_output_timeout: 15m
-=======
-          # note, this should be super quick as all dependencies should be pre-installed in the docker image
-          # if additional dependencies were added to requirmeents.txt and the docker image hasn't been updated
-          # we'd have to install it here at runtime -- which will make things slow, so do yourself a favor and
-          # rebuild the docker image! (it automatically pulls the latest requirements.txt on build)
-          source ~/env3.6/bin/activate
-          export PATH=$JAVA_HOME/bin:$PATH
-          pip3 install --upgrade -r ~/cassandra-dtest/requirements.txt
-          pip3 freeze
-    - run:
-        name: Determine Tests to Run (j8_with_vnodes)
-        no_output_timeout: 5m
-        command: "# reminder: this code (along with all the steps) is independently executed on every circle container\n# so the goal here is to get the circleci script to return the tests *this* container will run\n# which we do via the `circleci` cli tool.\n\ncd cassandra-dtest\nsource ~/env3.6/bin/activate\nexport PATH=$JAVA_HOME/bin:$PATH\n\nif [ -n '' ]; then\n  export \nfi\n\necho \"***Collected DTests (j8_with_vnodes)***\"\nset -eo pipefail && ./run_dtests.py --use-vnodes --skip-resource-intensive-tests --dtest-print-tests-only --dtest-print-tests-output=/tmp/all_dtest_tests_j8_with_vnodes_raw --cassandra-dir=../cassandra\nif [ -z '' ]; then\n  mv /tmp/all_dtest_tests_j8_with_vnodes_raw /tmp/all_dtest_tests_j8_with_vnodes\nelse\n  grep -e '' /tmp/all_dtest_tests_j8_with_vnodes_raw > /tmp/all_dtest_tests_j8_with_vnodes || { echo \"Filter did not match any tests! Exiting build.\"; exit 0; }\nfi\nset -eo pipefail && circleci tests split --split-by=timings --timings-type=classname /tmp/all_dtest_tests_j8_with_vnodes > /tmp/split_dtest_tests_j8_with_vnodes.txt\ncat /tmp/split_dtest_tests_j8_with_vnodes.txt | tr '\\n' ' ' > /tmp/split_dtest_tests_j8_with_vnodes_final.txt\ncat /tmp/split_dtest_tests_j8_with_vnodes_final.txt\n"
-    - run:
-        name: Run dtests (j8_with_vnodes)
-        no_output_timeout: 15m
-        command: "echo \"cat /tmp/split_dtest_tests_j8_with_vnodes_final.txt\"\ncat /tmp/split_dtest_tests_j8_with_vnodes_final.txt\n\nsource ~/env3.6/bin/activate\nexport PATH=$JAVA_HOME/bin:$PATH\nif [ -n '' ]; then\n  export \nfi\n\njava -version\ncd ~/cassandra-dtest\nmkdir -p /tmp/dtest\n\necho \"env: $(env)\"\necho \"** done env\"\nmkdir -p /tmp/results/dtests\n# we need the \"set -o pipefail\" here so that the exit code that circleci will actually use is from pytest and not the exit code from tee\nexport SPLIT_TESTS=`cat /tmp/split_dtest_tests_j8_with_vnodes_final.txt`\nset -o pipefail && cd ~/cassandra-dtest && pytest --use-vnodes --num-tokens=32 --skip-resource-intensive-tests --log-level=\"INFO\" --junit-xml=/tmp/results/dtests/pytest_result_j8_with_vnodes.xml -s --cassandra-dir=/home/cassandra/cassandra --keep-test-dir $SPLIT_TESTS 2>&1 | tee /tmp/dtest/stdout.txt\n"
->>>>>>> 3f112619
     - store_test_results:
         path: /tmp/cassandra/build/test/output/
     - store_artifacts:
@@ -2146,11 +2054,7 @@
     - JDK_HOME: /usr/lib/jvm/java-8-openjdk-amd64
   j11_dtests-no-vnodes:
     docker:
-<<<<<<< HEAD
-    - image: nastra/cassandra-testing-ubuntu1910-java11:20200603
-=======
-    - image: beobal/cassandra-testing-ubuntu1910-java11-w-dependencies:20201130
->>>>>>> 3f112619
+    - image: beobal/cassandra-testing-ubuntu1910-java11:20201130
     resource_class: medium
     working_directory: ~/
     shell: /bin/bash -eo pipefail -l
@@ -2183,58 +2087,7 @@
     - run:
         name: Clone Cassandra dtest Repository (via git)
         command: |
-<<<<<<< HEAD
           git clone --single-branch --branch $DTEST_BRANCH --depth 1 $DTEST_REPO ~/cassandra-dtest
-=======
-          set -x
-          export PATH=$JAVA_HOME/bin:$PATH
-          time mv ~/cassandra /tmp
-          cd /tmp/cassandra
-          if [ -d ~/dtest_jars ]; then
-            cp ~/dtest_jars/dtest* /tmp/cassandra/build/
-          fi
-          test_timeout=$(grep 'name="test.distributed.timeout"' build.xml | awk -F'"' '{print $4}' || true)
-          if [ -z "$test_timeout" ]; then
-            test_timeout=$(grep 'name="test.timeout"' build.xml | awk -F'"' '{print $4}')
-          fi
-          ant testclasslist -Dtest.timeout="$test_timeout" -Dtest.classlistfile=/tmp/java_tests_${CIRCLE_NODE_INDEX}_final.txt  -Dtest.classlistprefix=distributed
-        no_output_timeout: 15m
-    - store_test_results:
-        path: /tmp/cassandra/build/test/output/
-    - store_artifacts:
-        path: /tmp/cassandra/build/test/output
-        destination: junitxml
-    - store_artifacts:
-        path: /tmp/cassandra/build/test/logs
-        destination: logs
-    environment:
-    - JAVA8_HOME: /usr/lib/jvm/java-8-openjdk-amd64
-    - ANT_HOME: /usr/share/ant
-    - LANG: en_US.UTF-8
-    - KEEP_TEST_DIR: true
-    - DEFAULT_DIR: /home/cassandra/cassandra-dtest
-    - PYTHONIOENCODING: utf-8
-    - PYTHONUNBUFFERED: true
-    - CASS_DRIVER_NO_EXTENSIONS: true
-    - CASS_DRIVER_NO_CYTHON: true
-    - CASSANDRA_SKIP_SYNC: true
-    - DTEST_REPO: git://github.com/apache/cassandra-dtest.git
-    - DTEST_BRANCH: trunk
-    - CCM_MAX_HEAP_SIZE: 1024M
-    - CCM_HEAP_NEWSIZE: 256M
-    - JAVA_HOME: /usr/lib/jvm/java-8-openjdk-amd64
-    - JDK_HOME: /usr/lib/jvm/java-8-openjdk-amd64
-  utests_long:
-    docker:
-    - image: beobal/cassandra-testing-ubuntu1910-java11-w-dependencies:20201130
-    resource_class: medium
-    working_directory: ~/
-    shell: /bin/bash -eo pipefail -l
-    parallelism: 1
-    steps:
-    - attach_workspace:
-        at: /home/cassandra
->>>>>>> 3f112619
     - run:
         name: Configure virtualenv and python Dependencies
         command: |
@@ -2282,11 +2135,7 @@
     - CASSANDRA_USE_JDK11: true
   utests_compression:
     docker:
-<<<<<<< HEAD
-    - image: nastra/cassandra-testing-ubuntu1910-java11-w-dependencies:20200603
-=======
     - image: beobal/cassandra-testing-ubuntu1910-java11-w-dependencies:20201130
->>>>>>> 3f112619
     resource_class: medium
     working_directory: ~/
     shell: /bin/bash -eo pipefail -l
@@ -2377,11 +2226,7 @@
     - JDK_HOME: /usr/lib/jvm/java-8-openjdk-amd64
   j8_dtest_jars_build:
     docker:
-<<<<<<< HEAD
-    - image: nastra/cassandra-testing-ubuntu1910-java11-w-dependencies:20200603
-=======
     - image: beobal/cassandra-testing-ubuntu1910-java11-w-dependencies:20201130
->>>>>>> 3f112619
     resource_class: medium
     working_directory: ~/
     shell: /bin/bash -eo pipefail -l
