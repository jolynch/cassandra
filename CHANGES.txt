--- conflicted
+++ resolved
@@ -1,5 +1,6 @@
-<<<<<<< HEAD
 2.1.0
+Merged from 2.0:
+ * Fix NPE in StreamTransferTask.createMessageForRetry() (CASSANDRA-7323)
 Merged from 1.2:
 * Use LOCAL_ONE for non-superuser auth queries (CASSANDRA-7328)
 
@@ -42,15 +43,6 @@
  * Add tuple type to CQL/native protocol (CASSANDRA-7248)
  * Fix CqlPagingRecordReader on tables with few rows (CASSANDRA-7322)
 Merged from 2.0:
-=======
-2.0.9
- * Fix NPE in StreamTransferTask.createMessageForRetry() (CASSANDRA-7323)
- * Add conditional CREATE/DROP USER support (CASSANDRA-7264)
- * Swap local and global default read repair chances (CASSANDRA-7320)
- * Add missing iso8601 patterns for date strings (CASSANDRA-6973)
- * Support selecting multiple rows in a partition using IN (CASSANDRA-6875)
- * cqlsh: always emphasize the partition key in DESC output (CASSANDRA-7274)
->>>>>>> 886d9fce
  * Copy compaction options to make sure they are reloaded (CASSANDRA-7290)
  * Add option to do more aggressive tombstone compactions (CASSANDRA-6563)
  * Don't try to compact already-compacting files in HHOM (CASSANDRA-7288)
