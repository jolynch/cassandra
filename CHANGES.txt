--- conflicted
+++ resolved
@@ -1,5 +1,6 @@
-<<<<<<< HEAD
 2.1.1
+ * Fix ClassCastException in DISTINCT query on static columns with
+   query paging (CASSANDRA-8108)
  * Fix NPE on null nested UDT inside a set (CASSANDRA-8105)
  * Fix exception when querying secondary index on set items or map keys
    when some clustering columns are specified (CASSANDRA-8073)
@@ -80,11 +81,8 @@
  * Fix snapshot repair error on indexed tables (CASSANDRA-8020)
  * Do not exit nodetool repair when receiving JMX NOTIF_LOST (CASSANDRA-7909)
 Merged from 2.0:
-=======
-2.0.11:
  * Fix duplicate results in DISTINCT queries on static columns with query
    paging (CASSANDRA-8108)
->>>>>>> 19c2f54b
  * Properly validate ascii and utf8 string literals in CQL queries (CASSANDRA-8101)
  * (cqlsh) Fix autocompletion for alter keyspace (CASSANDRA-8021)
  * Create backup directories for commitlog archiving during startup (CASSANDRA-8111)
