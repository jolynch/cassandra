3.0
 * Change hinted_handoff_enabled yaml setting, JMX (CASSANDRA-9035)
 * Add algorithmic token allocation (CASSANDRA-7032)
 * Add nodetool command to replay batchlog (CASSANDRA-9547)
 * Make file buffer cache independent of paths being read (CASSANDRA-8897)
 * Remove deprecated legacy Hadoop code (CASSANDRA-9353)
 * Decommissioned nodes will not rejoin the cluster (CASSANDRA-8801)
 * Change gossip stabilization to use endpoit size (CASSANDRA-9401)
 * Change default garbage collector to G1 (CASSANDRA-7486)
 * Populate TokenMetadata early during startup (CASSANDRA-9317)
 * undeprecate cache recentHitRate (CASSANDRA-6591)


2.2
 * (cqlsh) Allow setting the initial connection timeout (CASSANDRA-9601)
 * BulkLoader has --transport-factory option but does not use it (CASSANDRA-9675)
 * Allow JMX over SSL directly from nodetool (CASSANDRA-9090)
 * Update cqlsh for UDFs (CASSANDRA-7556)
 * Change Windows kernel default timer resolution (CASSANDRA-9634)
 * Deprected sstable2json and json2sstable (CASSANDRA-9618)
 * Allow native functions in user-defined aggregates (CASSANDRA-9542)
 * Don't repair system_distributed by default (CASSANDRA-9621)
 * Fix mixing min, max, and count aggregates for blob type (CASSANRA-9622)
 * Rename class for DATE type in Java driver (CASSANDRA-9563)
 * Duplicate compilation of UDFs on coordinator (CASSANDRA-9475)
 * Fix connection leak in CqlRecordWriter (CASSANDRA-9576)
 * Mlockall before opening system sstables & remove boot_without_jna option (CASSANDRA-9573)
 * Add functions to convert timeuuid to date or time, deprecate dateOf and unixTimestampOf (CASSANDRA-9229)
 * Make sure we cancel non-compacting sstables from LifecycleTransaction (CASSANDRA-9566)
 * Fix deprecated repair JMX API (CASSANDRA-9570)
 * Add logback metrics (CASSANDRA-9378)
 * Update and refactor ant test/test-compression to run the tests in parallel (CASSANDRA-9583)
Merged from 2.1:
 * Update internal python driver for cqlsh (CASSANDRA-9064)
 * Fix IndexOutOfBoundsException when inserting tuple with too many
   elements using the string literal notation (CASSANDRA-9559)
 * Enable describe on indices (CASSANDRA-7814)
 * Fix incorrect result for IN queries where column not found (CASSANDRA-9540)
 * ColumnFamilyStore.selectAndReference may block during compaction (CASSANDRA-9637)
 * Fix bug in cardinality check when compacting (CASSANDRA-9580)
 * Fix memory leak in Ref due to ConcurrentLinkedQueue.remove() behaviour (CASSANDRA-9549)
 * Make rebuild only run one at a time (CASSANDRA-9119)
Merged from 2.0:
<<<<<<< HEAD
=======
 * Fix setting 'durable_writes' in ALTER KEYSPACE (CASSANDRA-9560)
 * Avoids ballot clash in Paxos (CASSANDRA-9649)
>>>>>>> cda407ae
 * Improve trace messages for RR (CASSANDRA-9479)
 * Fix suboptimal secondary index selection when restricted
   clustering column is also indexed (CASSANDRA-9631)
 * (cqlsh) Add min_threshold to DTCS option autocomplete (CASSANDRA-9385)
 * Fix error message when attempting to create an index on a column
   in a COMPACT STORAGE table with clustering columns (CASSANDRA-9527)
 * 'WITH WITH' in alter keyspace statements causes NPE (CASSANDRA-9565)
 * Expose some internals of SelectStatement for inspection (CASSANDRA-9532)
 * ArrivalWindow should use primitives (CASSANDRA-9496)
 * Periodically submit background compaction tasks (CASSANDRA-9592)
 * Set HAS_MORE_PAGES flag to false when PagingState is null (CASSANDRA-9571)


2.2.0-rc1
 * Compressed commit log should measure compressed space used (CASSANDRA-9095)
 * Fix comparison bug in CassandraRoleManager#collectRoles (CASSANDRA-9551)
 * Add tinyint,smallint,time,date support for UDFs (CASSANDRA-9400)
 * Deprecates SSTableSimpleWriter and SSTableSimpleUnsortedWriter (CASSANDRA-9546)
 * Empty INITCOND treated as null in aggregate (CASSANDRA-9457)
 * Remove use of Cell in Thrift MapReduce classes (CASSANDRA-8609)
 * Integrate pre-release Java Driver 2.2-rc1, custom build (CASSANDRA-9493)
 * Clean up gossiper logic for old versions (CASSANDRA-9370)
 * Fix custom payload coding/decoding to match the spec (CASSANDRA-9515)
 * ant test-all results incomplete when parsed (CASSANDRA-9463)
 * Disallow frozen<> types in function arguments and return types for
   clarity (CASSANDRA-9411)
 * Static Analysis to warn on unsafe use of Autocloseable instances (CASSANDRA-9431)
 * Update commitlog archiving examples now that commitlog segments are
   not recycled (CASSANDRA-9350)
 * Extend Transactional API to sstable lifecycle management (CASSANDRA-8568)
 * (cqlsh) Add support for native protocol 4 (CASSANDRA-9399)
 * Ensure that UDF and UDAs are keyspace-isolated (CASSANDRA-9409)
 * Revert CASSANDRA-7807 (tracing completion client notifications) (CASSANDRA-9429)
 * Add ability to stop compaction by ID (CASSANDRA-7207)
 * Let CassandraVersion handle SNAPSHOT version (CASSANDRA-9438)
Merged from 2.1:
 * (cqlsh) Fix using COPY through SOURCE or -f (CASSANDRA-9083)
 * Fix occasional lack of `system` keyspace in schema tables (CASSANDRA-8487)
 * Use ProtocolError code instead of ServerError code for native protocol
   error responses to unsupported protocol versions (CASSANDRA-9451)
 * Default commitlog_sync_batch_window_in_ms changed to 2ms (CASSANDRA-9504)
 * Fix empty partition assertion in unsorted sstable writing tools (CASSANDRA-9071)
 * Ensure truncate without snapshot cannot produce corrupt responses (CASSANDRA-9388) 
 * Consistent error message when a table mixes counter and non-counter
   columns (CASSANDRA-9492)
 * Avoid getting unreadable keys during anticompaction (CASSANDRA-9508)
 * (cqlsh) Better float precision by default (CASSANDRA-9224)
 * Improve estimated row count (CASSANDRA-9107)
 * Optimize range tombstone memory footprint (CASSANDRA-8603)
 * Use configured gcgs in anticompaction (CASSANDRA-9397)
Merged from 2.0:
 * Don't accumulate more range than necessary in RangeTombstone.Tracker (CASSANDRA-9486)
 * Add broadcast and rpc addresses to system.local (CASSANDRA-9436)
 * Always mark sstable suspect when corrupted (CASSANDRA-9478)
 * Add database users and permissions to CQL3 documentation (CASSANDRA-7558)
 * Allow JVM_OPTS to be passed to standalone tools (CASSANDRA-5969)
 * Fix bad condition in RangeTombstoneList (CASSANDRA-9485)
 * Fix potential StackOverflow when setting CrcCheckChance over JMX (CASSANDRA-9488)
 * Fix null static columns in pages after the first, paged reversed
   queries (CASSANDRA-8502)
 * Fix counting cache serialization in request metrics (CASSANDRA-9466)
 * Add option not to validate atoms during scrub (CASSANDRA-9406)


2.2.0-beta1
 * Introduce Transactional API for internal state changes (CASSANDRA-8984)
 * Add a flag in cassandra.yaml to enable UDFs (CASSANDRA-9404)
 * Better support of null for UDF (CASSANDRA-8374)
 * Use ecj instead of javassist for UDFs (CASSANDRA-8241)
 * faster async logback configuration for tests (CASSANDRA-9376)
 * Add `smallint` and `tinyint` data types (CASSANDRA-8951)
 * Avoid thrift schema creation when native driver is used in stress tool (CASSANDRA-9374)
 * Make Functions.declared thread-safe
 * Add client warnings to native protocol v4 (CASSANDRA-8930)
 * Allow roles cache to be invalidated (CASSANDRA-8967)
 * Upgrade Snappy (CASSANDRA-9063)
 * Don't start Thrift rpc by default (CASSANDRA-9319)
 * Only stream from unrepaired sstables with incremental repair (CASSANDRA-8267)
 * Aggregate UDFs allow SFUNC return type to differ from STYPE if FFUNC specified (CASSANDRA-9321)
 * Remove Thrift dependencies in bundled tools (CASSANDRA-8358)
 * Disable memory mapping of hsperfdata file for JVM statistics (CASSANDRA-9242)
 * Add pre-startup checks to detect potential incompatibilities (CASSANDRA-8049)
 * Distinguish between null and unset in protocol v4 (CASSANDRA-7304)
 * Add user/role permissions for user-defined functions (CASSANDRA-7557)
 * Allow cassandra config to be updated to restart daemon without unloading classes (CASSANDRA-9046)
 * Don't initialize compaction writer before checking if iter is empty (CASSANDRA-9117)
 * Don't execute any functions at prepare-time (CASSANDRA-9037)
 * Share file handles between all instances of a SegmentedFile (CASSANDRA-8893)
 * Make it possible to major compact LCS (CASSANDRA-7272)
 * Make FunctionExecutionException extend RequestExecutionException
   (CASSANDRA-9055)
 * Add support for SELECT JSON, INSERT JSON syntax and new toJson(), fromJson()
   functions (CASSANDRA-7970)
 * Optimise max purgeable timestamp calculation in compaction (CASSANDRA-8920)
 * Constrain internode message buffer sizes, and improve IO class hierarchy (CASSANDRA-8670) 
 * New tool added to validate all sstables in a node (CASSANDRA-5791)
 * Push notification when tracing completes for an operation (CASSANDRA-7807)
 * Delay "node up" and "node added" notifications until native protocol server is started (CASSANDRA-8236)
 * Compressed Commit Log (CASSANDRA-6809)
 * Optimise IntervalTree (CASSANDRA-8988)
 * Add a key-value payload for third party usage (CASSANDRA-8553, 9212)
 * Bump metrics-reporter-config dependency for metrics 3.0 (CASSANDRA-8149)
 * Partition intra-cluster message streams by size, not type (CASSANDRA-8789)
 * Add WriteFailureException to native protocol, notify coordinator of
   write failures (CASSANDRA-8592)
 * Convert SequentialWriter to nio (CASSANDRA-8709)
 * Add role based access control (CASSANDRA-7653, 8650, 7216, 8760, 8849, 8761, 8850)
 * Record client ip address in tracing sessions (CASSANDRA-8162)
 * Indicate partition key columns in response metadata for prepared
   statements (CASSANDRA-7660)
 * Merge UUIDType and TimeUUIDType parse logic (CASSANDRA-8759)
 * Avoid memory allocation when searching index summary (CASSANDRA-8793)
 * Optimise (Time)?UUIDType Comparisons (CASSANDRA-8730)
 * Make CRC32Ex into a separate maven dependency (CASSANDRA-8836)
 * Use preloaded jemalloc w/ Unsafe (CASSANDRA-8714, 9197)
 * Avoid accessing partitioner through StorageProxy (CASSANDRA-8244, 8268)
 * Upgrade Metrics library and remove depricated metrics (CASSANDRA-5657)
 * Serializing Row cache alternative, fully off heap (CASSANDRA-7438)
 * Duplicate rows returned when in clause has repeated values (CASSANDRA-6707)
 * Make CassandraException unchecked, extend RuntimeException (CASSANDRA-8560)
 * Support direct buffer decompression for reads (CASSANDRA-8464)
 * DirectByteBuffer compatible LZ4 methods (CASSANDRA-7039)
 * Group sstables for anticompaction correctly (CASSANDRA-8578)
 * Add ReadFailureException to native protocol, respond
   immediately when replicas encounter errors while handling
   a read request (CASSANDRA-7886)
 * Switch CommitLogSegment from RandomAccessFile to nio (CASSANDRA-8308)
 * Allow mixing token and partition key restrictions (CASSANDRA-7016)
 * Support index key/value entries on map collections (CASSANDRA-8473)
 * Modernize schema tables (CASSANDRA-8261)
 * Support for user-defined aggregation functions (CASSANDRA-8053)
 * Fix NPE in SelectStatement with empty IN values (CASSANDRA-8419)
 * Refactor SelectStatement, return IN results in natural order instead
   of IN value list order and ignore duplicate values in partition key IN restrictions (CASSANDRA-7981)
 * Support UDTs, tuples, and collections in user-defined
   functions (CASSANDRA-7563)
 * Fix aggregate fn results on empty selection, result column name,
   and cqlsh parsing (CASSANDRA-8229)
 * Mark sstables as repaired after full repair (CASSANDRA-7586)
 * Extend Descriptor to include a format value and refactor reader/writer
   APIs (CASSANDRA-7443)
 * Integrate JMH for microbenchmarks (CASSANDRA-8151)
 * Keep sstable levels when bootstrapping (CASSANDRA-7460)
 * Add Sigar library and perform basic OS settings check on startup (CASSANDRA-7838)
 * Support for aggregation functions (CASSANDRA-4914)
 * Remove cassandra-cli (CASSANDRA-7920)
 * Accept dollar quoted strings in CQL (CASSANDRA-7769)
 * Make assassinate a first class command (CASSANDRA-7935)
 * Support IN clause on any partition key column (CASSANDRA-7855)
 * Support IN clause on any clustering column (CASSANDRA-4762)
 * Improve compaction logging (CASSANDRA-7818)
 * Remove YamlFileNetworkTopologySnitch (CASSANDRA-7917)
 * Do anticompaction in groups (CASSANDRA-6851)
 * Support user-defined functions (CASSANDRA-7395, 7526, 7562, 7740, 7781, 7929,
   7924, 7812, 8063, 7813, 7708)
 * Permit configurable timestamps with cassandra-stress (CASSANDRA-7416)
 * Move sstable RandomAccessReader to nio2, which allows using the
   FILE_SHARE_DELETE flag on Windows (CASSANDRA-4050)
 * Remove CQL2 (CASSANDRA-5918)
 * Optimize fetching multiple cells by name (CASSANDRA-6933)
 * Allow compilation in java 8 (CASSANDRA-7028)
 * Make incremental repair default (CASSANDRA-7250)
 * Enable code coverage thru JaCoCo (CASSANDRA-7226)
 * Switch external naming of 'column families' to 'tables' (CASSANDRA-4369) 
 * Shorten SSTable path (CASSANDRA-6962)
 * Use unsafe mutations for most unit tests (CASSANDRA-6969)
 * Fix race condition during calculation of pending ranges (CASSANDRA-7390)
 * Fail on very large batch sizes (CASSANDRA-8011)
 * Improve concurrency of repair (CASSANDRA-6455, 8208, 9145)
 * Select optimal CRC32 implementation at runtime (CASSANDRA-8614)
 * Evaluate MurmurHash of Token once per query (CASSANDRA-7096)
 * Generalize progress reporting (CASSANDRA-8901)
 * Resumable bootstrap streaming (CASSANDRA-8838, CASSANDRA-8942)
 * Allow scrub for secondary index (CASSANDRA-5174)
 * Save repair data to system table (CASSANDRA-5839)
 * fix nodetool names that reference column families (CASSANDRA-8872)
 Merged from 2.1:
 * Warn on misuse of unlogged batches (CASSANDRA-9282)
 * Failure detector detects and ignores local pauses (CASSANDRA-9183)
 * Add utility class to support for rate limiting a given log statement (CASSANDRA-9029)
 * Add missing consistency levels to cassandra-stess (CASSANDRA-9361)
 * Fix commitlog getCompletedTasks to not increment (CASSANDRA-9339)
 * Fix for harmless exceptions logged as ERROR (CASSANDRA-8564)
 * Delete processed sstables in sstablesplit/sstableupgrade (CASSANDRA-8606)
 * Improve sstable exclusion from partition tombstones (CASSANDRA-9298)
 * Validate the indexed column rather than the cell's contents for 2i (CASSANDRA-9057)
 * Add support for top-k custom 2i queries (CASSANDRA-8717)
 * Fix error when dropping table during compaction (CASSANDRA-9251)
 * cassandra-stress supports validation operations over user profiles (CASSANDRA-8773)
 * Add support for rate limiting log messages (CASSANDRA-9029)
 * Log the partition key with tombstone warnings (CASSANDRA-8561)
 * Reduce runWithCompactionsDisabled poll interval to 1ms (CASSANDRA-9271)
 * Fix PITR commitlog replay (CASSANDRA-9195)
 * GCInspector logs very different times (CASSANDRA-9124)
 * Fix deleting from an empty list (CASSANDRA-9198)
 * Update tuple and collection types that use a user-defined type when that UDT
   is modified (CASSANDRA-9148, CASSANDRA-9192)
 * Use higher timeout for prepair and snapshot in repair (CASSANDRA-9261)
 * Fix anticompaction blocking ANTI_ENTROPY stage (CASSANDRA-9151)
 * Repair waits for anticompaction to finish (CASSANDRA-9097)
 * Fix streaming not holding ref when stream error (CASSANDRA-9295)
 * Fix canonical view returning early opened SSTables (CASSANDRA-9396)
Merged from 2.0:
 * (cqlsh) Add LOGIN command to switch users (CASSANDRA-7212)
 * Clone SliceQueryFilter in AbstractReadCommand implementations (CASSANDRA-8940)
 * Push correct protocol notification for DROP INDEX (CASSANDRA-9310)
 * token-generator - generated tokens too long (CASSANDRA-9300)
 * Fix counting of tombstones for TombstoneOverwhelmingException (CASSANDRA-9299)
 * Fix ReconnectableSnitch reconnecting to peers during upgrade (CASSANDRA-6702)
 * Include keyspace and table name in error log for collections over the size
   limit (CASSANDRA-9286)
 * Avoid potential overlap in LCS with single-partition sstables (CASSANDRA-9322)
 * Log warning message when a table is queried before the schema has fully
   propagated (CASSANDRA-9136)
 * Overload SecondaryIndex#indexes to accept the column definition (CASSANDRA-9314)
 * (cqlsh) Add SERIAL and LOCAL_SERIAL consistency levels (CASSANDRA-8051)
 * Fix index selection during rebuild with certain table layouts (CASSANDRA-9281)
 * Fix partition-level-delete-only workload accounting (CASSANDRA-9194)
 * Allow scrub to handle corrupted compressed chunks (CASSANDRA-9140)
 * Fix assertion error when resetlocalschema is run during repair (CASSANDRA-9249)
 * Disable single sstable tombstone compactions for DTCS by default (CASSANDRA-9234)
 * IncomingTcpConnection thread is not named (CASSANDRA-9262)
 * Close incoming connections when MessagingService is stopped (CASSANDRA-9238)
 * Fix streaming hang when retrying (CASSANDRA-9132)


2.1.5
 * Re-add deprecated cold_reads_to_omit param for backwards compat (CASSANDRA-9203)
 * Make anticompaction visible in compactionstats (CASSANDRA-9098)
 * Improve nodetool getendpoints documentation about the partition
   key parameter (CASSANDRA-6458)
 * Don't check other keyspaces for schema changes when an user-defined
   type is altered (CASSANDRA-9187)
 * Add generate-idea-files target to build.xml (CASSANDRA-9123)
 * Allow takeColumnFamilySnapshot to take a list of tables (CASSANDRA-8348)
 * Limit major sstable operations to their canonical representation (CASSANDRA-8669)
 * cqlsh: Add tests for INSERT and UPDATE tab completion (CASSANDRA-9125)
 * cqlsh: quote column names when needed in COPY FROM inserts (CASSANDRA-9080)
 * Do not load read meter for offline operations (CASSANDRA-9082)
 * cqlsh: Make CompositeType data readable (CASSANDRA-8919)
 * cqlsh: Fix display of triggers (CASSANDRA-9081)
 * Fix NullPointerException when deleting or setting an element by index on
   a null list collection (CASSANDRA-9077)
 * Buffer bloom filter serialization (CASSANDRA-9066)
 * Fix anti-compaction target bloom filter size (CASSANDRA-9060)
 * Make FROZEN and TUPLE unreserved keywords in CQL (CASSANDRA-9047)
 * Prevent AssertionError from SizeEstimatesRecorder (CASSANDRA-9034)
 * Avoid overwriting index summaries for sstables with an older format that
   does not support downsampling; rebuild summaries on startup when this
   is detected (CASSANDRA-8993)
 * Fix potential data loss in CompressedSequentialWriter (CASSANDRA-8949)
 * Make PasswordAuthenticator number of hashing rounds configurable (CASSANDRA-8085)
 * Fix AssertionError when binding nested collections in DELETE (CASSANDRA-8900)
 * Check for overlap with non-early sstables in LCS (CASSANDRA-8739)
 * Only calculate max purgable timestamp if we have to (CASSANDRA-8914)
 * (cqlsh) Greatly improve performance of COPY FROM (CASSANDRA-8225)
 * IndexSummary effectiveIndexInterval is now a guideline, not a rule (CASSANDRA-8993)
 * Use correct bounds for page cache eviction of compressed files (CASSANDRA-8746)
 * SSTableScanner enforces its bounds (CASSANDRA-8946)
 * Cleanup cell equality (CASSANDRA-8947)
 * Introduce intra-cluster message coalescing (CASSANDRA-8692)
 * DatabaseDescriptor throws NPE when rpc_interface is used (CASSANDRA-8839)
 * Don't check if an sstable is live for offline compactions (CASSANDRA-8841)
 * Don't set clientMode in SSTableLoader (CASSANDRA-8238)
 * Fix SSTableRewriter with disabled early open (CASSANDRA-8535)
 * Fix cassandra-stress so it respects the CL passed in user mode (CASSANDRA-8948)
 * Fix rare NPE in ColumnDefinition#hasIndexOption() (CASSANDRA-8786)
 * cassandra-stress reports per-operation statistics, plus misc (CASSANDRA-8769)
 * Add SimpleDate (cql date) and Time (cql time) types (CASSANDRA-7523)
 * Use long for key count in cfstats (CASSANDRA-8913)
 * Make SSTableRewriter.abort() more robust to failure (CASSANDRA-8832)
 * Remove cold_reads_to_omit from STCS (CASSANDRA-8860)
 * Make EstimatedHistogram#percentile() use ceil instead of floor (CASSANDRA-8883)
 * Fix top partitions reporting wrong cardinality (CASSANDRA-8834)
 * Fix rare NPE in KeyCacheSerializer (CASSANDRA-8067)
 * Pick sstables for validation as late as possible inc repairs (CASSANDRA-8366)
 * Fix commitlog getPendingTasks to not increment (CASSANDRA-8862)
 * Fix parallelism adjustment in range and secondary index queries
   when the first fetch does not satisfy the limit (CASSANDRA-8856)
 * Check if the filtered sstables is non-empty in STCS (CASSANDRA-8843)
 * Upgrade java-driver used for cassandra-stress (CASSANDRA-8842)
 * Fix CommitLog.forceRecycleAllSegments() memory access error (CASSANDRA-8812)
 * Improve assertions in Memory (CASSANDRA-8792)
 * Fix SSTableRewriter cleanup (CASSANDRA-8802)
 * Introduce SafeMemory for CompressionMetadata.Writer (CASSANDRA-8758)
 * 'nodetool info' prints exception against older node (CASSANDRA-8796)
 * Ensure SSTableReader.last corresponds exactly with the file end (CASSANDRA-8750)
 * Make SSTableWriter.openEarly more robust and obvious (CASSANDRA-8747)
 * Enforce SSTableReader.first/last (CASSANDRA-8744)
 * Cleanup SegmentedFile API (CASSANDRA-8749)
 * Avoid overlap with early compaction replacement (CASSANDRA-8683)
 * Safer Resource Management++ (CASSANDRA-8707)
 * Write partition size estimates into a system table (CASSANDRA-7688)
 * cqlsh: Fix keys() and full() collection indexes in DESCRIBE output
   (CASSANDRA-8154)
 * Show progress of streaming in nodetool netstats (CASSANDRA-8886)
 * IndexSummaryBuilder utilises offheap memory, and shares data between
   each IndexSummary opened from it (CASSANDRA-8757)
 * markCompacting only succeeds if the exact SSTableReader instances being 
   marked are in the live set (CASSANDRA-8689)
 * cassandra-stress support for varint (CASSANDRA-8882)
 * Fix Adler32 digest for compressed sstables (CASSANDRA-8778)
 * Add nodetool statushandoff/statusbackup (CASSANDRA-8912)
 * Use stdout for progress and stats in sstableloader (CASSANDRA-8982)
 * Correctly identify 2i datadir from older versions (CASSANDRA-9116)
Merged from 2.0:
 * Ignore gossip SYNs after shutdown (CASSANDRA-9238)
 * Avoid overflow when calculating max sstable size in LCS (CASSANDRA-9235)
 * Make sstable blacklisting work with compression (CASSANDRA-9138)
 * Do not attempt to rebuild indexes if no index accepts any column (CASSANDRA-9196)
 * Don't initiate snitch reconnection for dead states (CASSANDRA-7292)
 * Fix ArrayIndexOutOfBoundsException in CQLSSTableWriter (CASSANDRA-8978)
 * Add shutdown gossip state to prevent timeouts during rolling restarts (CASSANDRA-8336)
 * Fix running with java.net.preferIPv6Addresses=true (CASSANDRA-9137)
 * Fix failed bootstrap/replace attempts being persisted in system.peers (CASSANDRA-9180)
 * Flush system.IndexInfo after marking index built (CASSANDRA-9128)
 * Fix updates to min/max_compaction_threshold through cassandra-cli
   (CASSANDRA-8102)
 * Don't include tmp files when doing offline relevel (CASSANDRA-9088)
 * Use the proper CAS WriteType when finishing a previous round during Paxos
   preparation (CASSANDRA-8672)
 * Avoid race in cancelling compactions (CASSANDRA-9070)
 * More aggressive check for expired sstables in DTCS (CASSANDRA-8359)
 * Fix ignored index_interval change in ALTER TABLE statements (CASSANDRA-7976)
 * Do more aggressive compaction in old time windows in DTCS (CASSANDRA-8360)
 * java.lang.AssertionError when reading saved cache (CASSANDRA-8740)
 * "disk full" when running cleanup (CASSANDRA-9036)
 * Lower logging level from ERROR to DEBUG when a scheduled schema pull
   cannot be completed due to a node being down (CASSANDRA-9032)
 * Fix MOVED_NODE client event (CASSANDRA-8516)
 * Allow overriding MAX_OUTSTANDING_REPLAY_COUNT (CASSANDRA-7533)
 * Fix malformed JMX ObjectName containing IPv6 addresses (CASSANDRA-9027)
 * (cqlsh) Allow increasing CSV field size limit through
   cqlshrc config option (CASSANDRA-8934)
 * Stop logging range tombstones when exceeding the threshold
   (CASSANDRA-8559)
 * Fix NullPointerException when nodetool getendpoints is run
   against invalid keyspaces or tables (CASSANDRA-8950)
 * Allow specifying the tmp dir (CASSANDRA-7712)
 * Improve compaction estimated tasks estimation (CASSANDRA-8904)
 * Fix duplicate up/down messages sent to native clients (CASSANDRA-7816)
 * Expose commit log archive status via JMX (CASSANDRA-8734)
 * Provide better exceptions for invalid replication strategy parameters
   (CASSANDRA-8909)
 * Fix regression in mixed single and multi-column relation support for
   SELECT statements (CASSANDRA-8613)
 * Add ability to limit number of native connections (CASSANDRA-8086)
 * Fix CQLSSTableWriter throwing exception and spawning threads
   (CASSANDRA-8808)
 * Fix MT mismatch between empty and GC-able data (CASSANDRA-8979)
 * Fix incorrect validation when snapshotting single table (CASSANDRA-8056)
 * Add offline tool to relevel sstables (CASSANDRA-8301)
 * Preserve stream ID for more protocol errors (CASSANDRA-8848)
 * Fix combining token() function with multi-column relations on
   clustering columns (CASSANDRA-8797)
 * Make CFS.markReferenced() resistant to bad refcounting (CASSANDRA-8829)
 * Fix StreamTransferTask abort/complete bad refcounting (CASSANDRA-8815)
 * Fix AssertionError when querying a DESC clustering ordered
   table with ASC ordering and paging (CASSANDRA-8767)
 * AssertionError: "Memory was freed" when running cleanup (CASSANDRA-8716)
 * Make it possible to set max_sstable_age to fractional days (CASSANDRA-8406)
 * Fix some multi-column relations with indexes on some clustering
   columns (CASSANDRA-8275)
 * Fix memory leak in SSTableSimple*Writer and SSTableReader.validate()
   (CASSANDRA-8748)
 * Throw OOM if allocating memory fails to return a valid pointer (CASSANDRA-8726)
 * Fix SSTableSimpleUnsortedWriter ConcurrentModificationException (CASSANDRA-8619)
 * 'nodetool info' prints exception against older node (CASSANDRA-8796)
 * Ensure SSTableSimpleUnsortedWriter.close() terminates if
   disk writer has crashed (CASSANDRA-8807)


2.1.4
 * Bind JMX to localhost unless explicitly configured otherwise (CASSANDRA-9085)


2.1.3
 * Fix HSHA/offheap_objects corruption (CASSANDRA-8719)
 * Upgrade libthrift to 0.9.2 (CASSANDRA-8685)
 * Don't use the shared ref in sstableloader (CASSANDRA-8704)
 * Purge internal prepared statements if related tables or
   keyspaces are dropped (CASSANDRA-8693)
 * (cqlsh) Handle unicode BOM at start of files (CASSANDRA-8638)
 * Stop compactions before exiting offline tools (CASSANDRA-8623)
 * Update tools/stress/README.txt to match current behaviour (CASSANDRA-7933)
 * Fix schema from Thrift conversion with empty metadata (CASSANDRA-8695)
 * Safer Resource Management (CASSANDRA-7705)
 * Make sure we compact highly overlapping cold sstables with
   STCS (CASSANDRA-8635)
 * rpc_interface and listen_interface generate NPE on startup when specified
   interface doesn't exist (CASSANDRA-8677)
 * Fix ArrayIndexOutOfBoundsException in nodetool cfhistograms (CASSANDRA-8514)
 * Switch from yammer metrics for nodetool cf/proxy histograms (CASSANDRA-8662)
 * Make sure we don't add tmplink files to the compaction
   strategy (CASSANDRA-8580)
 * (cqlsh) Handle maps with blob keys (CASSANDRA-8372)
 * (cqlsh) Handle DynamicCompositeType schemas correctly (CASSANDRA-8563)
 * Duplicate rows returned when in clause has repeated values (CASSANDRA-6706)
 * Add tooling to detect hot partitions (CASSANDRA-7974)
 * Fix cassandra-stress user-mode truncation of partition generation (CASSANDRA-8608)
 * Only stream from unrepaired sstables during inc repair (CASSANDRA-8267)
 * Don't allow starting multiple inc repairs on the same sstables (CASSANDRA-8316)
 * Invalidate prepared BATCH statements when related tables
   or keyspaces are dropped (CASSANDRA-8652)
 * Fix missing results in secondary index queries on collections
   with ALLOW FILTERING (CASSANDRA-8421)
 * Expose EstimatedHistogram metrics for range slices (CASSANDRA-8627)
 * (cqlsh) Escape clqshrc passwords properly (CASSANDRA-8618)
 * Fix NPE when passing wrong argument in ALTER TABLE statement (CASSANDRA-8355)
 * Pig: Refactor and deprecate CqlStorage (CASSANDRA-8599)
 * Don't reuse the same cleanup strategy for all sstables (CASSANDRA-8537)
 * Fix case-sensitivity of index name on CREATE and DROP INDEX
   statements (CASSANDRA-8365)
 * Better detection/logging for corruption in compressed sstables (CASSANDRA-8192)
 * Use the correct repairedAt value when closing writer (CASSANDRA-8570)
 * (cqlsh) Handle a schema mismatch being detected on startup (CASSANDRA-8512)
 * Properly calculate expected write size during compaction (CASSANDRA-8532)
 * Invalidate affected prepared statements when a table's columns
   are altered (CASSANDRA-7910)
 * Stress - user defined writes should populate sequentally (CASSANDRA-8524)
 * Fix regression in SSTableRewriter causing some rows to become unreadable 
   during compaction (CASSANDRA-8429)
 * Run major compactions for repaired/unrepaired in parallel (CASSANDRA-8510)
 * (cqlsh) Fix compression options in DESCRIBE TABLE output when compression
   is disabled (CASSANDRA-8288)
 * (cqlsh) Fix DESCRIBE output after keyspaces are altered (CASSANDRA-7623)
 * Make sure we set lastCompactedKey correctly (CASSANDRA-8463)
 * (cqlsh) Fix output of CONSISTENCY command (CASSANDRA-8507)
 * (cqlsh) Fixed the handling of LIST statements (CASSANDRA-8370)
 * Make sstablescrub check leveled manifest again (CASSANDRA-8432)
 * Check first/last keys in sstable when giving out positions (CASSANDRA-8458)
 * Disable mmap on Windows (CASSANDRA-6993)
 * Add missing ConsistencyLevels to cassandra-stress (CASSANDRA-8253)
 * Add auth support to cassandra-stress (CASSANDRA-7985)
 * Fix ArrayIndexOutOfBoundsException when generating error message
   for some CQL syntax errors (CASSANDRA-8455)
 * Scale memtable slab allocation logarithmically (CASSANDRA-7882)
 * cassandra-stress simultaneous inserts over same seed (CASSANDRA-7964)
 * Reduce cassandra-stress sampling memory requirements (CASSANDRA-7926)
 * Ensure memtable flush cannot expire commit log entries from its future (CASSANDRA-8383)
 * Make read "defrag" async to reclaim memtables (CASSANDRA-8459)
 * Remove tmplink files for offline compactions (CASSANDRA-8321)
 * Reduce maxHintsInProgress (CASSANDRA-8415)
 * BTree updates may call provided update function twice (CASSANDRA-8018)
 * Release sstable references after anticompaction (CASSANDRA-8386)
 * Handle abort() in SSTableRewriter properly (CASSANDRA-8320)
 * Centralize shared executors (CASSANDRA-8055)
 * Fix filtering for CONTAINS (KEY) relations on frozen collection
   clustering columns when the query is restricted to a single
   partition (CASSANDRA-8203)
 * Do more aggressive entire-sstable TTL expiry checks (CASSANDRA-8243)
 * Add more log info if readMeter is null (CASSANDRA-8238)
 * add check of the system wall clock time at startup (CASSANDRA-8305)
 * Support for frozen collections (CASSANDRA-7859)
 * Fix overflow on histogram computation (CASSANDRA-8028)
 * Have paxos reuse the timestamp generation of normal queries (CASSANDRA-7801)
 * Fix incremental repair not remove parent session on remote (CASSANDRA-8291)
 * Improve JBOD disk utilization (CASSANDRA-7386)
 * Log failed host when preparing incremental repair (CASSANDRA-8228)
 * Force config client mode in CQLSSTableWriter (CASSANDRA-8281)
 * Fix sstableupgrade throws exception (CASSANDRA-8688)
 * Fix hang when repairing empty keyspace (CASSANDRA-8694)
Merged from 2.0:
 * Fix IllegalArgumentException in dynamic snitch (CASSANDRA-8448)
 * Add support for UPDATE ... IF EXISTS (CASSANDRA-8610)
 * Fix reversal of list prepends (CASSANDRA-8733)
 * Prevent non-zero default_time_to_live on tables with counters
   (CASSANDRA-8678)
 * Fix SSTableSimpleUnsortedWriter ConcurrentModificationException
   (CASSANDRA-8619)
 * Round up time deltas lower than 1ms in BulkLoader (CASSANDRA-8645)
 * Add batch remove iterator to ABSC (CASSANDRA-8414, 8666)
 * Round up time deltas lower than 1ms in BulkLoader (CASSANDRA-8645)
 * Fix isClientMode check in Keyspace (CASSANDRA-8687)
 * Use more efficient slice size for querying internal secondary
   index tables (CASSANDRA-8550)
 * Fix potentially returning deleted rows with range tombstone (CASSANDRA-8558)
 * Check for available disk space before starting a compaction (CASSANDRA-8562)
 * Fix DISTINCT queries with LIMITs or paging when some partitions
   contain only tombstones (CASSANDRA-8490)
 * Introduce background cache refreshing to permissions cache
   (CASSANDRA-8194)
 * Fix race condition in StreamTransferTask that could lead to
   infinite loops and premature sstable deletion (CASSANDRA-7704)
 * Add an extra version check to MigrationTask (CASSANDRA-8462)
 * Ensure SSTableWriter cleans up properly after failure (CASSANDRA-8499)
 * Increase bf true positive count on key cache hit (CASSANDRA-8525)
 * Move MeteredFlusher to its own thread (CASSANDRA-8485)
 * Fix non-distinct results in DISTNCT queries on static columns when
   paging is enabled (CASSANDRA-8087)
 * Move all hints related tasks to hints internal executor (CASSANDRA-8285)
 * Fix paging for multi-partition IN queries (CASSANDRA-8408)
 * Fix MOVED_NODE topology event never being emitted when a node
   moves its token (CASSANDRA-8373)
 * Fix validation of indexes in COMPACT tables (CASSANDRA-8156)
 * Avoid StackOverflowError when a large list of IN values
   is used for a clustering column (CASSANDRA-8410)
 * Fix NPE when writetime() or ttl() calls are wrapped by
   another function call (CASSANDRA-8451)
 * Fix NPE after dropping a keyspace (CASSANDRA-8332)
 * Fix error message on read repair timeouts (CASSANDRA-7947)
 * Default DTCS base_time_seconds changed to 60 (CASSANDRA-8417)
 * Refuse Paxos operation with more than one pending endpoint (CASSANDRA-8346, 8640)
 * Throw correct exception when trying to bind a keyspace or table
   name (CASSANDRA-6952)
 * Make HHOM.compact synchronized (CASSANDRA-8416)
 * cancel latency-sampling task when CF is dropped (CASSANDRA-8401)
 * don't block SocketThread for MessagingService (CASSANDRA-8188)
 * Increase quarantine delay on replacement (CASSANDRA-8260)
 * Expose off-heap memory usage stats (CASSANDRA-7897)
 * Ignore Paxos commits for truncated tables (CASSANDRA-7538)
 * Validate size of indexed column values (CASSANDRA-8280)
 * Make LCS split compaction results over all data directories (CASSANDRA-8329)
 * Fix some failing queries that use multi-column relations
   on COMPACT STORAGE tables (CASSANDRA-8264)
 * Fix InvalidRequestException with ORDER BY (CASSANDRA-8286)
 * Disable SSLv3 for POODLE (CASSANDRA-8265)
 * Fix millisecond timestamps in Tracing (CASSANDRA-8297)
 * Include keyspace name in error message when there are insufficient
   live nodes to stream from (CASSANDRA-8221)
 * Avoid overlap in L1 when L0 contains many nonoverlapping
   sstables (CASSANDRA-8211)
 * Improve PropertyFileSnitch logging (CASSANDRA-8183)
 * Add DC-aware sequential repair (CASSANDRA-8193)
 * Use live sstables in snapshot repair if possible (CASSANDRA-8312)
 * Fix hints serialized size calculation (CASSANDRA-8587)


2.1.2
 * (cqlsh) parse_for_table_meta errors out on queries with undefined
   grammars (CASSANDRA-8262)
 * (cqlsh) Fix SELECT ... TOKEN() function broken in C* 2.1.1 (CASSANDRA-8258)
 * Fix Cassandra crash when running on JDK8 update 40 (CASSANDRA-8209)
 * Optimize partitioner tokens (CASSANDRA-8230)
 * Improve compaction of repaired/unrepaired sstables (CASSANDRA-8004)
 * Make cache serializers pluggable (CASSANDRA-8096)
 * Fix issues with CONTAINS (KEY) queries on secondary indexes
   (CASSANDRA-8147)
 * Fix read-rate tracking of sstables for some queries (CASSANDRA-8239)
 * Fix default timestamp in QueryOptions (CASSANDRA-8246)
 * Set socket timeout when reading remote version (CASSANDRA-8188)
 * Refactor how we track live size (CASSANDRA-7852)
 * Make sure unfinished compaction files are removed (CASSANDRA-8124)
 * Fix shutdown when run as Windows service (CASSANDRA-8136)
 * Fix DESCRIBE TABLE with custom indexes (CASSANDRA-8031)
 * Fix race in RecoveryManagerTest (CASSANDRA-8176)
 * Avoid IllegalArgumentException while sorting sstables in
   IndexSummaryManager (CASSANDRA-8182)
 * Shutdown JVM on file descriptor exhaustion (CASSANDRA-7579)
 * Add 'die' policy for commit log and disk failure (CASSANDRA-7927)
 * Fix installing as service on Windows (CASSANDRA-8115)
 * Fix CREATE TABLE for CQL2 (CASSANDRA-8144)
 * Avoid boxing in ColumnStats min/max trackers (CASSANDRA-8109)
Merged from 2.0:
 * Correctly handle non-text column names in cql3 (CASSANDRA-8178)
 * Fix deletion for indexes on primary key columns (CASSANDRA-8206)
 * Add 'nodetool statusgossip' (CASSANDRA-8125)
 * Improve client notification that nodes are ready for requests (CASSANDRA-7510)
 * Handle negative timestamp in writetime method (CASSANDRA-8139)
 * Pig: Remove errant LIMIT clause in CqlNativeStorage (CASSANDRA-8166)
 * Throw ConfigurationException when hsha is used with the default
   rpc_max_threads setting of 'unlimited' (CASSANDRA-8116)
 * Allow concurrent writing of the same table in the same JVM using
   CQLSSTableWriter (CASSANDRA-7463)
 * Fix totalDiskSpaceUsed calculation (CASSANDRA-8205)


2.1.1
 * Fix spin loop in AtomicSortedColumns (CASSANDRA-7546)
 * Dont notify when replacing tmplink files (CASSANDRA-8157)
 * Fix validation with multiple CONTAINS clause (CASSANDRA-8131)
 * Fix validation of collections in TriggerExecutor (CASSANDRA-8146)
 * Fix IllegalArgumentException when a list of IN values containing tuples
   is passed as a single arg to a prepared statement with the v1 or v2
   protocol (CASSANDRA-8062)
 * Fix ClassCastException in DISTINCT query on static columns with
   query paging (CASSANDRA-8108)
 * Fix NPE on null nested UDT inside a set (CASSANDRA-8105)
 * Fix exception when querying secondary index on set items or map keys
   when some clustering columns are specified (CASSANDRA-8073)
 * Send proper error response when there is an error during native
   protocol message decode (CASSANDRA-8118)
 * Gossip should ignore generation numbers too far in the future (CASSANDRA-8113)
 * Fix NPE when creating a table with frozen sets, lists (CASSANDRA-8104)
 * Fix high memory use due to tracking reads on incrementally opened sstable
   readers (CASSANDRA-8066)
 * Fix EXECUTE request with skipMetadata=false returning no metadata
   (CASSANDRA-8054)
 * Allow concurrent use of CQLBulkOutputFormat (CASSANDRA-7776)
 * Shutdown JVM on OOM (CASSANDRA-7507)
 * Upgrade netty version and enable epoll event loop (CASSANDRA-7761)
 * Don't duplicate sstables smaller than split size when using
   the sstablesplitter tool (CASSANDRA-7616)
 * Avoid re-parsing already prepared statements (CASSANDRA-7923)
 * Fix some Thrift slice deletions and updates of COMPACT STORAGE
   tables with some clustering columns omitted (CASSANDRA-7990)
 * Fix filtering for CONTAINS on sets (CASSANDRA-8033)
 * Properly track added size (CASSANDRA-7239)
 * Allow compilation in java 8 (CASSANDRA-7208)
 * Fix Assertion error on RangeTombstoneList diff (CASSANDRA-8013)
 * Release references to overlapping sstables during compaction (CASSANDRA-7819)
 * Send notification when opening compaction results early (CASSANDRA-8034)
 * Make native server start block until properly bound (CASSANDRA-7885)
 * (cqlsh) Fix IPv6 support (CASSANDRA-7988)
 * Ignore fat clients when checking for endpoint collision (CASSANDRA-7939)
 * Make sstablerepairedset take a list of files (CASSANDRA-7995)
 * (cqlsh) Tab completeion for indexes on map keys (CASSANDRA-7972)
 * (cqlsh) Fix UDT field selection in select clause (CASSANDRA-7891)
 * Fix resource leak in event of corrupt sstable
 * (cqlsh) Add command line option for cqlshrc file path (CASSANDRA-7131)
 * Provide visibility into prepared statements churn (CASSANDRA-7921, CASSANDRA-7930)
 * Invalidate prepared statements when their keyspace or table is
   dropped (CASSANDRA-7566)
 * cassandra-stress: fix support for NetworkTopologyStrategy (CASSANDRA-7945)
 * Fix saving caches when a table is dropped (CASSANDRA-7784)
 * Add better error checking of new stress profile (CASSANDRA-7716)
 * Use ThreadLocalRandom and remove FBUtilities.threadLocalRandom (CASSANDRA-7934)
 * Prevent operator mistakes due to simultaneous bootstrap (CASSANDRA-7069)
 * cassandra-stress supports whitelist mode for node config (CASSANDRA-7658)
 * GCInspector more closely tracks GC; cassandra-stress and nodetool report it (CASSANDRA-7916)
 * nodetool won't output bogus ownership info without a keyspace (CASSANDRA-7173)
 * Add human readable option to nodetool commands (CASSANDRA-5433)
 * Don't try to set repairedAt on old sstables (CASSANDRA-7913)
 * Add metrics for tracking PreparedStatement use (CASSANDRA-7719)
 * (cqlsh) tab-completion for triggers (CASSANDRA-7824)
 * (cqlsh) Support for query paging (CASSANDRA-7514)
 * (cqlsh) Show progress of COPY operations (CASSANDRA-7789)
 * Add syntax to remove multiple elements from a map (CASSANDRA-6599)
 * Support non-equals conditions in lightweight transactions (CASSANDRA-6839)
 * Add IF [NOT] EXISTS to create/drop triggers (CASSANDRA-7606)
 * (cqlsh) Display the current logged-in user (CASSANDRA-7785)
 * (cqlsh) Don't ignore CTRL-C during COPY FROM execution (CASSANDRA-7815)
 * (cqlsh) Order UDTs according to cross-type dependencies in DESCRIBE
   output (CASSANDRA-7659)
 * (cqlsh) Fix handling of CAS statement results (CASSANDRA-7671)
 * (cqlsh) COPY TO/FROM improvements (CASSANDRA-7405)
 * Support list index operations with conditions (CASSANDRA-7499)
 * Add max live/tombstoned cells to nodetool cfstats output (CASSANDRA-7731)
 * Validate IPv6 wildcard addresses properly (CASSANDRA-7680)
 * (cqlsh) Error when tracing query (CASSANDRA-7613)
 * Avoid IOOBE when building SyntaxError message snippet (CASSANDRA-7569)
 * SSTableExport uses correct validator to create string representation of partition
   keys (CASSANDRA-7498)
 * Avoid NPEs when receiving type changes for an unknown keyspace (CASSANDRA-7689)
 * Add support for custom 2i validation (CASSANDRA-7575)
 * Pig support for hadoop CqlInputFormat (CASSANDRA-6454)
 * Add duration mode to cassandra-stress (CASSANDRA-7468)
 * Add listen_interface and rpc_interface options (CASSANDRA-7417)
 * Improve schema merge performance (CASSANDRA-7444)
 * Adjust MT depth based on # of partition validating (CASSANDRA-5263)
 * Optimise NativeCell comparisons (CASSANDRA-6755)
 * Configurable client timeout for cqlsh (CASSANDRA-7516)
 * Include snippet of CQL query near syntax error in messages (CASSANDRA-7111)
 * Make repair -pr work with -local (CASSANDRA-7450)
 * Fix error in sstableloader with -cph > 1 (CASSANDRA-8007)
 * Fix snapshot repair error on indexed tables (CASSANDRA-8020)
 * Do not exit nodetool repair when receiving JMX NOTIF_LOST (CASSANDRA-7909)
 * Stream to private IP when available (CASSANDRA-8084)
Merged from 2.0:
 * Reject conditions on DELETE unless full PK is given (CASSANDRA-6430)
 * Properly reject the token function DELETE (CASSANDRA-7747)
 * Force batchlog replay before decommissioning a node (CASSANDRA-7446)
 * Fix hint replay with many accumulated expired hints (CASSANDRA-6998)
 * Fix duplicate results in DISTINCT queries on static columns with query
   paging (CASSANDRA-8108)
 * Add DateTieredCompactionStrategy (CASSANDRA-6602)
 * Properly validate ascii and utf8 string literals in CQL queries (CASSANDRA-8101)
 * (cqlsh) Fix autocompletion for alter keyspace (CASSANDRA-8021)
 * Create backup directories for commitlog archiving during startup (CASSANDRA-8111)
 * Reduce totalBlockFor() for LOCAL_* consistency levels (CASSANDRA-8058)
 * Fix merging schemas with re-dropped keyspaces (CASSANDRA-7256)
 * Fix counters in supercolumns during live upgrades from 1.2 (CASSANDRA-7188)
 * Notify DT subscribers when a column family is truncated (CASSANDRA-8088)
 * Add sanity check of $JAVA on startup (CASSANDRA-7676)
 * Schedule fat client schema pull on join (CASSANDRA-7993)
 * Don't reset nodes' versions when closing IncomingTcpConnections
   (CASSANDRA-7734)
 * Record the real messaging version in all cases in OutboundTcpConnection
   (CASSANDRA-8057)
 * SSL does not work in cassandra-cli (CASSANDRA-7899)
 * Fix potential exception when using ReversedType in DynamicCompositeType
   (CASSANDRA-7898)
 * Better validation of collection values (CASSANDRA-7833)
 * Track min/max timestamps correctly (CASSANDRA-7969)
 * Fix possible overflow while sorting CL segments for replay (CASSANDRA-7992)
 * Increase nodetool Xmx (CASSANDRA-7956)
 * Archive any commitlog segments present at startup (CASSANDRA-6904)
 * CrcCheckChance should adjust based on live CFMetadata not 
   sstable metadata (CASSANDRA-7978)
 * token() should only accept columns in the partitioning
   key order (CASSANDRA-6075)
 * Add method to invalidate permission cache via JMX (CASSANDRA-7977)
 * Allow propagating multiple gossip states atomically (CASSANDRA-6125)
 * Log exceptions related to unclean native protocol client disconnects
   at DEBUG or INFO (CASSANDRA-7849)
 * Allow permissions cache to be set via JMX (CASSANDRA-7698)
 * Include schema_triggers CF in readable system resources (CASSANDRA-7967)
 * Fix RowIndexEntry to report correct serializedSize (CASSANDRA-7948)
 * Make CQLSSTableWriter sync within partitions (CASSANDRA-7360)
 * Potentially use non-local replicas in CqlConfigHelper (CASSANDRA-7906)
 * Explicitly disallow mixing multi-column and single-column
   relations on clustering columns (CASSANDRA-7711)
 * Better error message when condition is set on PK column (CASSANDRA-7804)
 * Don't send schema change responses and events for no-op DDL
   statements (CASSANDRA-7600)
 * (Hadoop) fix cluster initialisation for a split fetching (CASSANDRA-7774)
 * Throw InvalidRequestException when queries contain relations on entire
   collection columns (CASSANDRA-7506)
 * (cqlsh) enable CTRL-R history search with libedit (CASSANDRA-7577)
 * (Hadoop) allow ACFRW to limit nodes to local DC (CASSANDRA-7252)
 * (cqlsh) cqlsh should automatically disable tracing when selecting
   from system_traces (CASSANDRA-7641)
 * (Hadoop) Add CqlOutputFormat (CASSANDRA-6927)
 * Don't depend on cassandra config for nodetool ring (CASSANDRA-7508)
 * (cqlsh) Fix failing cqlsh formatting tests (CASSANDRA-7703)
 * Fix IncompatibleClassChangeError from hadoop2 (CASSANDRA-7229)
 * Add 'nodetool sethintedhandoffthrottlekb' (CASSANDRA-7635)
 * (cqlsh) Add tab-completion for CREATE/DROP USER IF [NOT] EXISTS (CASSANDRA-7611)
 * Catch errors when the JVM pulls the rug out from GCInspector (CASSANDRA-5345)
 * cqlsh fails when version number parts are not int (CASSANDRA-7524)
 * Fix NPE when table dropped during streaming (CASSANDRA-7946)
 * Fix wrong progress when streaming uncompressed (CASSANDRA-7878)
 * Fix possible infinite loop in creating repair range (CASSANDRA-7983)
 * Fix unit in nodetool for streaming throughput (CASSANDRA-7375)
Merged from 1.2:
 * Don't index tombstones (CASSANDRA-7828)
 * Improve PasswordAuthenticator default super user setup (CASSANDRA-7788)


2.1.0
 * (cqlsh) Removed "ALTER TYPE <name> RENAME TO <name>" from tab-completion
   (CASSANDRA-7895)
 * Fixed IllegalStateException in anticompaction (CASSANDRA-7892)
 * cqlsh: DESCRIBE support for frozen UDTs, tuples (CASSANDRA-7863)
 * Avoid exposing internal classes over JMX (CASSANDRA-7879)
 * Add null check for keys when freezing collection (CASSANDRA-7869)
 * Improve stress workload realism (CASSANDRA-7519)


2.1.0-rc7
 * Add frozen keyword and require UDT to be frozen (CASSANDRA-7857)
 * Track added sstable size correctly (CASSANDRA-7239)
 * (cqlsh) Fix case insensitivity (CASSANDRA-7834)
 * Fix failure to stream ranges when moving (CASSANDRA-7836)
 * Correctly remove tmplink files (CASSANDRA-7803)
 * (cqlsh) Fix column name formatting for functions, CAS operations,
   and UDT field selections (CASSANDRA-7806)
 * (cqlsh) Fix COPY FROM handling of null/empty primary key
   values (CASSANDRA-7792)
 * Fix ordering of static cells (CASSANDRA-7763)
Merged from 2.0:
 * Forbid re-adding dropped counter columns (CASSANDRA-7831)
 * Fix CFMetaData#isThriftCompatible() for PK-only tables (CASSANDRA-7832)
 * Always reject inequality on the partition key without token()
   (CASSANDRA-7722)
 * Always send Paxos commit to all replicas (CASSANDRA-7479)
 * Make disruptor_thrift_server invocation pool configurable (CASSANDRA-7594)
 * Make repair no-op when RF=1 (CASSANDRA-7864)


2.0.10
 * Don't send schema change responses and events for no-op DDL
   statements (CASSANDRA-7600)
 * (Hadoop) fix cluster initialisation for a split fetching (CASSANDRA-7774)
 * Configure system.paxos with LeveledCompactionStrategy (CASSANDRA-7753)
 * Fix ALTER clustering column type from DateType to TimestampType when
   using DESC clustering order (CASSANRDA-7797)
 * Throw EOFException if we run out of chunks in compressed datafile
   (CASSANDRA-7664)
 * Fix PRSI handling of CQL3 row markers for row cleanup (CASSANDRA-7787)
 * Fix dropping collection when it's the last regular column (CASSANDRA-7744)
 * Properly reject operations on list index with conditions (CASSANDRA-7499)
 * Make StreamReceiveTask thread safe and gc friendly (CASSANDRA-7795)
 * Validate empty cell names from counter updates (CASSANDRA-7798)
Merged from 1.2:
 * Don't allow compacted sstables to be marked as compacting (CASSANDRA-7145)
 * Track expired tombstones (CASSANDRA-7810)


2.1.0-rc6
 * Fix OOM issue from netty caching over time (CASSANDRA-7743)
 * json2sstable couldn't import JSON for CQL table (CASSANDRA-7477)
 * Invalidate all caches on table drop (CASSANDRA-7561)
 * Skip strict endpoint selection for ranges if RF == nodes (CASSANRA-7765)
 * Fix Thrift range filtering without 2ary index lookups (CASSANDRA-7741)
 * Add tracing entries about concurrent range requests (CASSANDRA-7599)
 * (cqlsh) Fix DESCRIBE for NTS keyspaces (CASSANDRA-7729)
 * Remove netty buffer ref-counting (CASSANDRA-7735)
 * Pass mutated cf to index updater for use by PRSI (CASSANDRA-7742)
 * Include stress yaml example in release and deb (CASSANDRA-7717)
 * workaround for netty issue causing corrupted data off the wire (CASSANDRA-7695)
 * cqlsh DESC CLUSTER fails retrieving ring information (CASSANDRA-7687)
 * Fix binding null values inside UDT (CASSANDRA-7685)
 * Fix UDT field selection with empty fields (CASSANDRA-7670)
 * Bogus deserialization of static cells from sstable (CASSANDRA-7684)
 * Fix NPE on compaction leftover cleanup for dropped table (CASSANDRA-7770)
Merged from 2.0:
 * Fix race condition in StreamTransferTask that could lead to
   infinite loops and premature sstable deletion (CASSANDRA-7704)
 * (cqlsh) Wait up to 10 sec for a tracing session (CASSANDRA-7222)
 * Fix NPE in FileCacheService.sizeInBytes (CASSANDRA-7756)
 * Remove duplicates from StorageService.getJoiningNodes (CASSANDRA-7478)
 * Clone token map outside of hot gossip loops (CASSANDRA-7758)
 * Fix MS expiring map timeout for Paxos messages (CASSANDRA-7752)
 * Do not flush on truncate if durable_writes is false (CASSANDRA-7750)
 * Give CRR a default input_cql Statement (CASSANDRA-7226)
 * Better error message when adding a collection with the same name
   than a previously dropped one (CASSANDRA-6276)
 * Fix validation when adding static columns (CASSANDRA-7730)
 * (Thrift) fix range deletion of supercolumns (CASSANDRA-7733)
 * Fix potential AssertionError in RangeTombstoneList (CASSANDRA-7700)
 * Validate arguments of blobAs* functions (CASSANDRA-7707)
 * Fix potential AssertionError with 2ndary indexes (CASSANDRA-6612)
 * Avoid logging CompactionInterrupted at ERROR (CASSANDRA-7694)
 * Minor leak in sstable2jon (CASSANDRA-7709)
 * Add cassandra.auto_bootstrap system property (CASSANDRA-7650)
 * Update java driver (for hadoop) (CASSANDRA-7618)
 * Remove CqlPagingRecordReader/CqlPagingInputFormat (CASSANDRA-7570)
 * Support connecting to ipv6 jmx with nodetool (CASSANDRA-7669)


2.1.0-rc5
 * Reject counters inside user types (CASSANDRA-7672)
 * Switch to notification-based GCInspector (CASSANDRA-7638)
 * (cqlsh) Handle nulls in UDTs and tuples correctly (CASSANDRA-7656)
 * Don't use strict consistency when replacing (CASSANDRA-7568)
 * Fix min/max cell name collection on 2.0 SSTables with range
   tombstones (CASSANDRA-7593)
 * Tolerate min/max cell names of different lengths (CASSANDRA-7651)
 * Filter cached results correctly (CASSANDRA-7636)
 * Fix tracing on the new SEPExecutor (CASSANDRA-7644)
 * Remove shuffle and taketoken (CASSANDRA-7601)
 * Clean up Windows batch scripts (CASSANDRA-7619)
 * Fix native protocol drop user type notification (CASSANDRA-7571)
 * Give read access to system.schema_usertypes to all authenticated users
   (CASSANDRA-7578)
 * (cqlsh) Fix cqlsh display when zero rows are returned (CASSANDRA-7580)
 * Get java version correctly when JAVA_TOOL_OPTIONS is set (CASSANDRA-7572)
 * Fix NPE when dropping index from non-existent keyspace, AssertionError when
   dropping non-existent index with IF EXISTS (CASSANDRA-7590)
 * Fix sstablelevelresetter hang (CASSANDRA-7614)
 * (cqlsh) Fix deserialization of blobs (CASSANDRA-7603)
 * Use "keyspace updated" schema change message for UDT changes in v1 and
   v2 protocols (CASSANDRA-7617)
 * Fix tracing of range slices and secondary index lookups that are local
   to the coordinator (CASSANDRA-7599)
 * Set -Dcassandra.storagedir for all tool shell scripts (CASSANDRA-7587)
 * Don't swap max/min col names when mutating sstable metadata (CASSANDRA-7596)
 * (cqlsh) Correctly handle paged result sets (CASSANDRA-7625)
 * (cqlsh) Improve waiting for a trace to complete (CASSANDRA-7626)
 * Fix tracing of concurrent range slices and 2ary index queries (CASSANDRA-7626)
 * Fix scrub against collection type (CASSANDRA-7665)
Merged from 2.0:
 * Set gc_grace_seconds to seven days for system schema tables (CASSANDRA-7668)
 * SimpleSeedProvider no longer caches seeds forever (CASSANDRA-7663)
 * Always flush on truncate (CASSANDRA-7511)
 * Fix ReversedType(DateType) mapping to native protocol (CASSANDRA-7576)
 * Always merge ranges owned by a single node (CASSANDRA-6930)
 * Track max/min timestamps for range tombstones (CASSANDRA-7647)
 * Fix NPE when listing saved caches dir (CASSANDRA-7632)


2.1.0-rc4
 * Fix word count hadoop example (CASSANDRA-7200)
 * Updated memtable_cleanup_threshold and memtable_flush_writers defaults 
   (CASSANDRA-7551)
 * (Windows) fix startup when WMI memory query fails (CASSANDRA-7505)
 * Anti-compaction proceeds if any part of the repair failed (CASSANDRA-7521)
 * Add missing table name to DROP INDEX responses and notifications (CASSANDRA-7539)
 * Bump CQL version to 3.2.0 and update CQL documentation (CASSANDRA-7527)
 * Fix configuration error message when running nodetool ring (CASSANDRA-7508)
 * Support conditional updates, tuple type, and the v3 protocol in cqlsh (CASSANDRA-7509)
 * Handle queries on multiple secondary index types (CASSANDRA-7525)
 * Fix cqlsh authentication with v3 native protocol (CASSANDRA-7564)
 * Fix NPE when unknown prepared statement ID is used (CASSANDRA-7454)
Merged from 2.0:
 * (Windows) force range-based repair to non-sequential mode (CASSANDRA-7541)
 * Fix range merging when DES scores are zero (CASSANDRA-7535)
 * Warn when SSL certificates have expired (CASSANDRA-7528)
 * Fix error when doing reversed queries with static columns (CASSANDRA-7490)
Merged from 1.2:
 * Set correct stream ID on responses when non-Exception Throwables
   are thrown while handling native protocol messages (CASSANDRA-7470)


2.1.0-rc3
 * Consider expiry when reconciling otherwise equal cells (CASSANDRA-7403)
 * Introduce CQL support for stress tool (CASSANDRA-6146)
 * Fix ClassCastException processing expired messages (CASSANDRA-7496)
 * Fix prepared marker for collections inside UDT (CASSANDRA-7472)
 * Remove left-over populate_io_cache_on_flush and replicate_on_write
   uses (CASSANDRA-7493)
 * (Windows) handle spaces in path names (CASSANDRA-7451)
 * Ensure writes have completed after dropping a table, before recycling
   commit log segments (CASSANDRA-7437)
 * Remove left-over rows_per_partition_to_cache (CASSANDRA-7493)
 * Fix error when CONTAINS is used with a bind marker (CASSANDRA-7502)
 * Properly reject unknown UDT field (CASSANDRA-7484)
Merged from 2.0:
 * Fix CC#collectTimeOrderedData() tombstone optimisations (CASSANDRA-7394)
 * Support DISTINCT for static columns and fix behaviour when DISTINC is
   not use (CASSANDRA-7305).
 * Workaround JVM NPE on JMX bind failure (CASSANDRA-7254)
 * Fix race in FileCacheService RemovalListener (CASSANDRA-7278)
 * Fix inconsistent use of consistencyForCommit that allowed LOCAL_QUORUM
   operations to incorrect become full QUORUM (CASSANDRA-7345)
 * Properly handle unrecognized opcodes and flags (CASSANDRA-7440)
 * (Hadoop) close CqlRecordWriter clients when finished (CASSANDRA-7459)
 * Commit disk failure policy (CASSANDRA-7429)
 * Make sure high level sstables get compacted (CASSANDRA-7414)
 * Fix AssertionError when using empty clustering columns and static columns
   (CASSANDRA-7455)
 * Add option to disable STCS in L0 (CASSANDRA-6621)
 * Upgrade to snappy-java 1.0.5.2 (CASSANDRA-7476)


2.1.0-rc2
 * Fix heap size calculation for CompoundSparseCellName and 
   CompoundSparseCellName.WithCollection (CASSANDRA-7421)
 * Allow counter mutations in UNLOGGED batches (CASSANDRA-7351)
 * Modify reconcile logic to always pick a tombstone over a counter cell
   (CASSANDRA-7346)
 * Avoid incremental compaction on Windows (CASSANDRA-7365)
 * Fix exception when querying a composite-keyed table with a collection index
   (CASSANDRA-7372)
 * Use node's host id in place of counter ids (CASSANDRA-7366)
 * Fix error when doing reversed queries with static columns (CASSANDRA-7490)
 * Backport CASSANDRA-6747 (CASSANDRA-7560)
 * Track max/min timestamps for range tombstones (CASSANDRA-7647)
 * Fix NPE when listing saved caches dir (CASSANDRA-7632)
 * Fix sstableloader unable to connect encrypted node (CASSANDRA-7585)
Merged from 1.2:
 * Clone token map outside of hot gossip loops (CASSANDRA-7758)
 * Add stop method to EmbeddedCassandraService (CASSANDRA-7595)
 * Support connecting to ipv6 jmx with nodetool (CASSANDRA-7669)
 * Set gc_grace_seconds to seven days for system schema tables (CASSANDRA-7668)
 * SimpleSeedProvider no longer caches seeds forever (CASSANDRA-7663)
 * Set correct stream ID on responses when non-Exception Throwables
   are thrown while handling native protocol messages (CASSANDRA-7470)
 * Fix row size miscalculation in LazilyCompactedRow (CASSANDRA-7543)
 * Fix race in background compaction check (CASSANDRA-7745)
 * Don't clear out range tombstones during compaction (CASSANDRA-7808)


2.1.0-rc1
 * Revert flush directory (CASSANDRA-6357)
 * More efficient executor service for fast operations (CASSANDRA-4718)
 * Move less common tools into a new cassandra-tools package (CASSANDRA-7160)
 * Support more concurrent requests in native protocol (CASSANDRA-7231)
 * Add tab-completion to debian nodetool packaging (CASSANDRA-6421)
 * Change concurrent_compactors defaults (CASSANDRA-7139)
 * Add PowerShell Windows launch scripts (CASSANDRA-7001)
 * Make commitlog archive+restore more robust (CASSANDRA-6974)
 * Fix marking commitlogsegments clean (CASSANDRA-6959)
 * Add snapshot "manifest" describing files included (CASSANDRA-6326)
 * Parallel streaming for sstableloader (CASSANDRA-3668)
 * Fix bugs in supercolumns handling (CASSANDRA-7138)
 * Fix ClassClassException on composite dense tables (CASSANDRA-7112)
 * Cleanup and optimize collation and slice iterators (CASSANDRA-7107)
 * Upgrade NBHM lib (CASSANDRA-7128)
 * Optimize netty server (CASSANDRA-6861)
 * Fix repair hang when given CF does not exist (CASSANDRA-7189)
 * Allow c* to be shutdown in an embedded mode (CASSANDRA-5635)
 * Add server side batching to native transport (CASSANDRA-5663)
 * Make batchlog replay asynchronous (CASSANDRA-6134)
 * remove unused classes (CASSANDRA-7197)
 * Limit user types to the keyspace they are defined in (CASSANDRA-6643)
 * Add validate method to CollectionType (CASSANDRA-7208)
 * New serialization format for UDT values (CASSANDRA-7209, CASSANDRA-7261)
 * Fix nodetool netstats (CASSANDRA-7270)
 * Fix potential ClassCastException in HintedHandoffManager (CASSANDRA-7284)
 * Use prepared statements internally (CASSANDRA-6975)
 * Fix broken paging state with prepared statement (CASSANDRA-7120)
 * Fix IllegalArgumentException in CqlStorage (CASSANDRA-7287)
 * Allow nulls/non-existant fields in UDT (CASSANDRA-7206)
 * Add Thrift MultiSliceRequest (CASSANDRA-6757, CASSANDRA-7027)
 * Handle overlapping MultiSlices (CASSANDRA-7279)
 * Fix DataOutputTest on Windows (CASSANDRA-7265)
 * Embedded sets in user defined data-types are not updating (CASSANDRA-7267)
 * Add tuple type to CQL/native protocol (CASSANDRA-7248)
 * Fix CqlPagingRecordReader on tables with few rows (CASSANDRA-7322)
Merged from 2.0:
 * Copy compaction options to make sure they are reloaded (CASSANDRA-7290)
 * Add option to do more aggressive tombstone compactions (CASSANDRA-6563)
 * Don't try to compact already-compacting files in HHOM (CASSANDRA-7288)
 * Always reallocate buffers in HSHA (CASSANDRA-6285)
 * (Hadoop) support authentication in CqlRecordReader (CASSANDRA-7221)
 * (Hadoop) Close java driver Cluster in CQLRR.close (CASSANDRA-7228)
 * Warn when 'USING TIMESTAMP' is used on a CAS BATCH (CASSANDRA-7067)
 * return all cpu values from BackgroundActivityMonitor.readAndCompute (CASSANDRA-7183)
 * Correctly delete scheduled range xfers (CASSANDRA-7143)
 * return all cpu values from BackgroundActivityMonitor.readAndCompute (CASSANDRA-7183)  
 * reduce garbage creation in calculatePendingRanges (CASSANDRA-7191)
 * fix c* launch issues on Russian os's due to output of linux 'free' cmd (CASSANDRA-6162)
 * Fix disabling autocompaction (CASSANDRA-7187)
 * Fix potential NumberFormatException when deserializing IntegerType (CASSANDRA-7088)
 * cqlsh can't tab-complete disabling compaction (CASSANDRA-7185)
 * cqlsh: Accept and execute CQL statement(s) from command-line parameter (CASSANDRA-7172)
 * Fix IllegalStateException in CqlPagingRecordReader (CASSANDRA-7198)
 * Fix the InvertedIndex trigger example (CASSANDRA-7211)
 * Add --resolve-ip option to 'nodetool ring' (CASSANDRA-7210)
 * reduce garbage on codec flag deserialization (CASSANDRA-7244) 
 * Fix duplicated error messages on directory creation error at startup (CASSANDRA-5818)
 * Proper null handle for IF with map element access (CASSANDRA-7155)
 * Improve compaction visibility (CASSANDRA-7242)
 * Correctly delete scheduled range xfers (CASSANDRA-7143)
 * Make batchlog replica selection rack-aware (CASSANDRA-6551)
 * Fix CFMetaData#getColumnDefinitionFromColumnName() (CASSANDRA-7074)
 * Fix writetime/ttl functions for static columns (CASSANDRA-7081)
 * Suggest CTRL-C or semicolon after three blank lines in cqlsh (CASSANDRA-7142)
 * Fix 2ndary index queries with DESC clustering order (CASSANDRA-6950)
 * Invalid key cache entries on DROP (CASSANDRA-6525)
 * Fix flapping RecoveryManagerTest (CASSANDRA-7084)
 * Add missing iso8601 patterns for date strings (CASSANDRA-6973)
 * Support selecting multiple rows in a partition using IN (CASSANDRA-6875)
 * Add authentication support to shuffle (CASSANDRA-6484)
 * Swap local and global default read repair chances (CASSANDRA-7320)
 * Add conditional CREATE/DROP USER support (CASSANDRA-7264)
 * Cqlsh counts non-empty lines for "Blank lines" warning (CASSANDRA-7325)
Merged from 1.2:
 * Add Cloudstack snitch (CASSANDRA-7147)
 * Update system.peers correctly when relocating tokens (CASSANDRA-7126)
 * Add Google Compute Engine snitch (CASSANDRA-7132)
 * remove duplicate query for local tokens (CASSANDRA-7182)
 * exit CQLSH with error status code if script fails (CASSANDRA-6344)
 * Fix bug with some IN queries missig results (CASSANDRA-7105)
 * Fix availability validation for LOCAL_ONE CL (CASSANDRA-7319)
 * Hint streaming can cause decommission to fail (CASSANDRA-7219)


2.1.0-beta2
 * Increase default CL space to 8GB (CASSANDRA-7031)
 * Add range tombstones to read repair digests (CASSANDRA-6863)
 * Fix BTree.clear for large updates (CASSANDRA-6943)
 * Fail write instead of logging a warning when unable to append to CL
   (CASSANDRA-6764)
 * Eliminate possibility of CL segment appearing twice in active list 
   (CASSANDRA-6557)
 * Apply DONTNEED fadvise to commitlog segments (CASSANDRA-6759)
 * Switch CRC component to Adler and include it for compressed sstables 
   (CASSANDRA-4165)
 * Allow cassandra-stress to set compaction strategy options (CASSANDRA-6451)
 * Add broadcast_rpc_address option to cassandra.yaml (CASSANDRA-5899)
 * Auto reload GossipingPropertyFileSnitch config (CASSANDRA-5897)
 * Fix overflow of memtable_total_space_in_mb (CASSANDRA-6573)
 * Fix ABTC NPE and apply update function correctly (CASSANDRA-6692)
 * Allow nodetool to use a file or prompt for password (CASSANDRA-6660)
 * Fix AIOOBE when concurrently accessing ABSC (CASSANDRA-6742)
 * Fix assertion error in ALTER TYPE RENAME (CASSANDRA-6705)
 * Scrub should not always clear out repaired status (CASSANDRA-5351)
 * Improve handling of range tombstone for wide partitions (CASSANDRA-6446)
 * Fix ClassCastException for compact table with composites (CASSANDRA-6738)
 * Fix potentially repairing with wrong nodes (CASSANDRA-6808)
 * Change caching option syntax (CASSANDRA-6745)
 * Fix stress to do proper counter reads (CASSANDRA-6835)
 * Fix help message for stress counter_write (CASSANDRA-6824)
 * Fix stress smart Thrift client to pick servers correctly (CASSANDRA-6848)
 * Add logging levels (minimal, normal or verbose) to stress tool (CASSANDRA-6849)
 * Fix race condition in Batch CLE (CASSANDRA-6860)
 * Improve cleanup/scrub/upgradesstables failure handling (CASSANDRA-6774)
 * ByteBuffer write() methods for serializing sstables (CASSANDRA-6781)
 * Proper compare function for CollectionType (CASSANDRA-6783)
 * Update native server to Netty 4 (CASSANDRA-6236)
 * Fix off-by-one error in stress (CASSANDRA-6883)
 * Make OpOrder AutoCloseable (CASSANDRA-6901)
 * Remove sync repair JMX interface (CASSANDRA-6900)
 * Add multiple memory allocation options for memtables (CASSANDRA-6689, 6694)
 * Remove adjusted op rate from stress output (CASSANDRA-6921)
 * Add optimized CF.hasColumns() implementations (CASSANDRA-6941)
 * Serialize batchlog mutations with the version of the target node
   (CASSANDRA-6931)
 * Optimize CounterColumn#reconcile() (CASSANDRA-6953)
 * Properly remove 1.2 sstable support in 2.1 (CASSANDRA-6869)
 * Lock counter cells, not partitions (CASSANDRA-6880)
 * Track presence of legacy counter shards in sstables (CASSANDRA-6888)
 * Ensure safe resource cleanup when replacing sstables (CASSANDRA-6912)
 * Add failure handler to async callback (CASSANDRA-6747)
 * Fix AE when closing SSTable without releasing reference (CASSANDRA-7000)
 * Clean up IndexInfo on keyspace/table drops (CASSANDRA-6924)
 * Only snapshot relative SSTables when sequential repair (CASSANDRA-7024)
 * Require nodetool rebuild_index to specify index names (CASSANDRA-7038)
 * fix cassandra stress errors on reads with native protocol (CASSANDRA-7033)
 * Use OpOrder to guard sstable references for reads (CASSANDRA-6919)
 * Preemptive opening of compaction result (CASSANDRA-6916)
 * Multi-threaded scrub/cleanup/upgradesstables (CASSANDRA-5547)
 * Optimize cellname comparison (CASSANDRA-6934)
 * Native protocol v3 (CASSANDRA-6855)
 * Optimize Cell liveness checks and clean up Cell (CASSANDRA-7119)
 * Support consistent range movements (CASSANDRA-2434)
Merged from 2.0:
 * Avoid race-prone second "scrub" of system keyspace (CASSANDRA-6797)
 * Pool CqlRecordWriter clients by inetaddress rather than Range
   (CASSANDRA-6665)
 * Fix compaction_history timestamps (CASSANDRA-6784)
 * Compare scores of full replica ordering in DES (CASSANDRA-6683)
 * fix CME in SessionInfo updateProgress affecting netstats (CASSANDRA-6577)
 * Allow repairing between specific replicas (CASSANDRA-6440)
 * Allow per-dc enabling of hints (CASSANDRA-6157)
 * Add compatibility for Hadoop 0.2.x (CASSANDRA-5201)
 * Fix EstimatedHistogram races (CASSANDRA-6682)
 * Failure detector correctly converts initial value to nanos (CASSANDRA-6658)
 * Add nodetool taketoken to relocate vnodes (CASSANDRA-4445)
 * Expose bulk loading progress over JMX (CASSANDRA-4757)
 * Correctly handle null with IF conditions and TTL (CASSANDRA-6623)
 * Account for range/row tombstones in tombstone drop
   time histogram (CASSANDRA-6522)
 * Stop CommitLogSegment.close() from calling sync() (CASSANDRA-6652)
 * Make commitlog failure handling configurable (CASSANDRA-6364)
 * Avoid overlaps in LCS (CASSANDRA-6688)
 * Improve support for paginating over composites (CASSANDRA-4851)
 * Fix count(*) queries in a mixed cluster (CASSANDRA-6707)
 * Improve repair tasks(snapshot, differencing) concurrency (CASSANDRA-6566)
 * Fix replaying pre-2.0 commit logs (CASSANDRA-6714)
 * Add static columns to CQL3 (CASSANDRA-6561)
 * Optimize single partition batch statements (CASSANDRA-6737)
 * Disallow post-query re-ordering when paging (CASSANDRA-6722)
 * Fix potential paging bug with deleted columns (CASSANDRA-6748)
 * Fix NPE on BulkLoader caused by losing StreamEvent (CASSANDRA-6636)
 * Fix truncating compression metadata (CASSANDRA-6791)
 * Add CMSClassUnloadingEnabled JVM option (CASSANDRA-6541)
 * Catch memtable flush exceptions during shutdown (CASSANDRA-6735)
 * Fix upgradesstables NPE for non-CF-based indexes (CASSANDRA-6645)
 * Fix UPDATE updating PRIMARY KEY columns implicitly (CASSANDRA-6782)
 * Fix IllegalArgumentException when updating from 1.2 with SuperColumns
   (CASSANDRA-6733)
 * FBUtilities.singleton() should use the CF comparator (CASSANDRA-6778)
 * Fix CQLSStableWriter.addRow(Map<String, Object>) (CASSANDRA-6526)
 * Fix HSHA server introducing corrupt data (CASSANDRA-6285)
 * Fix CAS conditions for COMPACT STORAGE tables (CASSANDRA-6813)
 * Starting threads in OutboundTcpConnectionPool constructor causes race conditions (CASSANDRA-7177)
 * Allow overriding cassandra-rackdc.properties file (CASSANDRA-7072)
 * Set JMX RMI port to 7199 (CASSANDRA-7087)
 * Use LOCAL_QUORUM for data reads at LOCAL_SERIAL (CASSANDRA-6939)
 * Log a warning for large batches (CASSANDRA-6487)
 * Put nodes in hibernate when join_ring is false (CASSANDRA-6961)
 * Avoid early loading of non-system keyspaces before compaction-leftovers 
   cleanup at startup (CASSANDRA-6913)
 * Restrict Windows to parallel repairs (CASSANDRA-6907)
 * (Hadoop) Allow manually specifying start/end tokens in CFIF (CASSANDRA-6436)
 * Fix NPE in MeteredFlusher (CASSANDRA-6820)
 * Fix race processing range scan responses (CASSANDRA-6820)
 * Allow deleting snapshots from dropped keyspaces (CASSANDRA-6821)
 * Add uuid() function (CASSANDRA-6473)
 * Omit tombstones from schema digests (CASSANDRA-6862)
 * Include correct consistencyLevel in LWT timeout (CASSANDRA-6884)
 * Lower chances for losing new SSTables during nodetool refresh and
   ColumnFamilyStore.loadNewSSTables (CASSANDRA-6514)
 * Add support for DELETE ... IF EXISTS to CQL3 (CASSANDRA-5708)
 * Update hadoop_cql3_word_count example (CASSANDRA-6793)
 * Fix handling of RejectedExecution in sync Thrift server (CASSANDRA-6788)
 * Log more information when exceeding tombstone_warn_threshold (CASSANDRA-6865)
 * Fix truncate to not abort due to unreachable fat clients (CASSANDRA-6864)
 * Fix schema concurrency exceptions (CASSANDRA-6841)
 * Fix leaking validator FH in StreamWriter (CASSANDRA-6832)
 * Fix saving triggers to schema (CASSANDRA-6789)
 * Fix trigger mutations when base mutation list is immutable (CASSANDRA-6790)
 * Fix accounting in FileCacheService to allow re-using RAR (CASSANDRA-6838)
 * Fix static counter columns (CASSANDRA-6827)
 * Restore expiring->deleted (cell) compaction optimization (CASSANDRA-6844)
 * Fix CompactionManager.needsCleanup (CASSANDRA-6845)
 * Correctly compare BooleanType values other than 0 and 1 (CASSANDRA-6779)
 * Read message id as string from earlier versions (CASSANDRA-6840)
 * Properly use the Paxos consistency for (non-protocol) batch (CASSANDRA-6837)
 * Add paranoid disk failure option (CASSANDRA-6646)
 * Improve PerRowSecondaryIndex performance (CASSANDRA-6876)
 * Extend triggers to support CAS updates (CASSANDRA-6882)
 * Static columns with IF NOT EXISTS don't always work as expected (CASSANDRA-6873)
 * Fix paging with SELECT DISTINCT (CASSANDRA-6857)
 * Fix UnsupportedOperationException on CAS timeout (CASSANDRA-6923)
 * Improve MeteredFlusher handling of MF-unaffected column families
   (CASSANDRA-6867)
 * Add CqlRecordReader using native pagination (CASSANDRA-6311)
 * Add QueryHandler interface (CASSANDRA-6659)
 * Track liveRatio per-memtable, not per-CF (CASSANDRA-6945)
 * Make sure upgradesstables keeps sstable level (CASSANDRA-6958)
 * Fix LIMIT with static columns (CASSANDRA-6956)
 * Fix clash with CQL column name in thrift validation (CASSANDRA-6892)
 * Fix error with super columns in mixed 1.2-2.0 clusters (CASSANDRA-6966)
 * Fix bad skip of sstables on slice query with composite start/finish (CASSANDRA-6825)
 * Fix unintended update with conditional statement (CASSANDRA-6893)
 * Fix map element access in IF (CASSANDRA-6914)
 * Avoid costly range calculations for range queries on system keyspaces
   (CASSANDRA-6906)
 * Fix SSTable not released if stream session fails (CASSANDRA-6818)
 * Avoid build failure due to ANTLR timeout (CASSANDRA-6991)
 * Queries on compact tables can return more rows that requested (CASSANDRA-7052)
 * USING TIMESTAMP for batches does not work (CASSANDRA-7053)
 * Fix performance regression from CASSANDRA-5614 (CASSANDRA-6949)
 * Ensure that batchlog and hint timeouts do not produce hints (CASSANDRA-7058)
 * Merge groupable mutations in TriggerExecutor#execute() (CASSANDRA-7047)
 * Plug holes in resource release when wiring up StreamSession (CASSANDRA-7073)
 * Re-add parameter columns to tracing session (CASSANDRA-6942)
 * Preserves CQL metadata when updating table from thrift (CASSANDRA-6831)
Merged from 1.2:
 * Fix nodetool display with vnodes (CASSANDRA-7082)
 * Add UNLOGGED, COUNTER options to BATCH documentation (CASSANDRA-6816)
 * add extra SSL cipher suites (CASSANDRA-6613)
 * fix nodetool getsstables for blob PK (CASSANDRA-6803)
 * Fix BatchlogManager#deleteBatch() use of millisecond timestamps
   (CASSANDRA-6822)
 * Continue assassinating even if the endpoint vanishes (CASSANDRA-6787)
 * Schedule schema pulls on change (CASSANDRA-6971)
 * Non-droppable verbs shouldn't be dropped from OTC (CASSANDRA-6980)
 * Shutdown batchlog executor in SS#drain() (CASSANDRA-7025)
 * Fix batchlog to account for CF truncation records (CASSANDRA-6999)
 * Fix CQLSH parsing of functions and BLOB literals (CASSANDRA-7018)
 * Properly load trustore in the native protocol (CASSANDRA-6847)
 * Always clean up references in SerializingCache (CASSANDRA-6994)
 * Don't shut MessagingService down when replacing a node (CASSANDRA-6476)
 * fix npe when doing -Dcassandra.fd_initial_value_ms (CASSANDRA-6751)


2.1.0-beta1
 * Add flush directory distinct from compaction directories (CASSANDRA-6357)
 * Require JNA by default (CASSANDRA-6575)
 * add listsnapshots command to nodetool (CASSANDRA-5742)
 * Introduce AtomicBTreeColumns (CASSANDRA-6271, 6692)
 * Multithreaded commitlog (CASSANDRA-3578)
 * allocate fixed index summary memory pool and resample cold index summaries 
   to use less memory (CASSANDRA-5519)
 * Removed multithreaded compaction (CASSANDRA-6142)
 * Parallelize fetching rows for low-cardinality indexes (CASSANDRA-1337)
 * change logging from log4j to logback (CASSANDRA-5883)
 * switch to LZ4 compression for internode communication (CASSANDRA-5887)
 * Stop using Thrift-generated Index* classes internally (CASSANDRA-5971)
 * Remove 1.2 network compatibility code (CASSANDRA-5960)
 * Remove leveled json manifest migration code (CASSANDRA-5996)
 * Remove CFDefinition (CASSANDRA-6253)
 * Use AtomicIntegerFieldUpdater in RefCountedMemory (CASSANDRA-6278)
 * User-defined types for CQL3 (CASSANDRA-5590)
 * Use of o.a.c.metrics in nodetool (CASSANDRA-5871, 6406)
 * Batch read from OTC's queue and cleanup (CASSANDRA-1632)
 * Secondary index support for collections (CASSANDRA-4511, 6383)
 * SSTable metadata(Stats.db) format change (CASSANDRA-6356)
 * Push composites support in the storage engine
   (CASSANDRA-5417, CASSANDRA-6520)
 * Add snapshot space used to cfstats (CASSANDRA-6231)
 * Add cardinality estimator for key count estimation (CASSANDRA-5906)
 * CF id is changed to be non-deterministic. Data dir/key cache are created
   uniquely for CF id (CASSANDRA-5202)
 * New counters implementation (CASSANDRA-6504)
 * Replace UnsortedColumns, EmptyColumns, TreeMapBackedSortedColumns with new
   ArrayBackedSortedColumns (CASSANDRA-6630, CASSANDRA-6662, CASSANDRA-6690)
 * Add option to use row cache with a given amount of rows (CASSANDRA-5357)
 * Avoid repairing already repaired data (CASSANDRA-5351)
 * Reject counter updates with USING TTL/TIMESTAMP (CASSANDRA-6649)
 * Replace index_interval with min/max_index_interval (CASSANDRA-6379)
 * Lift limitation that order by columns must be selected for IN queries (CASSANDRA-4911)


2.0.5
 * Reduce garbage generated by bloom filter lookups (CASSANDRA-6609)
 * Add ks.cf names to tombstone logging (CASSANDRA-6597)
 * Use LOCAL_QUORUM for LWT operations at LOCAL_SERIAL (CASSANDRA-6495)
 * Wait for gossip to settle before accepting client connections (CASSANDRA-4288)
 * Delete unfinished compaction incrementally (CASSANDRA-6086)
 * Allow specifying custom secondary index options in CQL3 (CASSANDRA-6480)
 * Improve replica pinning for cache efficiency in DES (CASSANDRA-6485)
 * Fix LOCAL_SERIAL from thrift (CASSANDRA-6584)
 * Don't special case received counts in CAS timeout exceptions (CASSANDRA-6595)
 * Add support for 2.1 global counter shards (CASSANDRA-6505)
 * Fix NPE when streaming connection is not yet established (CASSANDRA-6210)
 * Avoid rare duplicate read repair triggering (CASSANDRA-6606)
 * Fix paging discardFirst (CASSANDRA-6555)
 * Fix ArrayIndexOutOfBoundsException in 2ndary index query (CASSANDRA-6470)
 * Release sstables upon rebuilding 2i (CASSANDRA-6635)
 * Add AbstractCompactionStrategy.startup() method (CASSANDRA-6637)
 * SSTableScanner may skip rows during cleanup (CASSANDRA-6638)
 * sstables from stalled repair sessions can resurrect deleted data (CASSANDRA-6503)
 * Switch stress to use ITransportFactory (CASSANDRA-6641)
 * Fix IllegalArgumentException during prepare (CASSANDRA-6592)
 * Fix possible loss of 2ndary index entries during compaction (CASSANDRA-6517)
 * Fix direct Memory on architectures that do not support unaligned long access
   (CASSANDRA-6628)
 * Let scrub optionally skip broken counter partitions (CASSANDRA-5930)
Merged from 1.2:
 * fsync compression metadata (CASSANDRA-6531)
 * Validate CF existence on execution for prepared statement (CASSANDRA-6535)
 * Add ability to throttle batchlog replay (CASSANDRA-6550)
 * Fix executing LOCAL_QUORUM with SimpleStrategy (CASSANDRA-6545)
 * Avoid StackOverflow when using large IN queries (CASSANDRA-6567)
 * Nodetool upgradesstables includes secondary indexes (CASSANDRA-6598)
 * Paginate batchlog replay (CASSANDRA-6569)
 * skip blocking on streaming during drain (CASSANDRA-6603)
 * Improve error message when schema doesn't match loaded sstable (CASSANDRA-6262)
 * Add properties to adjust FD initial value and max interval (CASSANDRA-4375)
 * Fix preparing with batch and delete from collection (CASSANDRA-6607)
 * Fix ABSC reverse iterator's remove() method (CASSANDRA-6629)
 * Handle host ID conflicts properly (CASSANDRA-6615)
 * Move handling of migration event source to solve bootstrap race. (CASSANDRA-6648)
 * Make sure compaction throughput value doesn't overflow with int math (CASSANDRA-6647)


2.0.4
 * Allow removing snapshots of no-longer-existing CFs (CASSANDRA-6418)
 * add StorageService.stopDaemon() (CASSANDRA-4268)
 * add IRE for invalid CF supplied to get_count (CASSANDRA-5701)
 * add client encryption support to sstableloader (CASSANDRA-6378)
 * Fix accept() loop for SSL sockets post-shutdown (CASSANDRA-6468)
 * Fix size-tiered compaction in LCS L0 (CASSANDRA-6496)
 * Fix assertion failure in filterColdSSTables (CASSANDRA-6483)
 * Fix row tombstones in larger-than-memory compactions (CASSANDRA-6008)
 * Fix cleanup ClassCastException (CASSANDRA-6462)
 * Reduce gossip memory use by interning VersionedValue strings (CASSANDRA-6410)
 * Allow specifying datacenters to participate in a repair (CASSANDRA-6218)
 * Fix divide-by-zero in PCI (CASSANDRA-6403)
 * Fix setting last compacted key in the wrong level for LCS (CASSANDRA-6284)
 * Add millisecond precision formats to the timestamp parser (CASSANDRA-6395)
 * Expose a total memtable size metric for a CF (CASSANDRA-6391)
 * cqlsh: handle symlinks properly (CASSANDRA-6425)
 * Fix potential infinite loop when paging query with IN (CASSANDRA-6464)
 * Fix assertion error in AbstractQueryPager.discardFirst (CASSANDRA-6447)
 * Fix streaming older SSTable yields unnecessary tombstones (CASSANDRA-6527)
Merged from 1.2:
 * Improved error message on bad properties in DDL queries (CASSANDRA-6453)
 * Randomize batchlog candidates selection (CASSANDRA-6481)
 * Fix thundering herd on endpoint cache invalidation (CASSANDRA-6345, 6485)
 * Improve batchlog write performance with vnodes (CASSANDRA-6488)
 * cqlsh: quote single quotes in strings inside collections (CASSANDRA-6172)
 * Improve gossip performance for typical messages (CASSANDRA-6409)
 * Throw IRE if a prepared statement has more markers than supported 
   (CASSANDRA-5598)
 * Expose Thread metrics for the native protocol server (CASSANDRA-6234)
 * Change snapshot response message verb to INTERNAL to avoid dropping it 
   (CASSANDRA-6415)
 * Warn when collection read has > 65K elements (CASSANDRA-5428)
 * Fix cache persistence when both row and key cache are enabled 
   (CASSANDRA-6413)
 * (Hadoop) add describe_local_ring (CASSANDRA-6268)
 * Fix handling of concurrent directory creation failure (CASSANDRA-6459)
 * Allow executing CREATE statements multiple times (CASSANDRA-6471)
 * Don't send confusing info with timeouts (CASSANDRA-6491)
 * Don't resubmit counter mutation runnables internally (CASSANDRA-6427)
 * Don't drop local mutations without a hint (CASSANDRA-6510)
 * Don't allow null max_hint_window_in_ms (CASSANDRA-6419)
 * Validate SliceRange start and finish lengths (CASSANDRA-6521)


2.0.3
 * Fix FD leak on slice read path (CASSANDRA-6275)
 * Cancel read meter task when closing SSTR (CASSANDRA-6358)
 * free off-heap IndexSummary during bulk (CASSANDRA-6359)
 * Recover from IOException in accept() thread (CASSANDRA-6349)
 * Improve Gossip tolerance of abnormally slow tasks (CASSANDRA-6338)
 * Fix trying to hint timed out counter writes (CASSANDRA-6322)
 * Allow restoring specific columnfamilies from archived CL (CASSANDRA-4809)
 * Avoid flushing compaction_history after each operation (CASSANDRA-6287)
 * Fix repair assertion error when tombstones expire (CASSANDRA-6277)
 * Skip loading corrupt key cache (CASSANDRA-6260)
 * Fixes for compacting larger-than-memory rows (CASSANDRA-6274)
 * Compact hottest sstables first and optionally omit coldest from
   compaction entirely (CASSANDRA-6109)
 * Fix modifying column_metadata from thrift (CASSANDRA-6182)
 * cqlsh: fix LIST USERS output (CASSANDRA-6242)
 * Add IRequestSink interface (CASSANDRA-6248)
 * Update memtable size while flushing (CASSANDRA-6249)
 * Provide hooks around CQL2/CQL3 statement execution (CASSANDRA-6252)
 * Require Permission.SELECT for CAS updates (CASSANDRA-6247)
 * New CQL-aware SSTableWriter (CASSANDRA-5894)
 * Reject CAS operation when the protocol v1 is used (CASSANDRA-6270)
 * Correctly throw error when frame too large (CASSANDRA-5981)
 * Fix serialization bug in PagedRange with 2ndary indexes (CASSANDRA-6299)
 * Fix CQL3 table validation in Thrift (CASSANDRA-6140)
 * Fix bug missing results with IN clauses (CASSANDRA-6327)
 * Fix paging with reversed slices (CASSANDRA-6343)
 * Set minTimestamp correctly to be able to drop expired sstables (CASSANDRA-6337)
 * Support NaN and Infinity as float literals (CASSANDRA-6003)
 * Remove RF from nodetool ring output (CASSANDRA-6289)
 * Fix attempting to flush empty rows (CASSANDRA-6374)
 * Fix potential out of bounds exception when paging (CASSANDRA-6333)
Merged from 1.2:
 * Optimize FD phi calculation (CASSANDRA-6386)
 * Improve initial FD phi estimate when starting up (CASSANDRA-6385)
 * Don't list CQL3 table in CLI describe even if named explicitely 
   (CASSANDRA-5750)
 * Invalidate row cache when dropping CF (CASSANDRA-6351)
 * add non-jamm path for cached statements (CASSANDRA-6293)
 * add windows bat files for shell commands (CASSANDRA-6145)
 * Require logging in for Thrift CQL2/3 statement preparation (CASSANDRA-6254)
 * restrict max_num_tokens to 1536 (CASSANDRA-6267)
 * Nodetool gets default JMX port from cassandra-env.sh (CASSANDRA-6273)
 * make calculatePendingRanges asynchronous (CASSANDRA-6244)
 * Remove blocking flushes in gossip thread (CASSANDRA-6297)
 * Fix potential socket leak in connectionpool creation (CASSANDRA-6308)
 * Allow LOCAL_ONE/LOCAL_QUORUM to work with SimpleStrategy (CASSANDRA-6238)
 * cqlsh: handle 'null' as session duration (CASSANDRA-6317)
 * Fix json2sstable handling of range tombstones (CASSANDRA-6316)
 * Fix missing one row in reverse query (CASSANDRA-6330)
 * Fix reading expired row value from row cache (CASSANDRA-6325)
 * Fix AssertionError when doing set element deletion (CASSANDRA-6341)
 * Make CL code for the native protocol match the one in C* 2.0
   (CASSANDRA-6347)
 * Disallow altering CQL3 table from thrift (CASSANDRA-6370)
 * Fix size computation of prepared statement (CASSANDRA-6369)


2.0.2
 * Update FailureDetector to use nanontime (CASSANDRA-4925)
 * Fix FileCacheService regressions (CASSANDRA-6149)
 * Never return WriteTimeout for CL.ANY (CASSANDRA-6132)
 * Fix race conditions in bulk loader (CASSANDRA-6129)
 * Add configurable metrics reporting (CASSANDRA-4430)
 * drop queries exceeding a configurable number of tombstones (CASSANDRA-6117)
 * Track and persist sstable read activity (CASSANDRA-5515)
 * Fixes for speculative retry (CASSANDRA-5932, CASSANDRA-6194)
 * Improve memory usage of metadata min/max column names (CASSANDRA-6077)
 * Fix thrift validation refusing row markers on CQL3 tables (CASSANDRA-6081)
 * Fix insertion of collections with CAS (CASSANDRA-6069)
 * Correctly send metadata on SELECT COUNT (CASSANDRA-6080)
 * Track clients' remote addresses in ClientState (CASSANDRA-6070)
 * Create snapshot dir if it does not exist when migrating
   leveled manifest (CASSANDRA-6093)
 * make sequential nodetool repair the default (CASSANDRA-5950)
 * Add more hooks for compaction strategy implementations (CASSANDRA-6111)
 * Fix potential NPE on composite 2ndary indexes (CASSANDRA-6098)
 * Delete can potentially be skipped in batch (CASSANDRA-6115)
 * Allow alter keyspace on system_traces (CASSANDRA-6016)
 * Disallow empty column names in cql (CASSANDRA-6136)
 * Use Java7 file-handling APIs and fix file moving on Windows (CASSANDRA-5383)
 * Save compaction history to system keyspace (CASSANDRA-5078)
 * Fix NPE if StorageService.getOperationMode() is executed before full startup (CASSANDRA-6166)
 * CQL3: support pre-epoch longs for TimestampType (CASSANDRA-6212)
 * Add reloadtriggers command to nodetool (CASSANDRA-4949)
 * cqlsh: ignore empty 'value alias' in DESCRIBE (CASSANDRA-6139)
 * Fix sstable loader (CASSANDRA-6205)
 * Reject bootstrapping if the node already exists in gossip (CASSANDRA-5571)
 * Fix NPE while loading paxos state (CASSANDRA-6211)
 * cqlsh: add SHOW SESSION <tracing-session> command (CASSANDRA-6228)
Merged from 1.2:
 * (Hadoop) Require CFRR batchSize to be at least 2 (CASSANDRA-6114)
 * Add a warning for small LCS sstable size (CASSANDRA-6191)
 * Add ability to list specific KS/CF combinations in nodetool cfstats (CASSANDRA-4191)
 * Mark CF clean if a mutation raced the drop and got it marked dirty (CASSANDRA-5946)
 * Add a LOCAL_ONE consistency level (CASSANDRA-6202)
 * Limit CQL prepared statement cache by size instead of count (CASSANDRA-6107)
 * Tracing should log write failure rather than raw exceptions (CASSANDRA-6133)
 * lock access to TM.endpointToHostIdMap (CASSANDRA-6103)
 * Allow estimated memtable size to exceed slab allocator size (CASSANDRA-6078)
 * Start MeteredFlusher earlier to prevent OOM during CL replay (CASSANDRA-6087)
 * Avoid sending Truncate command to fat clients (CASSANDRA-6088)
 * Allow where clause conditions to be in parenthesis (CASSANDRA-6037)
 * Do not open non-ssl storage port if encryption option is all (CASSANDRA-3916)
 * Move batchlog replay to its own executor (CASSANDRA-6079)
 * Add tombstone debug threshold and histogram (CASSANDRA-6042, 6057)
 * Enable tcp keepalive on incoming connections (CASSANDRA-4053)
 * Fix fat client schema pull NPE (CASSANDRA-6089)
 * Fix memtable flushing for indexed tables (CASSANDRA-6112)
 * Fix skipping columns with multiple slices (CASSANDRA-6119)
 * Expose connected thrift + native client counts (CASSANDRA-5084)
 * Optimize auth setup (CASSANDRA-6122)
 * Trace index selection (CASSANDRA-6001)
 * Update sstablesPerReadHistogram to use biased sampling (CASSANDRA-6164)
 * Log UnknownColumnfamilyException when closing socket (CASSANDRA-5725)
 * Properly error out on CREATE INDEX for counters table (CASSANDRA-6160)
 * Handle JMX notification failure for repair (CASSANDRA-6097)
 * (Hadoop) Fetch no more than 128 splits in parallel (CASSANDRA-6169)
 * stress: add username/password authentication support (CASSANDRA-6068)
 * Fix indexed queries with row cache enabled on parent table (CASSANDRA-5732)
 * Fix compaction race during columnfamily drop (CASSANDRA-5957)
 * Fix validation of empty column names for compact tables (CASSANDRA-6152)
 * Skip replaying mutations that pass CRC but fail to deserialize (CASSANDRA-6183)
 * Rework token replacement to use replace_address (CASSANDRA-5916)
 * Fix altering column types (CASSANDRA-6185)
 * cqlsh: fix CREATE/ALTER WITH completion (CASSANDRA-6196)
 * add windows bat files for shell commands (CASSANDRA-6145)
 * Fix potential stack overflow during range tombstones insertion (CASSANDRA-6181)
 * (Hadoop) Make LOCAL_ONE the default consistency level (CASSANDRA-6214)


2.0.1
 * Fix bug that could allow reading deleted data temporarily (CASSANDRA-6025)
 * Improve memory use defaults (CASSANDRA-6059)
 * Make ThriftServer more easlly extensible (CASSANDRA-6058)
 * Remove Hadoop dependency from ITransportFactory (CASSANDRA-6062)
 * add file_cache_size_in_mb setting (CASSANDRA-5661)
 * Improve error message when yaml contains invalid properties (CASSANDRA-5958)
 * Improve leveled compaction's ability to find non-overlapping L0 compactions
   to work on concurrently (CASSANDRA-5921)
 * Notify indexer of columns shadowed by range tombstones (CASSANDRA-5614)
 * Log Merkle tree stats (CASSANDRA-2698)
 * Switch from crc32 to adler32 for compressed sstable checksums (CASSANDRA-5862)
 * Improve offheap memcpy performance (CASSANDRA-5884)
 * Use a range aware scanner for cleanup (CASSANDRA-2524)
 * Cleanup doesn't need to inspect sstables that contain only local data
   (CASSANDRA-5722)
 * Add ability for CQL3 to list partition keys (CASSANDRA-4536)
 * Improve native protocol serialization (CASSANDRA-5664)
 * Upgrade Thrift to 0.9.1 (CASSANDRA-5923)
 * Require superuser status for adding triggers (CASSANDRA-5963)
 * Make standalone scrubber handle old and new style leveled manifest
   (CASSANDRA-6005)
 * Fix paxos bugs (CASSANDRA-6012, 6013, 6023)
 * Fix paged ranges with multiple replicas (CASSANDRA-6004)
 * Fix potential AssertionError during tracing (CASSANDRA-6041)
 * Fix NPE in sstablesplit (CASSANDRA-6027)
 * Migrate pre-2.0 key/value/column aliases to system.schema_columns
   (CASSANDRA-6009)
 * Paging filter empty rows too agressively (CASSANDRA-6040)
 * Support variadic parameters for IN clauses (CASSANDRA-4210)
 * cqlsh: return the result of CAS writes (CASSANDRA-5796)
 * Fix validation of IN clauses with 2ndary indexes (CASSANDRA-6050)
 * Support named bind variables in CQL (CASSANDRA-6033)
Merged from 1.2:
 * Allow cache-keys-to-save to be set at runtime (CASSANDRA-5980)
 * Avoid second-guessing out-of-space state (CASSANDRA-5605)
 * Tuning knobs for dealing with large blobs and many CFs (CASSANDRA-5982)
 * (Hadoop) Fix CQLRW for thrift tables (CASSANDRA-6002)
 * Fix possible divide-by-zero in HHOM (CASSANDRA-5990)
 * Allow local batchlog writes for CL.ANY (CASSANDRA-5967)
 * Upgrade metrics-core to version 2.2.0 (CASSANDRA-5947)
 * Fix CqlRecordWriter with composite keys (CASSANDRA-5949)
 * Add snitch, schema version, cluster, partitioner to JMX (CASSANDRA-5881)
 * Allow disabling SlabAllocator (CASSANDRA-5935)
 * Make user-defined compaction JMX blocking (CASSANDRA-4952)
 * Fix streaming does not transfer wrapped range (CASSANDRA-5948)
 * Fix loading index summary containing empty key (CASSANDRA-5965)
 * Correctly handle limits in CompositesSearcher (CASSANDRA-5975)
 * Pig: handle CQL collections (CASSANDRA-5867)
 * Pass the updated cf to the PRSI index() method (CASSANDRA-5999)
 * Allow empty CQL3 batches (as no-op) (CASSANDRA-5994)
 * Support null in CQL3 functions (CASSANDRA-5910)
 * Replace the deprecated MapMaker with CacheLoader (CASSANDRA-6007)
 * Add SSTableDeletingNotification to DataTracker (CASSANDRA-6010)
 * Fix snapshots in use get deleted during snapshot repair (CASSANDRA-6011)
 * Move hints and exception count to o.a.c.metrics (CASSANDRA-6017)
 * Fix memory leak in snapshot repair (CASSANDRA-6047)
 * Fix sstable2sjon for CQL3 tables (CASSANDRA-5852)


2.0.0
 * Fix thrift validation when inserting into CQL3 tables (CASSANDRA-5138)
 * Fix periodic memtable flushing behavior with clean memtables (CASSANDRA-5931)
 * Fix dateOf() function for pre-2.0 timestamp columns (CASSANDRA-5928)
 * Fix SSTable unintentionally loads BF when opened for batch (CASSANDRA-5938)
 * Add stream session progress to JMX (CASSANDRA-4757)
 * Fix NPE during CAS operation (CASSANDRA-5925)
Merged from 1.2:
 * Fix getBloomFilterDiskSpaceUsed for AlwaysPresentFilter (CASSANDRA-5900)
 * Don't announce schema version until we've loaded the changes locally
   (CASSANDRA-5904)
 * Fix to support off heap bloom filters size greater than 2 GB (CASSANDRA-5903)
 * Properly handle parsing huge map and set literals (CASSANDRA-5893)


2.0.0-rc2
 * enable vnodes by default (CASSANDRA-5869)
 * fix CAS contention timeout (CASSANDRA-5830)
 * fix HsHa to respect max frame size (CASSANDRA-4573)
 * Fix (some) 2i on composite components omissions (CASSANDRA-5851)
 * cqlsh: add DESCRIBE FULL SCHEMA variant (CASSANDRA-5880)
Merged from 1.2:
 * Correctly validate sparse composite cells in scrub (CASSANDRA-5855)
 * Add KeyCacheHitRate metric to CF metrics (CASSANDRA-5868)
 * cqlsh: add support for multiline comments (CASSANDRA-5798)
 * Handle CQL3 SELECT duplicate IN restrictions on clustering columns
   (CASSANDRA-5856)


2.0.0-rc1
 * improve DecimalSerializer performance (CASSANDRA-5837)
 * fix potential spurious wakeup in AsyncOneResponse (CASSANDRA-5690)
 * fix schema-related trigger issues (CASSANDRA-5774)
 * Better validation when accessing CQL3 table from thrift (CASSANDRA-5138)
 * Fix assertion error during repair (CASSANDRA-5801)
 * Fix range tombstone bug (CASSANDRA-5805)
 * DC-local CAS (CASSANDRA-5797)
 * Add a native_protocol_version column to the system.local table (CASSANRDA-5819)
 * Use index_interval from cassandra.yaml when upgraded (CASSANDRA-5822)
 * Fix buffer underflow on socket close (CASSANDRA-5792)
Merged from 1.2:
 * Fix reading DeletionTime from 1.1-format sstables (CASSANDRA-5814)
 * cqlsh: add collections support to COPY (CASSANDRA-5698)
 * retry important messages for any IOException (CASSANDRA-5804)
 * Allow empty IN relations in SELECT/UPDATE/DELETE statements (CASSANDRA-5626)
 * cqlsh: fix crashing on Windows due to libedit detection (CASSANDRA-5812)
 * fix bulk-loading compressed sstables (CASSANDRA-5820)
 * (Hadoop) fix quoting in CqlPagingRecordReader and CqlRecordWriter 
   (CASSANDRA-5824)
 * update default LCS sstable size to 160MB (CASSANDRA-5727)
 * Allow compacting 2Is via nodetool (CASSANDRA-5670)
 * Hex-encode non-String keys in OPP (CASSANDRA-5793)
 * nodetool history logging (CASSANDRA-5823)
 * (Hadoop) fix support for Thrift tables in CqlPagingRecordReader 
   (CASSANDRA-5752)
 * add "all time blocked" to StatusLogger output (CASSANDRA-5825)
 * Future-proof inter-major-version schema migrations (CASSANDRA-5845)
 * (Hadoop) add CqlPagingRecordReader support for ReversedType in Thrift table
   (CASSANDRA-5718)
 * Add -no-snapshot option to scrub (CASSANDRA-5891)
 * Fix to support off heap bloom filters size greater than 2 GB (CASSANDRA-5903)
 * Properly handle parsing huge map and set literals (CASSANDRA-5893)
 * Fix LCS L0 compaction may overlap in L1 (CASSANDRA-5907)
 * New sstablesplit tool to split large sstables offline (CASSANDRA-4766)
 * Fix potential deadlock in native protocol server (CASSANDRA-5926)
 * Disallow incompatible type change in CQL3 (CASSANDRA-5882)
Merged from 1.1:
 * Correctly validate sparse composite cells in scrub (CASSANDRA-5855)


2.0.0-beta2
 * Replace countPendingHints with Hints Created metric (CASSANDRA-5746)
 * Allow nodetool with no args, and with help to run without a server (CASSANDRA-5734)
 * Cleanup AbstractType/TypeSerializer classes (CASSANDRA-5744)
 * Remove unimplemented cli option schema-mwt (CASSANDRA-5754)
 * Support range tombstones in thrift (CASSANDRA-5435)
 * Normalize table-manipulating CQL3 statements' class names (CASSANDRA-5759)
 * cqlsh: add missing table options to DESCRIBE output (CASSANDRA-5749)
 * Fix assertion error during repair (CASSANDRA-5757)
 * Fix bulkloader (CASSANDRA-5542)
 * Add LZ4 compression to the native protocol (CASSANDRA-5765)
 * Fix bugs in the native protocol v2 (CASSANDRA-5770)
 * CAS on 'primary key only' table (CASSANDRA-5715)
 * Support streaming SSTables of old versions (CASSANDRA-5772)
 * Always respect protocol version in native protocol (CASSANDRA-5778)
 * Fix ConcurrentModificationException during streaming (CASSANDRA-5782)
 * Update deletion timestamp in Commit#updatesWithPaxosTime (CASSANDRA-5787)
 * Thrift cas() method crashes if input columns are not sorted (CASSANDRA-5786)
 * Order columns names correctly when querying for CAS (CASSANDRA-5788)
 * Fix streaming retry (CASSANDRA-5775)
Merged from 1.2:
 * if no seeds can be a reached a node won't start in a ring by itself (CASSANDRA-5768)
 * add cassandra.unsafesystem property (CASSANDRA-5704)
 * (Hadoop) quote identifiers in CqlPagingRecordReader (CASSANDRA-5763)
 * Add replace_node functionality for vnodes (CASSANDRA-5337)
 * Add timeout events to query traces (CASSANDRA-5520)
 * Fix serialization of the LEFT gossip value (CASSANDRA-5696)
 * Pig: support for cql3 tables (CASSANDRA-5234)
 * Fix skipping range tombstones with reverse queries (CASSANDRA-5712)
 * Expire entries out of ThriftSessionManager (CASSANDRA-5719)
 * Don't keep ancestor information in memory (CASSANDRA-5342)
 * Expose native protocol server status in nodetool info (CASSANDRA-5735)
 * Fix pathetic performance of range tombstones (CASSANDRA-5677)
 * Fix querying with an empty (impossible) range (CASSANDRA-5573)
 * cqlsh: handle CUSTOM 2i in DESCRIBE output (CASSANDRA-5760)
 * Fix minor bug in Range.intersects(Bound) (CASSANDRA-5771)
 * cqlsh: handle disabled compression in DESCRIBE output (CASSANDRA-5766)
 * Ensure all UP events are notified on the native protocol (CASSANDRA-5769)
 * Fix formatting of sstable2json with multiple -k arguments (CASSANDRA-5781)
 * Don't rely on row marker for queries in general to hide lost markers
   after TTL expires (CASSANDRA-5762)
 * Sort nodetool help output (CASSANDRA-5776)
 * Fix column expiring during 2 phases compaction (CASSANDRA-5799)
 * now() is being rejected in INSERTs when inside collections (CASSANDRA-5795)


2.0.0-beta1
 * Add support for indexing clustered columns (CASSANDRA-5125)
 * Removed on-heap row cache (CASSANDRA-5348)
 * use nanotime consistently for node-local timeouts (CASSANDRA-5581)
 * Avoid unnecessary second pass on name-based queries (CASSANDRA-5577)
 * Experimental triggers (CASSANDRA-1311)
 * JEMalloc support for off-heap allocation (CASSANDRA-3997)
 * Single-pass compaction (CASSANDRA-4180)
 * Removed token range bisection (CASSANDRA-5518)
 * Removed compatibility with pre-1.2.5 sstables and network messages
   (CASSANDRA-5511)
 * removed PBSPredictor (CASSANDRA-5455)
 * CAS support (CASSANDRA-5062, 5441, 5442, 5443, 5619, 5667)
 * Leveled compaction performs size-tiered compactions in L0 
   (CASSANDRA-5371, 5439)
 * Add yaml network topology snitch for mixed ec2/other envs (CASSANDRA-5339)
 * Log when a node is down longer than the hint window (CASSANDRA-4554)
 * Optimize tombstone creation for ExpiringColumns (CASSANDRA-4917)
 * Improve LeveledScanner work estimation (CASSANDRA-5250, 5407)
 * Replace compaction lock with runWithCompactionsDisabled (CASSANDRA-3430)
 * Change Message IDs to ints (CASSANDRA-5307)
 * Move sstable level information into the Stats component, removing the
   need for a separate Manifest file (CASSANDRA-4872)
 * avoid serializing to byte[] on commitlog append (CASSANDRA-5199)
 * make index_interval configurable per columnfamily (CASSANDRA-3961, CASSANDRA-5650)
 * add default_time_to_live (CASSANDRA-3974)
 * add memtable_flush_period_in_ms (CASSANDRA-4237)
 * replace supercolumns internally by composites (CASSANDRA-3237, 5123)
 * upgrade thrift to 0.9.0 (CASSANDRA-3719)
 * drop unnecessary keyspace parameter from user-defined compaction API 
   (CASSANDRA-5139)
 * more robust solution to incomplete compactions + counters (CASSANDRA-5151)
 * Change order of directory searching for c*.in.sh (CASSANDRA-3983)
 * Add tool to reset SSTable compaction level for LCS (CASSANDRA-5271)
 * Allow custom configuration loader (CASSANDRA-5045)
 * Remove memory emergency pressure valve logic (CASSANDRA-3534)
 * Reduce request latency with eager retry (CASSANDRA-4705)
 * cqlsh: Remove ASSUME command (CASSANDRA-5331)
 * Rebuild BF when loading sstables if bloom_filter_fp_chance
   has changed since compaction (CASSANDRA-5015)
 * remove row-level bloom filters (CASSANDRA-4885)
 * Change Kernel Page Cache skipping into row preheating (disabled by default)
   (CASSANDRA-4937)
 * Improve repair by deciding on a gcBefore before sending
   out TreeRequests (CASSANDRA-4932)
 * Add an official way to disable compactions (CASSANDRA-5074)
 * Reenable ALTER TABLE DROP with new semantics (CASSANDRA-3919)
 * Add binary protocol versioning (CASSANDRA-5436)
 * Swap THshaServer for TThreadedSelectorServer (CASSANDRA-5530)
 * Add alias support to SELECT statement (CASSANDRA-5075)
 * Don't create empty RowMutations in CommitLogReplayer (CASSANDRA-5541)
 * Use range tombstones when dropping cfs/columns from schema (CASSANDRA-5579)
 * cqlsh: drop CQL2/CQL3-beta support (CASSANDRA-5585)
 * Track max/min column names in sstables to be able to optimize slice
   queries (CASSANDRA-5514, CASSANDRA-5595, CASSANDRA-5600)
 * Binary protocol: allow batching already prepared statements (CASSANDRA-4693)
 * Allow preparing timestamp, ttl and limit in CQL3 queries (CASSANDRA-4450)
 * Support native link w/o JNA in Java7 (CASSANDRA-3734)
 * Use SASL authentication in binary protocol v2 (CASSANDRA-5545)
 * Replace Thrift HsHa with LMAX Disruptor based implementation (CASSANDRA-5582)
 * cqlsh: Add row count to SELECT output (CASSANDRA-5636)
 * Include a timestamp with all read commands to determine column expiration
   (CASSANDRA-5149)
 * Streaming 2.0 (CASSANDRA-5286, 5699)
 * Conditional create/drop ks/table/index statements in CQL3 (CASSANDRA-2737)
 * more pre-table creation property validation (CASSANDRA-5693)
 * Redesign repair messages (CASSANDRA-5426)
 * Fix ALTER RENAME post-5125 (CASSANDRA-5702)
 * Disallow renaming a 2ndary indexed column (CASSANDRA-5705)
 * Rename Table to Keyspace (CASSANDRA-5613)
 * Ensure changing column_index_size_in_kb on different nodes don't corrupt the
   sstable (CASSANDRA-5454)
 * Move resultset type information into prepare, not execute (CASSANDRA-5649)
 * Auto paging in binary protocol (CASSANDRA-4415, 5714)
 * Don't tie client side use of AbstractType to JDBC (CASSANDRA-4495)
 * Adds new TimestampType to replace DateType (CASSANDRA-5723, CASSANDRA-5729)
Merged from 1.2:
 * make starting native protocol server idempotent (CASSANDRA-5728)
 * Fix loading key cache when a saved entry is no longer valid (CASSANDRA-5706)
 * Fix serialization of the LEFT gossip value (CASSANDRA-5696)
 * cqlsh: Don't show 'null' in place of empty values (CASSANDRA-5675)
 * Race condition in detecting version on a mixed 1.1/1.2 cluster
   (CASSANDRA-5692)
 * Fix skipping range tombstones with reverse queries (CASSANDRA-5712)
 * Expire entries out of ThriftSessionManager (CASSANRDA-5719)
 * Don't keep ancestor information in memory (CASSANDRA-5342)
 * cqlsh: fix handling of semicolons inside BATCH queries (CASSANDRA-5697)


1.2.6
 * Fix tracing when operation completes before all responses arrive 
   (CASSANDRA-5668)
 * Fix cross-DC mutation forwarding (CASSANDRA-5632)
 * Reduce SSTableLoader memory usage (CASSANDRA-5555)
 * Scale hinted_handoff_throttle_in_kb to cluster size (CASSANDRA-5272)
 * (Hadoop) Add CQL3 input/output formats (CASSANDRA-4421, 5622)
 * (Hadoop) Fix InputKeyRange in CFIF (CASSANDRA-5536)
 * Fix dealing with ridiculously large max sstable sizes in LCS (CASSANDRA-5589)
 * Ignore pre-truncate hints (CASSANDRA-4655)
 * Move System.exit on OOM into a separate thread (CASSANDRA-5273)
 * Write row markers when serializing schema (CASSANDRA-5572)
 * Check only SSTables for the requested range when streaming (CASSANDRA-5569)
 * Improve batchlog replay behavior and hint ttl handling (CASSANDRA-5314)
 * Exclude localTimestamp from validation for tombstones (CASSANDRA-5398)
 * cqlsh: add custom prompt support (CASSANDRA-5539)
 * Reuse prepared statements in hot auth queries (CASSANDRA-5594)
 * cqlsh: add vertical output option (see EXPAND) (CASSANDRA-5597)
 * Add a rate limit option to stress (CASSANDRA-5004)
 * have BulkLoader ignore snapshots directories (CASSANDRA-5587) 
 * fix SnitchProperties logging context (CASSANDRA-5602)
 * Expose whether jna is enabled and memory is locked via JMX (CASSANDRA-5508)
 * cqlsh: fix COPY FROM with ReversedType (CASSANDRA-5610)
 * Allow creating CUSTOM indexes on collections (CASSANDRA-5615)
 * Evaluate now() function at execution time (CASSANDRA-5616)
 * Expose detailed read repair metrics (CASSANDRA-5618)
 * Correct blob literal + ReversedType parsing (CASSANDRA-5629)
 * Allow GPFS to prefer the internal IP like EC2MRS (CASSANDRA-5630)
 * fix help text for -tspw cassandra-cli (CASSANDRA-5643)
 * don't throw away initial causes exceptions for internode encryption issues 
   (CASSANDRA-5644)
 * Fix message spelling errors for cql select statements (CASSANDRA-5647)
 * Suppress custom exceptions thru jmx (CASSANDRA-5652)
 * Update CREATE CUSTOM INDEX syntax (CASSANDRA-5639)
 * Fix PermissionDetails.equals() method (CASSANDRA-5655)
 * Never allow partition key ranges in CQL3 without token() (CASSANDRA-5666)
 * Gossiper incorrectly drops AppState for an upgrading node (CASSANDRA-5660)
 * Connection thrashing during multi-region ec2 during upgrade, due to 
   messaging version (CASSANDRA-5669)
 * Avoid over reconnecting in EC2MRS (CASSANDRA-5678)
 * Fix ReadResponseSerializer.serializedSize() for digest reads (CASSANDRA-5476)
 * allow sstable2json on 2i CFs (CASSANDRA-5694)
Merged from 1.1:
 * Remove buggy thrift max message length option (CASSANDRA-5529)
 * Fix NPE in Pig's widerow mode (CASSANDRA-5488)
 * Add split size parameter to Pig and disable split combination (CASSANDRA-5544)


1.2.5
 * make BytesToken.toString only return hex bytes (CASSANDRA-5566)
 * Ensure that submitBackground enqueues at least one task (CASSANDRA-5554)
 * fix 2i updates with identical values and timestamps (CASSANDRA-5540)
 * fix compaction throttling bursty-ness (CASSANDRA-4316)
 * reduce memory consumption of IndexSummary (CASSANDRA-5506)
 * remove per-row column name bloom filters (CASSANDRA-5492)
 * Include fatal errors in trace events (CASSANDRA-5447)
 * Ensure that PerRowSecondaryIndex is notified of row-level deletes
   (CASSANDRA-5445)
 * Allow empty blob literals in CQL3 (CASSANDRA-5452)
 * Fix streaming RangeTombstones at column index boundary (CASSANDRA-5418)
 * Fix preparing statements when current keyspace is not set (CASSANDRA-5468)
 * Fix SemanticVersion.isSupportedBy minor/patch handling (CASSANDRA-5496)
 * Don't provide oldCfId for post-1.1 system cfs (CASSANDRA-5490)
 * Fix primary range ignores replication strategy (CASSANDRA-5424)
 * Fix shutdown of binary protocol server (CASSANDRA-5507)
 * Fix repair -snapshot not working (CASSANDRA-5512)
 * Set isRunning flag later in binary protocol server (CASSANDRA-5467)
 * Fix use of CQL3 functions with descending clustering order (CASSANDRA-5472)
 * Disallow renaming columns one at a time for thrift table in CQL3
   (CASSANDRA-5531)
 * cqlsh: add CLUSTERING ORDER BY support to DESCRIBE (CASSANDRA-5528)
 * Add custom secondary index support to CQL3 (CASSANDRA-5484)
 * Fix repair hanging silently on unexpected error (CASSANDRA-5229)
 * Fix Ec2Snitch regression introduced by CASSANDRA-5171 (CASSANDRA-5432)
 * Add nodetool enablebackup/disablebackup (CASSANDRA-5556)
 * cqlsh: fix DESCRIBE after case insensitive USE (CASSANDRA-5567)
Merged from 1.1
 * Add retry mechanism to OTC for non-droppable_verbs (CASSANDRA-5393)
 * Use allocator information to improve memtable memory usage estimate
   (CASSANDRA-5497)
 * Fix trying to load deleted row into row cache on startup (CASSANDRA-4463)
 * fsync leveled manifest to avoid corruption (CASSANDRA-5535)
 * Fix Bound intersection computation (CASSANDRA-5551)
 * sstablescrub now respects max memory size in cassandra.in.sh (CASSANDRA-5562)


1.2.4
 * Ensure that PerRowSecondaryIndex updates see the most recent values
   (CASSANDRA-5397)
 * avoid duplicate index entries ind PrecompactedRow and 
   ParallelCompactionIterable (CASSANDRA-5395)
 * remove the index entry on oldColumn when new column is a tombstone 
   (CASSANDRA-5395)
 * Change default stream throughput from 400 to 200 mbps (CASSANDRA-5036)
 * Gossiper logs DOWN for symmetry with UP (CASSANDRA-5187)
 * Fix mixing prepared statements between keyspaces (CASSANDRA-5352)
 * Fix consistency level during bootstrap - strike 3 (CASSANDRA-5354)
 * Fix transposed arguments in AlreadyExistsException (CASSANDRA-5362)
 * Improve asynchronous hint delivery (CASSANDRA-5179)
 * Fix Guava dependency version (12.0 -> 13.0.1) for Maven (CASSANDRA-5364)
 * Validate that provided CQL3 collection value are < 64K (CASSANDRA-5355)
 * Make upgradeSSTable skip current version sstables by default (CASSANDRA-5366)
 * Optimize min/max timestamp collection (CASSANDRA-5373)
 * Invalid streamId in cql binary protocol when using invalid CL 
   (CASSANDRA-5164)
 * Fix validation for IN where clauses with collections (CASSANDRA-5376)
 * Copy resultSet on count query to avoid ConcurrentModificationException 
   (CASSANDRA-5382)
 * Correctly typecheck in CQL3 even with ReversedType (CASSANDRA-5386)
 * Fix streaming compressed files when using encryption (CASSANDRA-5391)
 * cassandra-all 1.2.0 pom missing netty dependency (CASSANDRA-5392)
 * Fix writetime/ttl functions on null values (CASSANDRA-5341)
 * Fix NPE during cql3 select with token() (CASSANDRA-5404)
 * IndexHelper.skipBloomFilters won't skip non-SHA filters (CASSANDRA-5385)
 * cqlsh: Print maps ordered by key, sort sets (CASSANDRA-5413)
 * Add null syntax support in CQL3 for inserts (CASSANDRA-3783)
 * Allow unauthenticated set_keyspace() calls (CASSANDRA-5423)
 * Fix potential incremental backups race (CASSANDRA-5410)
 * Fix prepared BATCH statements with batch-level timestamps (CASSANDRA-5415)
 * Allow overriding superuser setup delay (CASSANDRA-5430)
 * cassandra-shuffle with JMX usernames and passwords (CASSANDRA-5431)
Merged from 1.1:
 * cli: Quote ks and cf names in schema output when needed (CASSANDRA-5052)
 * Fix bad default for min/max timestamp in SSTableMetadata (CASSANDRA-5372)
 * Fix cf name extraction from manifest in Directories.migrateFile() 
   (CASSANDRA-5242)
 * Support pluggable internode authentication (CASSANDRA-5401)


1.2.3
 * add check for sstable overlap within a level on startup (CASSANDRA-5327)
 * replace ipv6 colons in jmx object names (CASSANDRA-5298, 5328)
 * Avoid allocating SSTableBoundedScanner during repair when the range does 
   not intersect the sstable (CASSANDRA-5249)
 * Don't lowercase property map keys (this breaks NTS) (CASSANDRA-5292)
 * Fix composite comparator with super columns (CASSANDRA-5287)
 * Fix insufficient validation of UPDATE queries against counter cfs
   (CASSANDRA-5300)
 * Fix PropertyFileSnitch default DC/Rack behavior (CASSANDRA-5285)
 * Handle null values when executing prepared statement (CASSANDRA-5081)
 * Add netty to pom dependencies (CASSANDRA-5181)
 * Include type arguments in Thrift CQLPreparedResult (CASSANDRA-5311)
 * Fix compaction not removing columns when bf_fp_ratio is 1 (CASSANDRA-5182)
 * cli: Warn about missing CQL3 tables in schema descriptions (CASSANDRA-5309)
 * Re-enable unknown option in replication/compaction strategies option for
   backward compatibility (CASSANDRA-4795)
 * Add binary protocol support to stress (CASSANDRA-4993)
 * cqlsh: Fix COPY FROM value quoting and null handling (CASSANDRA-5305)
 * Fix repair -pr for vnodes (CASSANDRA-5329)
 * Relax CL for auth queries for non-default users (CASSANDRA-5310)
 * Fix AssertionError during repair (CASSANDRA-5245)
 * Don't announce migrations to pre-1.2 nodes (CASSANDRA-5334)
Merged from 1.1:
 * Update offline scrub for 1.0 -> 1.1 directory structure (CASSANDRA-5195)
 * add tmp flag to Descriptor hashcode (CASSANDRA-4021)
 * fix logging of "Found table data in data directories" when only system tables
   are present (CASSANDRA-5289)
 * cli: Add JMX authentication support (CASSANDRA-5080)
 * nodetool: ability to repair specific range (CASSANDRA-5280)
 * Fix possible assertion triggered in SliceFromReadCommand (CASSANDRA-5284)
 * cqlsh: Add inet type support on Windows (ipv4-only) (CASSANDRA-4801)
 * Fix race when initializing ColumnFamilyStore (CASSANDRA-5350)
 * Add UseTLAB JVM flag (CASSANDRA-5361)


1.2.2
 * fix potential for multiple concurrent compactions of the same sstables
   (CASSANDRA-5256)
 * avoid no-op caching of byte[] on commitlog append (CASSANDRA-5199)
 * fix symlinks under data dir not working (CASSANDRA-5185)
 * fix bug in compact storage metadata handling (CASSANDRA-5189)
 * Validate login for USE queries (CASSANDRA-5207)
 * cli: remove default username and password (CASSANDRA-5208)
 * configure populate_io_cache_on_flush per-CF (CASSANDRA-4694)
 * allow configuration of internode socket buffer (CASSANDRA-3378)
 * Make sstable directory picking blacklist-aware again (CASSANDRA-5193)
 * Correctly expire gossip states for edge cases (CASSANDRA-5216)
 * Improve handling of directory creation failures (CASSANDRA-5196)
 * Expose secondary indicies to the rest of nodetool (CASSANDRA-4464)
 * Binary protocol: avoid sending notification for 0.0.0.0 (CASSANDRA-5227)
 * add UseCondCardMark XX jvm settings on jdk 1.7 (CASSANDRA-4366)
 * CQL3 refactor to allow conversion function (CASSANDRA-5226)
 * Fix drop of sstables in some circumstance (CASSANDRA-5232)
 * Implement caching of authorization results (CASSANDRA-4295)
 * Add support for LZ4 compression (CASSANDRA-5038)
 * Fix missing columns in wide rows queries (CASSANDRA-5225)
 * Simplify auth setup and make system_auth ks alterable (CASSANDRA-5112)
 * Stop compactions from hanging during bootstrap (CASSANDRA-5244)
 * fix compressed streaming sending extra chunk (CASSANDRA-5105)
 * Add CQL3-based implementations of IAuthenticator and IAuthorizer
   (CASSANDRA-4898)
 * Fix timestamp-based tomstone removal logic (CASSANDRA-5248)
 * cli: Add JMX authentication support (CASSANDRA-5080)
 * Fix forceFlush behavior (CASSANDRA-5241)
 * cqlsh: Add username autocompletion (CASSANDRA-5231)
 * Fix CQL3 composite partition key error (CASSANDRA-5240)
 * Allow IN clause on last clustering key (CASSANDRA-5230)
Merged from 1.1:
 * fix start key/end token validation for wide row iteration (CASSANDRA-5168)
 * add ConfigHelper support for Thrift frame and max message sizes (CASSANDRA-5188)
 * fix nodetool repair not fail on node down (CASSANDRA-5203)
 * always collect tombstone hints (CASSANDRA-5068)
 * Fix error when sourcing file in cqlsh (CASSANDRA-5235)


1.2.1
 * stream undelivered hints on decommission (CASSANDRA-5128)
 * GossipingPropertyFileSnitch loads saved dc/rack info if needed (CASSANDRA-5133)
 * drain should flush system CFs too (CASSANDRA-4446)
 * add inter_dc_tcp_nodelay setting (CASSANDRA-5148)
 * re-allow wrapping ranges for start_token/end_token range pairitspwng (CASSANDRA-5106)
 * fix validation compaction of empty rows (CASSANDRA-5136)
 * nodetool methods to enable/disable hint storage/delivery (CASSANDRA-4750)
 * disallow bloom filter false positive chance of 0 (CASSANDRA-5013)
 * add threadpool size adjustment methods to JMXEnabledThreadPoolExecutor and 
   CompactionManagerMBean (CASSANDRA-5044)
 * fix hinting for dropped local writes (CASSANDRA-4753)
 * off-heap cache doesn't need mutable column container (CASSANDRA-5057)
 * apply disk_failure_policy to bad disks on initial directory creation 
   (CASSANDRA-4847)
 * Optimize name-based queries to use ArrayBackedSortedColumns (CASSANDRA-5043)
 * Fall back to old manifest if most recent is unparseable (CASSANDRA-5041)
 * pool [Compressed]RandomAccessReader objects on the partitioned read path
   (CASSANDRA-4942)
 * Add debug logging to list filenames processed by Directories.migrateFile 
   method (CASSANDRA-4939)
 * Expose black-listed directories via JMX (CASSANDRA-4848)
 * Log compaction merge counts (CASSANDRA-4894)
 * Minimize byte array allocation by AbstractData{Input,Output} (CASSANDRA-5090)
 * Add SSL support for the binary protocol (CASSANDRA-5031)
 * Allow non-schema system ks modification for shuffle to work (CASSANDRA-5097)
 * cqlsh: Add default limit to SELECT statements (CASSANDRA-4972)
 * cqlsh: fix DESCRIBE for 1.1 cfs in CQL3 (CASSANDRA-5101)
 * Correctly gossip with nodes >= 1.1.7 (CASSANDRA-5102)
 * Ensure CL guarantees on digest mismatch (CASSANDRA-5113)
 * Validate correctly selects on composite partition key (CASSANDRA-5122)
 * Fix exception when adding collection (CASSANDRA-5117)
 * Handle states for non-vnode clusters correctly (CASSANDRA-5127)
 * Refuse unrecognized replication and compaction strategy options (CASSANDRA-4795)
 * Pick the correct value validator in sstable2json for cql3 tables (CASSANDRA-5134)
 * Validate login for describe_keyspace, describe_keyspaces and set_keyspace
   (CASSANDRA-5144)
 * Fix inserting empty maps (CASSANDRA-5141)
 * Don't remove tokens from System table for node we know (CASSANDRA-5121)
 * fix streaming progress report for compresed files (CASSANDRA-5130)
 * Coverage analysis for low-CL queries (CASSANDRA-4858)
 * Stop interpreting dates as valid timeUUID value (CASSANDRA-4936)
 * Adds E notation for floating point numbers (CASSANDRA-4927)
 * Detect (and warn) unintentional use of the cql2 thrift methods when cql3 was
   intended (CASSANDRA-5172)
 * cli: Quote ks and cf names in schema output when needed (CASSANDRA-5052)
 * Fix cf name extraction from manifest in Directories.migrateFile() (CASSANDRA-5242)
 * Replace mistaken usage of commons-logging with slf4j (CASSANDRA-5464)
 * Ensure Jackson dependency matches lib (CASSANDRA-5126)
 * Expose droppable tombstone ratio stats over JMX (CASSANDRA-5159)
Merged from 1.1:
 * Simplify CompressedRandomAccessReader to work around JDK FD bug (CASSANDRA-5088)
 * Improve handling a changing target throttle rate mid-compaction (CASSANDRA-5087)
 * Pig: correctly decode row keys in widerow mode (CASSANDRA-5098)
 * nodetool repair command now prints progress (CASSANDRA-4767)
 * fix user defined compaction to run against 1.1 data directory (CASSANDRA-5118)
 * Fix CQL3 BATCH authorization caching (CASSANDRA-5145)
 * fix get_count returns incorrect value with TTL (CASSANDRA-5099)
 * better handling for mid-compaction failure (CASSANDRA-5137)
 * convert default marshallers list to map for better readability (CASSANDRA-5109)
 * fix ConcurrentModificationException in getBootstrapSource (CASSANDRA-5170)
 * fix sstable maxtimestamp for row deletes and pre-1.1.1 sstables (CASSANDRA-5153)
 * Fix thread growth on node removal (CASSANDRA-5175)
 * Make Ec2Region's datacenter name configurable (CASSANDRA-5155)


1.2.0
 * Disallow counters in collections (CASSANDRA-5082)
 * cqlsh: add unit tests (CASSANDRA-3920)
 * fix default bloom_filter_fp_chance for LeveledCompactionStrategy (CASSANDRA-5093)
Merged from 1.1:
 * add validation for get_range_slices with start_key and end_token (CASSANDRA-5089)


1.2.0-rc2
 * fix nodetool ownership display with vnodes (CASSANDRA-5065)
 * cqlsh: add DESCRIBE KEYSPACES command (CASSANDRA-5060)
 * Fix potential infinite loop when reloading CFS (CASSANDRA-5064)
 * Fix SimpleAuthorizer example (CASSANDRA-5072)
 * cqlsh: force CL.ONE for tracing and system.schema* queries (CASSANDRA-5070)
 * Includes cassandra-shuffle in the debian package (CASSANDRA-5058)
Merged from 1.1:
 * fix multithreaded compaction deadlock (CASSANDRA-4492)
 * fix temporarily missing schema after upgrade from pre-1.1.5 (CASSANDRA-5061)
 * Fix ALTER TABLE overriding compression options with defaults
   (CASSANDRA-4996, 5066)
 * fix specifying and altering crc_check_chance (CASSANDRA-5053)
 * fix Murmur3Partitioner ownership% calculation (CASSANDRA-5076)
 * Don't expire columns sooner than they should in 2ndary indexes (CASSANDRA-5079)


1.2-rc1
 * rename rpc_timeout settings to request_timeout (CASSANDRA-5027)
 * add BF with 0.1 FP to LCS by default (CASSANDRA-5029)
 * Fix preparing insert queries (CASSANDRA-5016)
 * Fix preparing queries with counter increment (CASSANDRA-5022)
 * Fix preparing updates with collections (CASSANDRA-5017)
 * Don't generate UUID based on other node address (CASSANDRA-5002)
 * Fix message when trying to alter a clustering key type (CASSANDRA-5012)
 * Update IAuthenticator to match the new IAuthorizer (CASSANDRA-5003)
 * Fix inserting only a key in CQL3 (CASSANDRA-5040)
 * Fix CQL3 token() function when used with strings (CASSANDRA-5050)
Merged from 1.1:
 * reduce log spam from invalid counter shards (CASSANDRA-5026)
 * Improve schema propagation performance (CASSANDRA-5025)
 * Fix for IndexHelper.IndexFor throws OOB Exception (CASSANDRA-5030)
 * cqlsh: make it possible to describe thrift CFs (CASSANDRA-4827)
 * cqlsh: fix timestamp formatting on some platforms (CASSANDRA-5046)


1.2-beta3
 * make consistency level configurable in cqlsh (CASSANDRA-4829)
 * fix cqlsh rendering of blob fields (CASSANDRA-4970)
 * fix cqlsh DESCRIBE command (CASSANDRA-4913)
 * save truncation position in system table (CASSANDRA-4906)
 * Move CompressionMetadata off-heap (CASSANDRA-4937)
 * allow CLI to GET cql3 columnfamily data (CASSANDRA-4924)
 * Fix rare race condition in getExpireTimeForEndpoint (CASSANDRA-4402)
 * acquire references to overlapping sstables during compaction so bloom filter
   doesn't get free'd prematurely (CASSANDRA-4934)
 * Don't share slice query filter in CQL3 SelectStatement (CASSANDRA-4928)
 * Separate tracing from Log4J (CASSANDRA-4861)
 * Exclude gcable tombstones from merkle-tree computation (CASSANDRA-4905)
 * Better printing of AbstractBounds for tracing (CASSANDRA-4931)
 * Optimize mostRecentTombstone check in CC.collectAllData (CASSANDRA-4883)
 * Change stream session ID to UUID to avoid collision from same node (CASSANDRA-4813)
 * Use Stats.db when bulk loading if present (CASSANDRA-4957)
 * Skip repair on system_trace and keyspaces with RF=1 (CASSANDRA-4956)
 * (cql3) Remove arbitrary SELECT limit (CASSANDRA-4918)
 * Correctly handle prepared operation on collections (CASSANDRA-4945)
 * Fix CQL3 LIMIT (CASSANDRA-4877)
 * Fix Stress for CQL3 (CASSANDRA-4979)
 * Remove cassandra specific exceptions from JMX interface (CASSANDRA-4893)
 * (CQL3) Force using ALLOW FILTERING on potentially inefficient queries (CASSANDRA-4915)
 * (cql3) Fix adding column when the table has collections (CASSANDRA-4982)
 * (cql3) Fix allowing collections with compact storage (CASSANDRA-4990)
 * (cql3) Refuse ttl/writetime function on collections (CASSANDRA-4992)
 * Replace IAuthority with new IAuthorizer (CASSANDRA-4874)
 * clqsh: fix KEY pseudocolumn escaping when describing Thrift tables
   in CQL3 mode (CASSANDRA-4955)
 * add basic authentication support for Pig CassandraStorage (CASSANDRA-3042)
 * fix CQL2 ALTER TABLE compaction_strategy_class altering (CASSANDRA-4965)
Merged from 1.1:
 * Fall back to old describe_splits if d_s_ex is not available (CASSANDRA-4803)
 * Improve error reporting when streaming ranges fail (CASSANDRA-5009)
 * Fix cqlsh timestamp formatting of timezone info (CASSANDRA-4746)
 * Fix assertion failure with leveled compaction (CASSANDRA-4799)
 * Check for null end_token in get_range_slice (CASSANDRA-4804)
 * Remove all remnants of removed nodes (CASSANDRA-4840)
 * Add aut-reloading of the log4j file in debian package (CASSANDRA-4855)
 * Fix estimated row cache entry size (CASSANDRA-4860)
 * reset getRangeSlice filter after finishing a row for get_paged_slice
   (CASSANDRA-4919)
 * expunge row cache post-truncate (CASSANDRA-4940)
 * Allow static CF definition with compact storage (CASSANDRA-4910)
 * Fix endless loop/compaction of schema_* CFs due to broken timestamps (CASSANDRA-4880)
 * Fix 'wrong class type' assertion in CounterColumn (CASSANDRA-4976)


1.2-beta2
 * fp rate of 1.0 disables BF entirely; LCS defaults to 1.0 (CASSANDRA-4876)
 * off-heap bloom filters for row keys (CASSANDRA_4865)
 * add extension point for sstable components (CASSANDRA-4049)
 * improve tracing output (CASSANDRA-4852, 4862)
 * make TRACE verb droppable (CASSANDRA-4672)
 * fix BulkLoader recognition of CQL3 columnfamilies (CASSANDRA-4755)
 * Sort commitlog segments for replay by id instead of mtime (CASSANDRA-4793)
 * Make hint delivery asynchronous (CASSANDRA-4761)
 * Pluggable Thrift transport factories for CLI and cqlsh (CASSANDRA-4609, 4610)
 * cassandra-cli: allow Double value type to be inserted to a column (CASSANDRA-4661)
 * Add ability to use custom TServerFactory implementations (CASSANDRA-4608)
 * optimize batchlog flushing to skip successful batches (CASSANDRA-4667)
 * include metadata for system keyspace itself in schema tables (CASSANDRA-4416)
 * add check to PropertyFileSnitch to verify presence of location for
   local node (CASSANDRA-4728)
 * add PBSPredictor consistency modeler (CASSANDRA-4261)
 * remove vestiges of Thrift unframed mode (CASSANDRA-4729)
 * optimize single-row PK lookups (CASSANDRA-4710)
 * adjust blockFor calculation to account for pending ranges due to node 
   movement (CASSANDRA-833)
 * Change CQL version to 3.0.0 and stop accepting 3.0.0-beta1 (CASSANDRA-4649)
 * (CQL3) Make prepared statement global instead of per connection 
   (CASSANDRA-4449)
 * Fix scrubbing of CQL3 created tables (CASSANDRA-4685)
 * (CQL3) Fix validation when using counter and regular columns in the same 
   table (CASSANDRA-4706)
 * Fix bug starting Cassandra with simple authentication (CASSANDRA-4648)
 * Add support for batchlog in CQL3 (CASSANDRA-4545, 4738)
 * Add support for multiple column family outputs in CFOF (CASSANDRA-4208)
 * Support repairing only the local DC nodes (CASSANDRA-4747)
 * Use rpc_address for binary protocol and change default port (CASSANDRA-4751)
 * Fix use of collections in prepared statements (CASSANDRA-4739)
 * Store more information into peers table (CASSANDRA-4351, 4814)
 * Configurable bucket size for size tiered compaction (CASSANDRA-4704)
 * Run leveled compaction in parallel (CASSANDRA-4310)
 * Fix potential NPE during CFS reload (CASSANDRA-4786)
 * Composite indexes may miss results (CASSANDRA-4796)
 * Move consistency level to the protocol level (CASSANDRA-4734, 4824)
 * Fix Subcolumn slice ends not respected (CASSANDRA-4826)
 * Fix Assertion error in cql3 select (CASSANDRA-4783)
 * Fix list prepend logic (CQL3) (CASSANDRA-4835)
 * Add booleans as literals in CQL3 (CASSANDRA-4776)
 * Allow renaming PK columns in CQL3 (CASSANDRA-4822)
 * Fix binary protocol NEW_NODE event (CASSANDRA-4679)
 * Fix potential infinite loop in tombstone compaction (CASSANDRA-4781)
 * Remove system tables accounting from schema (CASSANDRA-4850)
 * (cql3) Force provided columns in clustering key order in 
   'CLUSTERING ORDER BY' (CASSANDRA-4881)
 * Fix composite index bug (CASSANDRA-4884)
 * Fix short read protection for CQL3 (CASSANDRA-4882)
 * Add tracing support to the binary protocol (CASSANDRA-4699)
 * (cql3) Don't allow prepared marker inside collections (CASSANDRA-4890)
 * Re-allow order by on non-selected columns (CASSANDRA-4645)
 * Bug when composite index is created in a table having collections (CASSANDRA-4909)
 * log index scan subject in CompositesSearcher (CASSANDRA-4904)
Merged from 1.1:
 * add get[Row|Key]CacheEntries to CacheServiceMBean (CASSANDRA-4859)
 * fix get_paged_slice to wrap to next row correctly (CASSANDRA-4816)
 * fix indexing empty column values (CASSANDRA-4832)
 * allow JdbcDate to compose null Date objects (CASSANDRA-4830)
 * fix possible stackoverflow when compacting 1000s of sstables
   (CASSANDRA-4765)
 * fix wrong leveled compaction progress calculation (CASSANDRA-4807)
 * add a close() method to CRAR to prevent leaking file descriptors (CASSANDRA-4820)
 * fix potential infinite loop in get_count (CASSANDRA-4833)
 * fix compositeType.{get/from}String methods (CASSANDRA-4842)
 * (CQL) fix CREATE COLUMNFAMILY permissions check (CASSANDRA-4864)
 * Fix DynamicCompositeType same type comparison (CASSANDRA-4711)
 * Fix duplicate SSTable reference when stream session failed (CASSANDRA-3306)
 * Allow static CF definition with compact storage (CASSANDRA-4910)
 * Fix endless loop/compaction of schema_* CFs due to broken timestamps (CASSANDRA-4880)
 * Fix 'wrong class type' assertion in CounterColumn (CASSANDRA-4976)


1.2-beta1
 * add atomic_batch_mutate (CASSANDRA-4542, -4635)
 * increase default max_hint_window_in_ms to 3h (CASSANDRA-4632)
 * include message initiation time to replicas so they can more
   accurately drop timed-out requests (CASSANDRA-2858)
 * fix clientutil.jar dependencies (CASSANDRA-4566)
 * optimize WriteResponse (CASSANDRA-4548)
 * new metrics (CASSANDRA-4009)
 * redesign KEYS indexes to avoid read-before-write (CASSANDRA-2897)
 * debug tracing (CASSANDRA-1123)
 * parallelize row cache loading (CASSANDRA-4282)
 * Make compaction, flush JBOD-aware (CASSANDRA-4292)
 * run local range scans on the read stage (CASSANDRA-3687)
 * clean up ioexceptions (CASSANDRA-2116)
 * add disk_failure_policy (CASSANDRA-2118)
 * Introduce new json format with row level deletion (CASSANDRA-4054)
 * remove redundant "name" column from schema_keyspaces (CASSANDRA-4433)
 * improve "nodetool ring" handling of multi-dc clusters (CASSANDRA-3047)
 * update NTS calculateNaturalEndpoints to be O(N log N) (CASSANDRA-3881)
 * split up rpc timeout by operation type (CASSANDRA-2819)
 * rewrite key cache save/load to use only sequential i/o (CASSANDRA-3762)
 * update MS protocol with a version handshake + broadcast address id
   (CASSANDRA-4311)
 * multithreaded hint replay (CASSANDRA-4189)
 * add inter-node message compression (CASSANDRA-3127)
 * remove COPP (CASSANDRA-2479)
 * Track tombstone expiration and compact when tombstone content is
   higher than a configurable threshold, default 20% (CASSANDRA-3442, 4234)
 * update MurmurHash to version 3 (CASSANDRA-2975)
 * (CLI) track elapsed time for `delete' operation (CASSANDRA-4060)
 * (CLI) jline version is bumped to 1.0 to properly  support
   'delete' key function (CASSANDRA-4132)
 * Save IndexSummary into new SSTable 'Summary' component (CASSANDRA-2392, 4289)
 * Add support for range tombstones (CASSANDRA-3708)
 * Improve MessagingService efficiency (CASSANDRA-3617)
 * Avoid ID conflicts from concurrent schema changes (CASSANDRA-3794)
 * Set thrift HSHA server thread limit to unlimited by default (CASSANDRA-4277)
 * Avoids double serialization of CF id in RowMutation messages
   (CASSANDRA-4293)
 * stream compressed sstables directly with java nio (CASSANDRA-4297)
 * Support multiple ranges in SliceQueryFilter (CASSANDRA-3885)
 * Add column metadata to system column families (CASSANDRA-4018)
 * (cql3) Always use composite types by default (CASSANDRA-4329)
 * (cql3) Add support for set, map and list (CASSANDRA-3647)
 * Validate date type correctly (CASSANDRA-4441)
 * (cql3) Allow definitions with only a PK (CASSANDRA-4361)
 * (cql3) Add support for row key composites (CASSANDRA-4179)
 * improve DynamicEndpointSnitch by using reservoir sampling (CASSANDRA-4038)
 * (cql3) Add support for 2ndary indexes (CASSANDRA-3680)
 * (cql3) fix defining more than one PK to be invalid (CASSANDRA-4477)
 * remove schema agreement checking from all external APIs (Thrift, CQL and CQL3) (CASSANDRA-4487)
 * add Murmur3Partitioner and make it default for new installations (CASSANDRA-3772, 4621)
 * (cql3) update pseudo-map syntax to use map syntax (CASSANDRA-4497)
 * Finer grained exceptions hierarchy and provides error code with exceptions (CASSANDRA-3979)
 * Adds events push to binary protocol (CASSANDRA-4480)
 * Rewrite nodetool help (CASSANDRA-2293)
 * Make CQL3 the default for CQL (CASSANDRA-4640)
 * update stress tool to be able to use CQL3 (CASSANDRA-4406)
 * Accept all thrift update on CQL3 cf but don't expose their metadata (CASSANDRA-4377)
 * Replace Throttle with Guava's RateLimiter for HintedHandOff (CASSANDRA-4541)
 * fix counter add/get using CQL2 and CQL3 in stress tool (CASSANDRA-4633)
 * Add sstable count per level to cfstats (CASSANDRA-4537)
 * (cql3) Add ALTER KEYSPACE statement (CASSANDRA-4611)
 * (cql3) Allow defining default consistency levels (CASSANDRA-4448)
 * (cql3) Fix queries using LIMIT missing results (CASSANDRA-4579)
 * fix cross-version gossip messaging (CASSANDRA-4576)
 * added inet data type (CASSANDRA-4627)


1.1.6
 * Wait for writes on synchronous read digest mismatch (CASSANDRA-4792)
 * fix commitlog replay for nanotime-infected sstables (CASSANDRA-4782)
 * preflight check ttl for maximum of 20 years (CASSANDRA-4771)
 * (Pig) fix widerow input with single column rows (CASSANDRA-4789)
 * Fix HH to compact with correct gcBefore, which avoids wiping out
   undelivered hints (CASSANDRA-4772)
 * LCS will merge up to 32 L0 sstables as intended (CASSANDRA-4778)
 * NTS will default unconfigured DC replicas to zero (CASSANDRA-4675)
 * use default consistency level in counter validation if none is
   explicitly provide (CASSANDRA-4700)
 * Improve IAuthority interface by introducing fine-grained
   access permissions and grant/revoke commands (CASSANDRA-4490, 4644)
 * fix assumption error in CLI when updating/describing keyspace 
   (CASSANDRA-4322)
 * Adds offline sstablescrub to debian packaging (CASSANDRA-4642)
 * Automatic fixing of overlapping leveled sstables (CASSANDRA-4644)
 * fix error when using ORDER BY with extended selections (CASSANDRA-4689)
 * (CQL3) Fix validation for IN queries for non-PK cols (CASSANDRA-4709)
 * fix re-created keyspace disappering after 1.1.5 upgrade 
   (CASSANDRA-4698, 4752)
 * (CLI) display elapsed time in 2 fraction digits (CASSANDRA-3460)
 * add authentication support to sstableloader (CASSANDRA-4712)
 * Fix CQL3 'is reversed' logic (CASSANDRA-4716, 4759)
 * (CQL3) Don't return ReversedType in result set metadata (CASSANDRA-4717)
 * Backport adding AlterKeyspace statement (CASSANDRA-4611)
 * (CQL3) Correcty accept upper-case data types (CASSANDRA-4770)
 * Add binary protocol events for schema changes (CASSANDRA-4684)
Merged from 1.0:
 * Switch from NBHM to CHM in MessagingService's callback map, which
   prevents OOM in long-running instances (CASSANDRA-4708)


1.1.5
 * add SecondaryIndex.reload API (CASSANDRA-4581)
 * use millis + atomicint for commitlog segment creation instead of
   nanotime, which has issues under some hypervisors (CASSANDRA-4601)
 * fix FD leak in slice queries (CASSANDRA-4571)
 * avoid recursion in leveled compaction (CASSANDRA-4587)
 * increase stack size under Java7 to 180K
 * Log(info) schema changes (CASSANDRA-4547)
 * Change nodetool setcachecapcity to manipulate global caches (CASSANDRA-4563)
 * (cql3) fix setting compaction strategy (CASSANDRA-4597)
 * fix broken system.schema_* timestamps on system startup (CASSANDRA-4561)
 * fix wrong skip of cache saving (CASSANDRA-4533)
 * Avoid NPE when lost+found is in data dir (CASSANDRA-4572)
 * Respect five-minute flush moratorium after initial CL replay (CASSANDRA-4474)
 * Adds ntp as recommended in debian packaging (CASSANDRA-4606)
 * Configurable transport in CF Record{Reader|Writer} (CASSANDRA-4558)
 * (cql3) fix potential NPE with both equal and unequal restriction (CASSANDRA-4532)
 * (cql3) improves ORDER BY validation (CASSANDRA-4624)
 * Fix potential deadlock during counter writes (CASSANDRA-4578)
 * Fix cql error with ORDER BY when using IN (CASSANDRA-4612)
Merged from 1.0:
 * increase Xss to 160k to accomodate latest 1.6 JVMs (CASSANDRA-4602)
 * fix toString of hint destination tokens (CASSANDRA-4568)
 * Fix multiple values for CurrentLocal NodeID (CASSANDRA-4626)


1.1.4
 * fix offline scrub to catch >= out of order rows (CASSANDRA-4411)
 * fix cassandra-env.sh on RHEL and other non-dash-based systems 
   (CASSANDRA-4494)
Merged from 1.0:
 * (Hadoop) fix setting key length for old-style mapred api (CASSANDRA-4534)
 * (Hadoop) fix iterating through a resultset consisting entirely
   of tombstoned rows (CASSANDRA-4466)


1.1.3
 * (cqlsh) add COPY TO (CASSANDRA-4434)
 * munmap commitlog segments before rename (CASSANDRA-4337)
 * (JMX) rename getRangeKeySample to sampleKeyRange to avoid returning
   multi-MB results as an attribute (CASSANDRA-4452)
 * flush based on data size, not throughput; overwritten columns no 
   longer artificially inflate liveRatio (CASSANDRA-4399)
 * update default commitlog segment size to 32MB and total commitlog
   size to 32/1024 MB for 32/64 bit JVMs, respectively (CASSANDRA-4422)
 * avoid using global partitioner to estimate ranges in index sstables
   (CASSANDRA-4403)
 * restore pre-CASSANDRA-3862 approach to removing expired tombstones
   from row cache during compaction (CASSANDRA-4364)
 * (stress) support for CQL prepared statements (CASSANDRA-3633)
 * Correctly catch exception when Snappy cannot be loaded (CASSANDRA-4400)
 * (cql3) Support ORDER BY when IN condition is given in WHERE clause (CASSANDRA-4327)
 * (cql3) delete "component_index" column on DROP TABLE call (CASSANDRA-4420)
 * change nanoTime() to currentTimeInMillis() in schema related code (CASSANDRA-4432)
 * add a token generation tool (CASSANDRA-3709)
 * Fix LCS bug with sstable containing only 1 row (CASSANDRA-4411)
 * fix "Can't Modify Index Name" problem on CF update (CASSANDRA-4439)
 * Fix assertion error in getOverlappingSSTables during repair (CASSANDRA-4456)
 * fix nodetool's setcompactionthreshold command (CASSANDRA-4455)
 * Ensure compacted files are never used, to avoid counter overcount (CASSANDRA-4436)
Merged from 1.0:
 * Push the validation of secondary index values to the SecondaryIndexManager (CASSANDRA-4240)
 * allow dropping columns shadowed by not-yet-expired supercolumn or row
   tombstones in PrecompactedRow (CASSANDRA-4396)


1.1.2
 * Fix cleanup not deleting index entries (CASSANDRA-4379)
 * Use correct partitioner when saving + loading caches (CASSANDRA-4331)
 * Check schema before trying to export sstable (CASSANDRA-2760)
 * Raise a meaningful exception instead of NPE when PFS encounters
   an unconfigured node + no default (CASSANDRA-4349)
 * fix bug in sstable blacklisting with LCS (CASSANDRA-4343)
 * LCS no longer promotes tiny sstables out of L0 (CASSANDRA-4341)
 * skip tombstones during hint replay (CASSANDRA-4320)
 * fix NPE in compactionstats (CASSANDRA-4318)
 * enforce 1m min keycache for auto (CASSANDRA-4306)
 * Have DeletedColumn.isMFD always return true (CASSANDRA-4307)
 * (cql3) exeption message for ORDER BY constraints said primary filter can be
    an IN clause, which is misleading (CASSANDRA-4319)
 * (cql3) Reject (not yet supported) creation of 2ndardy indexes on tables with
   composite primary keys (CASSANDRA-4328)
 * Set JVM stack size to 160k for java 7 (CASSANDRA-4275)
 * cqlsh: add COPY command to load data from CSV flat files (CASSANDRA-4012)
 * CFMetaData.fromThrift to throw ConfigurationException upon error (CASSANDRA-4353)
 * Use CF comparator to sort indexed columns in SecondaryIndexManager
   (CASSANDRA-4365)
 * add strategy_options to the KSMetaData.toString() output (CASSANDRA-4248)
 * (cql3) fix range queries containing unqueried results (CASSANDRA-4372)
 * (cql3) allow updating column_alias types (CASSANDRA-4041)
 * (cql3) Fix deletion bug (CASSANDRA-4193)
 * Fix computation of overlapping sstable for leveled compaction (CASSANDRA-4321)
 * Improve scrub and allow to run it offline (CASSANDRA-4321)
 * Fix assertionError in StorageService.bulkLoad (CASSANDRA-4368)
 * (cqlsh) add option to authenticate to a keyspace at startup (CASSANDRA-4108)
 * (cqlsh) fix ASSUME functionality (CASSANDRA-4352)
 * Fix ColumnFamilyRecordReader to not return progress > 100% (CASSANDRA-3942)
Merged from 1.0:
 * Set gc_grace on index CF to 0 (CASSANDRA-4314)


1.1.1
 * add populate_io_cache_on_flush option (CASSANDRA-2635)
 * allow larger cache capacities than 2GB (CASSANDRA-4150)
 * add getsstables command to nodetool (CASSANDRA-4199)
 * apply parent CF compaction settings to secondary index CFs (CASSANDRA-4280)
 * preserve commitlog size cap when recycling segments at startup
   (CASSANDRA-4201)
 * (Hadoop) fix split generation regression (CASSANDRA-4259)
 * ignore min/max compactions settings in LCS, while preserving
   behavior that min=max=0 disables autocompaction (CASSANDRA-4233)
 * log number of rows read from saved cache (CASSANDRA-4249)
 * calculate exact size required for cleanup operations (CASSANDRA-1404)
 * avoid blocking additional writes during flush when the commitlog
   gets behind temporarily (CASSANDRA-1991)
 * enable caching on index CFs based on data CF cache setting (CASSANDRA-4197)
 * warn on invalid replication strategy creation options (CASSANDRA-4046)
 * remove [Freeable]Memory finalizers (CASSANDRA-4222)
 * include tombstone size in ColumnFamily.size, which can prevent OOM
   during sudden mass delete operations by yielding a nonzero liveRatio
   (CASSANDRA-3741)
 * Open 1 sstableScanner per level for leveled compaction (CASSANDRA-4142)
 * Optimize reads when row deletion timestamps allow us to restrict
   the set of sstables we check (CASSANDRA-4116)
 * add support for commitlog archiving and point-in-time recovery
   (CASSANDRA-3690)
 * avoid generating redundant compaction tasks during streaming
   (CASSANDRA-4174)
 * add -cf option to nodetool snapshot, and takeColumnFamilySnapshot to
   StorageService mbean (CASSANDRA-556)
 * optimize cleanup to drop entire sstables where possible (CASSANDRA-4079)
 * optimize truncate when autosnapshot is disabled (CASSANDRA-4153)
 * update caches to use byte[] keys to reduce memory overhead (CASSANDRA-3966)
 * add column limit to cli (CASSANDRA-3012, 4098)
 * clean up and optimize DataOutputBuffer, used by CQL compression and
   CompositeType (CASSANDRA-4072)
 * optimize commitlog checksumming (CASSANDRA-3610)
 * identify and blacklist corrupted SSTables from future compactions 
   (CASSANDRA-2261)
 * Move CfDef and KsDef validation out of thrift (CASSANDRA-4037)
 * Expose API to repair a user provided range (CASSANDRA-3912)
 * Add way to force the cassandra-cli to refresh its schema (CASSANDRA-4052)
 * Avoid having replicate on write tasks stacking up at CL.ONE (CASSANDRA-2889)
 * (cql3) Backwards compatibility for composite comparators in non-cql3-aware
   clients (CASSANDRA-4093)
 * (cql3) Fix order by for reversed queries (CASSANDRA-4160)
 * (cql3) Add ReversedType support (CASSANDRA-4004)
 * (cql3) Add timeuuid type (CASSANDRA-4194)
 * (cql3) Minor fixes (CASSANDRA-4185)
 * (cql3) Fix prepared statement in BATCH (CASSANDRA-4202)
 * (cql3) Reduce the list of reserved keywords (CASSANDRA-4186)
 * (cql3) Move max/min compaction thresholds to compaction strategy options
   (CASSANDRA-4187)
 * Fix exception during move when localhost is the only source (CASSANDRA-4200)
 * (cql3) Allow paging through non-ordered partitioner results (CASSANDRA-3771)
 * (cql3) Fix drop index (CASSANDRA-4192)
 * (cql3) Don't return range ghosts anymore (CASSANDRA-3982)
 * fix re-creating Keyspaces/ColumnFamilies with the same name as dropped
   ones (CASSANDRA-4219)
 * fix SecondaryIndex LeveledManifest save upon snapshot (CASSANDRA-4230)
 * fix missing arrayOffset in FBUtilities.hash (CASSANDRA-4250)
 * (cql3) Add name of parameters in CqlResultSet (CASSANDRA-4242)
 * (cql3) Correctly validate order by queries (CASSANDRA-4246)
 * rename stress to cassandra-stress for saner packaging (CASSANDRA-4256)
 * Fix exception on colum metadata with non-string comparator (CASSANDRA-4269)
 * Check for unknown/invalid compression options (CASSANDRA-4266)
 * (cql3) Adds simple access to column timestamp and ttl (CASSANDRA-4217)
 * (cql3) Fix range queries with secondary indexes (CASSANDRA-4257)
 * Better error messages from improper input in cli (CASSANDRA-3865)
 * Try to stop all compaction upon Keyspace or ColumnFamily drop (CASSANDRA-4221)
 * (cql3) Allow keyspace properties to contain hyphens (CASSANDRA-4278)
 * (cql3) Correctly validate keyspace access in create table (CASSANDRA-4296)
 * Avoid deadlock in migration stage (CASSANDRA-3882)
 * Take supercolumn names and deletion info into account in memtable throughput
   (CASSANDRA-4264)
 * Add back backward compatibility for old style replication factor (CASSANDRA-4294)
 * Preserve compatibility with pre-1.1 index queries (CASSANDRA-4262)
Merged from 1.0:
 * Fix super columns bug where cache is not updated (CASSANDRA-4190)
 * fix maxTimestamp to include row tombstones (CASSANDRA-4116)
 * (CLI) properly handle quotes in create/update keyspace commands (CASSANDRA-4129)
 * Avoids possible deadlock during bootstrap (CASSANDRA-4159)
 * fix stress tool that hangs forever on timeout or error (CASSANDRA-4128)
 * stress tool to return appropriate exit code on failure (CASSANDRA-4188)
 * fix compaction NPE when out of disk space and assertions disabled
   (CASSANDRA-3985)
 * synchronize LCS getEstimatedTasks to avoid CME (CASSANDRA-4255)
 * ensure unique streaming session id's (CASSANDRA-4223)
 * kick off background compaction when min/max thresholds change 
   (CASSANDRA-4279)
 * improve ability of STCS.getBuckets to deal with 100s of 1000s of
   sstables, such as when convertinb back from LCS (CASSANDRA-4287)
 * Oversize integer in CQL throws NumberFormatException (CASSANDRA-4291)
 * fix 1.0.x node join to mixed version cluster, other nodes >= 1.1 (CASSANDRA-4195)
 * Fix LCS splitting sstable base on uncompressed size (CASSANDRA-4419)
 * Push the validation of secondary index values to the SecondaryIndexManager (CASSANDRA-4240)
 * Don't purge columns during upgradesstables (CASSANDRA-4462)
 * Make cqlsh work with piping (CASSANDRA-4113)
 * Validate arguments for nodetool decommission (CASSANDRA-4061)
 * Report thrift status in nodetool info (CASSANDRA-4010)


1.1.0-final
 * average a reduced liveRatio estimate with the previous one (CASSANDRA-4065)
 * Allow KS and CF names up to 48 characters (CASSANDRA-4157)
 * fix stress build (CASSANDRA-4140)
 * add time remaining estimate to nodetool compactionstats (CASSANDRA-4167)
 * (cql) fix NPE in cql3 ALTER TABLE (CASSANDRA-4163)
 * (cql) Add support for CL.TWO and CL.THREE in CQL (CASSANDRA-4156)
 * (cql) Fix type in CQL3 ALTER TABLE preventing update (CASSANDRA-4170)
 * (cql) Throw invalid exception from CQL3 on obsolete options (CASSANDRA-4171)
 * (cqlsh) fix recognizing uppercase SELECT keyword (CASSANDRA-4161)
 * Pig: wide row support (CASSANDRA-3909)
Merged from 1.0:
 * avoid streaming empty files with bulk loader if sstablewriter errors out
   (CASSANDRA-3946)


1.1-rc1
 * Include stress tool in binary builds (CASSANDRA-4103)
 * (Hadoop) fix wide row iteration when last row read was deleted
   (CASSANDRA-4154)
 * fix read_repair_chance to really default to 0.1 in the cli (CASSANDRA-4114)
 * Adds caching and bloomFilterFpChange to CQL options (CASSANDRA-4042)
 * Adds posibility to autoconfigure size of the KeyCache (CASSANDRA-4087)
 * fix KEYS index from skipping results (CASSANDRA-3996)
 * Remove sliced_buffer_size_in_kb dead option (CASSANDRA-4076)
 * make loadNewSStable preserve sstable version (CASSANDRA-4077)
 * Respect 1.0 cache settings as much as possible when upgrading 
   (CASSANDRA-4088)
 * relax path length requirement for sstable files when upgrading on 
   non-Windows platforms (CASSANDRA-4110)
 * fix terminination of the stress.java when errors were encountered
   (CASSANDRA-4128)
 * Move CfDef and KsDef validation out of thrift (CASSANDRA-4037)
 * Fix get_paged_slice (CASSANDRA-4136)
 * CQL3: Support slice with exclusive start and stop (CASSANDRA-3785)
Merged from 1.0:
 * support PropertyFileSnitch in bulk loader (CASSANDRA-4145)
 * add auto_snapshot option allowing disabling snapshot before drop/truncate
   (CASSANDRA-3710)
 * allow short snitch names (CASSANDRA-4130)


1.1-beta2
 * rename loaded sstables to avoid conflicts with local snapshots
   (CASSANDRA-3967)
 * start hint replay as soon as FD notifies that the target is back up
   (CASSANDRA-3958)
 * avoid unproductive deserializing of cached rows during compaction
   (CASSANDRA-3921)
 * fix concurrency issues with CQL keyspace creation (CASSANDRA-3903)
 * Show Effective Owership via Nodetool ring <keyspace> (CASSANDRA-3412)
 * Update ORDER BY syntax for CQL3 (CASSANDRA-3925)
 * Fix BulkRecordWriter to not throw NPE if reducer gets no map data from Hadoop (CASSANDRA-3944)
 * Fix bug with counters in super columns (CASSANDRA-3821)
 * Remove deprecated merge_shard_chance (CASSANDRA-3940)
 * add a convenient way to reset a node's schema (CASSANDRA-2963)
 * fix for intermittent SchemaDisagreementException (CASSANDRA-3884)
 * CLI `list <CF>` to limit number of columns and their order (CASSANDRA-3012)
 * ignore deprecated KsDef/CfDef/ColumnDef fields in native schema (CASSANDRA-3963)
 * CLI to report when unsupported column_metadata pair was given (CASSANDRA-3959)
 * reincarnate removed and deprecated KsDef/CfDef attributes (CASSANDRA-3953)
 * Fix race between writes and read for cache (CASSANDRA-3862)
 * perform static initialization of StorageProxy on start-up (CASSANDRA-3797)
 * support trickling fsync() on writes (CASSANDRA-3950)
 * expose counters for unavailable/timeout exceptions given to thrift clients (CASSANDRA-3671)
 * avoid quadratic startup time in LeveledManifest (CASSANDRA-3952)
 * Add type information to new schema_ columnfamilies and remove thrift
   serialization for schema (CASSANDRA-3792)
 * add missing column validator options to the CLI help (CASSANDRA-3926)
 * skip reading saved key cache if CF's caching strategy is NONE or ROWS_ONLY (CASSANDRA-3954)
 * Unify migration code (CASSANDRA-4017)
Merged from 1.0:
 * cqlsh: guess correct version of Python for Arch Linux (CASSANDRA-4090)
 * (CLI) properly handle quotes in create/update keyspace commands (CASSANDRA-4129)
 * Avoids possible deadlock during bootstrap (CASSANDRA-4159)
 * fix stress tool that hangs forever on timeout or error (CASSANDRA-4128)
 * Fix super columns bug where cache is not updated (CASSANDRA-4190)
 * stress tool to return appropriate exit code on failure (CASSANDRA-4188)


1.0.9
 * improve index sampling performance (CASSANDRA-4023)
 * always compact away deleted hints immediately after handoff (CASSANDRA-3955)
 * delete hints from dropped ColumnFamilies on handoff instead of
   erroring out (CASSANDRA-3975)
 * add CompositeType ref to the CLI doc for create/update column family (CASSANDRA-3980)
 * Pig: support Counter ColumnFamilies (CASSANDRA-3973)
 * Pig: Composite column support (CASSANDRA-3684)
 * Avoid NPE during repair when a keyspace has no CFs (CASSANDRA-3988)
 * Fix division-by-zero error on get_slice (CASSANDRA-4000)
 * don't change manifest level for cleanup, scrub, and upgradesstables
   operations under LeveledCompactionStrategy (CASSANDRA-3989, 4112)
 * fix race leading to super columns assertion failure (CASSANDRA-3957)
 * fix NPE on invalid CQL delete command (CASSANDRA-3755)
 * allow custom types in CLI's assume command (CASSANDRA-4081)
 * fix totalBytes count for parallel compactions (CASSANDRA-3758)
 * fix intermittent NPE in get_slice (CASSANDRA-4095)
 * remove unnecessary asserts in native code interfaces (CASSANDRA-4096)
 * Validate blank keys in CQL to avoid assertion errors (CASSANDRA-3612)
 * cqlsh: fix bad decoding of some column names (CASSANDRA-4003)
 * cqlsh: fix incorrect padding with unicode chars (CASSANDRA-4033)
 * Fix EC2 snitch incorrectly reporting region (CASSANDRA-4026)
 * Shut down thrift during decommission (CASSANDRA-4086)
 * Expose nodetool cfhistograms for 2ndary indexes (CASSANDRA-4063)
Merged from 0.8:
 * Fix ConcurrentModificationException in gossiper (CASSANDRA-4019)


1.1-beta1
 * (cqlsh)
   + add SOURCE and CAPTURE commands, and --file option (CASSANDRA-3479)
   + add ALTER COLUMNFAMILY WITH (CASSANDRA-3523)
   + bundle Python dependencies with Cassandra (CASSANDRA-3507)
   + added to Debian package (CASSANDRA-3458)
   + display byte data instead of erroring out on decode failure 
     (CASSANDRA-3874)
 * add nodetool rebuild_index (CASSANDRA-3583)
 * add nodetool rangekeysample (CASSANDRA-2917)
 * Fix streaming too much data during move operations (CASSANDRA-3639)
 * Nodetool and CLI connect to localhost by default (CASSANDRA-3568)
 * Reduce memory used by primary index sample (CASSANDRA-3743)
 * (Hadoop) separate input/output configurations (CASSANDRA-3197, 3765)
 * avoid returning internal Cassandra classes over JMX (CASSANDRA-2805)
 * add row-level isolation via SnapTree (CASSANDRA-2893)
 * Optimize key count estimation when opening sstable on startup
   (CASSANDRA-2988)
 * multi-dc replication optimization supporting CL > ONE (CASSANDRA-3577)
 * add command to stop compactions (CASSANDRA-1740, 3566, 3582)
 * multithreaded streaming (CASSANDRA-3494)
 * removed in-tree redhat spec (CASSANDRA-3567)
 * "defragment" rows for name-based queries under STCS, again (CASSANDRA-2503)
 * Recycle commitlog segments for improved performance 
   (CASSANDRA-3411, 3543, 3557, 3615)
 * update size-tiered compaction to prioritize small tiers (CASSANDRA-2407)
 * add message expiration logic to OutboundTcpConnection (CASSANDRA-3005)
 * off-heap cache to use sun.misc.Unsafe instead of JNA (CASSANDRA-3271)
 * EACH_QUORUM is only supported for writes (CASSANDRA-3272)
 * replace compactionlock use in schema migration by checking CFS.isValid
   (CASSANDRA-3116)
 * recognize that "SELECT first ... *" isn't really "SELECT *" (CASSANDRA-3445)
 * Use faster bytes comparison (CASSANDRA-3434)
 * Bulk loader is no longer a fat client, (HADOOP) bulk load output format
   (CASSANDRA-3045)
 * (Hadoop) add support for KeyRange.filter
 * remove assumption that keys and token are in bijection
   (CASSANDRA-1034, 3574, 3604)
 * always remove endpoints from delevery queue in HH (CASSANDRA-3546)
 * fix race between cf flush and its 2ndary indexes flush (CASSANDRA-3547)
 * fix potential race in AES when a repair fails (CASSANDRA-3548)
 * Remove columns shadowed by a deleted container even when we cannot purge
   (CASSANDRA-3538)
 * Improve memtable slice iteration performance (CASSANDRA-3545)
 * more efficient allocation of small bloom filters (CASSANDRA-3618)
 * Use separate writer thread in SSTableSimpleUnsortedWriter (CASSANDRA-3619)
 * fsync the directory after new sstable or commitlog segment are created (CASSANDRA-3250)
 * fix minor issues reported by FindBugs (CASSANDRA-3658)
 * global key/row caches (CASSANDRA-3143, 3849)
 * optimize memtable iteration during range scan (CASSANDRA-3638)
 * introduce 'crc_check_chance' in CompressionParameters to support
   a checksum percentage checking chance similarly to read-repair (CASSANDRA-3611)
 * a way to deactivate global key/row cache on per-CF basis (CASSANDRA-3667)
 * fix LeveledCompactionStrategy broken because of generation pre-allocation
   in LeveledManifest (CASSANDRA-3691)
 * finer-grained control over data directories (CASSANDRA-2749)
 * Fix ClassCastException during hinted handoff (CASSANDRA-3694)
 * Upgrade Thrift to 0.7 (CASSANDRA-3213)
 * Make stress.java insert operation to use microseconds (CASSANDRA-3725)
 * Allows (internally) doing a range query with a limit of columns instead of
   rows (CASSANDRA-3742)
 * Allow rangeSlice queries to be start/end inclusive/exclusive (CASSANDRA-3749)
 * Fix BulkLoader to support new SSTable layout and add stream
   throttling to prevent an NPE when there is no yaml config (CASSANDRA-3752)
 * Allow concurrent schema migrations (CASSANDRA-1391, 3832)
 * Add SnapshotCommand to trigger snapshot on remote node (CASSANDRA-3721)
 * Make CFMetaData conversions to/from thrift/native schema inverses
   (CASSANDRA_3559)
 * Add initial code for CQL 3.0-beta (CASSANDRA-2474, 3781, 3753)
 * Add wide row support for ColumnFamilyInputFormat (CASSANDRA-3264)
 * Allow extending CompositeType comparator (CASSANDRA-3657)
 * Avoids over-paging during get_count (CASSANDRA-3798)
 * Add new command to rebuild a node without (repair) merkle tree calculations
   (CASSANDRA-3483, 3922)
 * respect not only row cache capacity but caching mode when
   trying to read data (CASSANDRA-3812)
 * fix system tests (CASSANDRA-3827)
 * CQL support for altering row key type in ALTER TABLE (CASSANDRA-3781)
 * turn compression on by default (CASSANDRA-3871)
 * make hexToBytes refuse invalid input (CASSANDRA-2851)
 * Make secondary indexes CF inherit compression and compaction from their
   parent CF (CASSANDRA-3877)
 * Finish cleanup up tombstone purge code (CASSANDRA-3872)
 * Avoid NPE on aboarted stream-out sessions (CASSANDRA-3904)
 * BulkRecordWriter throws NPE for counter columns (CASSANDRA-3906)
 * Support compression using BulkWriter (CASSANDRA-3907)


1.0.8
 * fix race between cleanup and flush on secondary index CFSes (CASSANDRA-3712)
 * avoid including non-queried nodes in rangeslice read repair
   (CASSANDRA-3843)
 * Only snapshot CF being compacted for snapshot_before_compaction 
   (CASSANDRA-3803)
 * Log active compactions in StatusLogger (CASSANDRA-3703)
 * Compute more accurate compaction score per level (CASSANDRA-3790)
 * Return InvalidRequest when using a keyspace that doesn't exist
   (CASSANDRA-3764)
 * disallow user modification of System keyspace (CASSANDRA-3738)
 * allow using sstable2json on secondary index data (CASSANDRA-3738)
 * (cqlsh) add DESCRIBE COLUMNFAMILIES (CASSANDRA-3586)
 * (cqlsh) format blobs correctly and use colors to improve output
   readability (CASSANDRA-3726)
 * synchronize BiMap of bootstrapping tokens (CASSANDRA-3417)
 * show index options in CLI (CASSANDRA-3809)
 * add optional socket timeout for streaming (CASSANDRA-3838)
 * fix truncate not to leave behind non-CFS backed secondary indexes
   (CASSANDRA-3844)
 * make CLI `show schema` to use output stream directly instead
   of StringBuilder (CASSANDRA-3842)
 * remove the wait on hint future during write (CASSANDRA-3870)
 * (cqlsh) ignore missing CfDef opts (CASSANDRA-3933)
 * (cqlsh) look for cqlshlib relative to realpath (CASSANDRA-3767)
 * Fix short read protection (CASSANDRA-3934)
 * Make sure infered and actual schema match (CASSANDRA-3371)
 * Fix NPE during HH delivery (CASSANDRA-3677)
 * Don't put boostrapping node in 'hibernate' status (CASSANDRA-3737)
 * Fix double quotes in windows bat files (CASSANDRA-3744)
 * Fix bad validator lookup (CASSANDRA-3789)
 * Fix soft reset in EC2MultiRegionSnitch (CASSANDRA-3835)
 * Don't leave zombie connections with THSHA thrift server (CASSANDRA-3867)
 * (cqlsh) fix deserialization of data (CASSANDRA-3874)
 * Fix removetoken force causing an inconsistent state (CASSANDRA-3876)
 * Fix ahndling of some types with Pig (CASSANDRA-3886)
 * Don't allow to drop the system keyspace (CASSANDRA-3759)
 * Make Pig deletes disabled by default and configurable (CASSANDRA-3628)
Merged from 0.8:
 * (Pig) fix CassandraStorage to use correct comparator in Super ColumnFamily
   case (CASSANDRA-3251)
 * fix thread safety issues in commitlog replay, primarily affecting
   systems with many (100s) of CF definitions (CASSANDRA-3751)
 * Fix relevant tombstone ignored with super columns (CASSANDRA-3875)


1.0.7
 * fix regression in HH page size calculation (CASSANDRA-3624)
 * retry failed stream on IOException (CASSANDRA-3686)
 * allow configuring bloom_filter_fp_chance (CASSANDRA-3497)
 * attempt hint delivery every ten minutes, or when failure detector
   notifies us that a node is back up, whichever comes first.  hint
   handoff throttle delay default changed to 1ms, from 50 (CASSANDRA-3554)
 * add nodetool setstreamthroughput (CASSANDRA-3571)
 * fix assertion when dropping a columnfamily with no sstables (CASSANDRA-3614)
 * more efficient allocation of small bloom filters (CASSANDRA-3618)
 * CLibrary.createHardLinkWithExec() to check for errors (CASSANDRA-3101)
 * Avoid creating empty and non cleaned writer during compaction (CASSANDRA-3616)
 * stop thrift service in shutdown hook so we can quiesce MessagingService
   (CASSANDRA-3335)
 * (CQL) compaction_strategy_options and compression_parameters for
   CREATE COLUMNFAMILY statement (CASSANDRA-3374)
 * Reset min/max compaction threshold when creating size tiered compaction
   strategy (CASSANDRA-3666)
 * Don't ignore IOException during compaction (CASSANDRA-3655)
 * Fix assertion error for CF with gc_grace=0 (CASSANDRA-3579)
 * Shutdown ParallelCompaction reducer executor after use (CASSANDRA-3711)
 * Avoid < 0 value for pending tasks in leveled compaction (CASSANDRA-3693)
 * (Hadoop) Support TimeUUID in Pig CassandraStorage (CASSANDRA-3327)
 * Check schema is ready before continuing boostrapping (CASSANDRA-3629)
 * Catch overflows during parsing of chunk_length_kb (CASSANDRA-3644)
 * Improve stream protocol mismatch errors (CASSANDRA-3652)
 * Avoid multiple thread doing HH to the same target (CASSANDRA-3681)
 * Add JMX property for rp_timeout_in_ms (CASSANDRA-2940)
 * Allow DynamicCompositeType to compare component of different types
   (CASSANDRA-3625)
 * Flush non-cfs backed secondary indexes (CASSANDRA-3659)
 * Secondary Indexes should report memory consumption (CASSANDRA-3155)
 * fix for SelectStatement start/end key are not set correctly
   when a key alias is involved (CASSANDRA-3700)
 * fix CLI `show schema` command insert of an extra comma in
   column_metadata (CASSANDRA-3714)
Merged from 0.8:
 * avoid logging (harmless) exception when GC takes < 1ms (CASSANDRA-3656)
 * prevent new nodes from thinking down nodes are up forever (CASSANDRA-3626)
 * use correct list of replicas for LOCAL_QUORUM reads when read repair
   is disabled (CASSANDRA-3696)
 * block on flush before compacting hints (may prevent OOM) (CASSANDRA-3733)


1.0.6
 * (CQL) fix cqlsh support for replicate_on_write (CASSANDRA-3596)
 * fix adding to leveled manifest after streaming (CASSANDRA-3536)
 * filter out unavailable cipher suites when using encryption (CASSANDRA-3178)
 * (HADOOP) add old-style api support for CFIF and CFRR (CASSANDRA-2799)
 * Support TimeUUIDType column names in Stress.java tool (CASSANDRA-3541)
 * (CQL) INSERT/UPDATE/DELETE/TRUNCATE commands should allow CF names to
   be qualified by keyspace (CASSANDRA-3419)
 * always remove endpoints from delevery queue in HH (CASSANDRA-3546)
 * fix race between cf flush and its 2ndary indexes flush (CASSANDRA-3547)
 * fix potential race in AES when a repair fails (CASSANDRA-3548)
 * fix default value validation usage in CLI SET command (CASSANDRA-3553)
 * Optimize componentsFor method for compaction and startup time
   (CASSANDRA-3532)
 * (CQL) Proper ColumnFamily metadata validation on CREATE COLUMNFAMILY 
   (CASSANDRA-3565)
 * fix compression "chunk_length_kb" option to set correct kb value for 
   thrift/avro (CASSANDRA-3558)
 * fix missing response during range slice repair (CASSANDRA-3551)
 * 'describe ring' moved from CLI to nodetool and available through JMX (CASSANDRA-3220)
 * add back partitioner to sstable metadata (CASSANDRA-3540)
 * fix NPE in get_count for counters (CASSANDRA-3601)
Merged from 0.8:
 * remove invalid assertion that table was opened before dropping it
   (CASSANDRA-3580)
 * range and index scans now only send requests to enough replicas to
   satisfy requested CL + RR (CASSANDRA-3598)
 * use cannonical host for local node in nodetool info (CASSANDRA-3556)
 * remove nonlocal DC write optimization since it only worked with
   CL.ONE or CL.LOCAL_QUORUM (CASSANDRA-3577, 3585)
 * detect misuses of CounterColumnType (CASSANDRA-3422)
 * turn off string interning in json2sstable, take 2 (CASSANDRA-2189)
 * validate compression parameters on add/update of the ColumnFamily 
   (CASSANDRA-3573)
 * Check for 0.0.0.0 is incorrect in CFIF (CASSANDRA-3584)
 * Increase vm.max_map_count in debian packaging (CASSANDRA-3563)
 * gossiper will never add itself to saved endpoints (CASSANDRA-3485)


1.0.5
 * revert CASSANDRA-3407 (see CASSANDRA-3540)
 * fix assertion error while forwarding writes to local nodes (CASSANDRA-3539)


1.0.4
 * fix self-hinting of timed out read repair updates and make hinted handoff
   less prone to OOMing a coordinator (CASSANDRA-3440)
 * expose bloom filter sizes via JMX (CASSANDRA-3495)
 * enforce RP tokens 0..2**127 (CASSANDRA-3501)
 * canonicalize paths exposed through JMX (CASSANDRA-3504)
 * fix "liveSize" stat when sstables are removed (CASSANDRA-3496)
 * add bloom filter FP rates to nodetool cfstats (CASSANDRA-3347)
 * record partitioner in sstable metadata component (CASSANDRA-3407)
 * add new upgradesstables nodetool command (CASSANDRA-3406)
 * skip --debug requirement to see common exceptions in CLI (CASSANDRA-3508)
 * fix incorrect query results due to invalid max timestamp (CASSANDRA-3510)
 * make sstableloader recognize compressed sstables (CASSANDRA-3521)
 * avoids race in OutboundTcpConnection in multi-DC setups (CASSANDRA-3530)
 * use SETLOCAL in cassandra.bat (CASSANDRA-3506)
 * fix ConcurrentModificationException in Table.all() (CASSANDRA-3529)
Merged from 0.8:
 * fix concurrence issue in the FailureDetector (CASSANDRA-3519)
 * fix array out of bounds error in counter shard removal (CASSANDRA-3514)
 * avoid dropping tombstones when they might still be needed to shadow
   data in a different sstable (CASSANDRA-2786)


1.0.3
 * revert name-based query defragmentation aka CASSANDRA-2503 (CASSANDRA-3491)
 * fix invalidate-related test failures (CASSANDRA-3437)
 * add next-gen cqlsh to bin/ (CASSANDRA-3188, 3131, 3493)
 * (CQL) fix handling of rows with no columns (CASSANDRA-3424, 3473)
 * fix querying supercolumns by name returning only a subset of
   subcolumns or old subcolumn versions (CASSANDRA-3446)
 * automatically compute sha1 sum for uncompressed data files (CASSANDRA-3456)
 * fix reading metadata/statistics component for version < h (CASSANDRA-3474)
 * add sstable forward-compatibility (CASSANDRA-3478)
 * report compression ratio in CFSMBean (CASSANDRA-3393)
 * fix incorrect size exception during streaming of counters (CASSANDRA-3481)
 * (CQL) fix for counter decrement syntax (CASSANDRA-3418)
 * Fix race introduced by CASSANDRA-2503 (CASSANDRA-3482)
 * Fix incomplete deletion of delivered hints (CASSANDRA-3466)
 * Avoid rescheduling compactions when no compaction was executed 
   (CASSANDRA-3484)
 * fix handling of the chunk_length_kb compression options (CASSANDRA-3492)
Merged from 0.8:
 * fix updating CF row_cache_provider (CASSANDRA-3414)
 * CFMetaData.convertToThrift method to set RowCacheProvider (CASSANDRA-3405)
 * acquire compactionlock during truncate (CASSANDRA-3399)
 * fix displaying cfdef entries for super columnfamilies (CASSANDRA-3415)
 * Make counter shard merging thread safe (CASSANDRA-3178)
 * Revert CASSANDRA-2855
 * Fix bug preventing the use of efficient cross-DC writes (CASSANDRA-3472)
 * `describe ring` command for CLI (CASSANDRA-3220)
 * (Hadoop) skip empty rows when entire row is requested, redux (CASSANDRA-2855)


1.0.2
 * "defragment" rows for name-based queries under STCS (CASSANDRA-2503)
 * Add timing information to cassandra-cli GET/SET/LIST queries (CASSANDRA-3326)
 * Only create one CompressionMetadata object per sstable (CASSANDRA-3427)
 * cleanup usage of StorageService.setMode() (CASSANDRA-3388)
 * Avoid large array allocation for compressed chunk offsets (CASSANDRA-3432)
 * fix DecimalType bytebuffer marshalling (CASSANDRA-3421)
 * fix bug that caused first column in per row indexes to be ignored 
   (CASSANDRA-3441)
 * add JMX call to clean (failed) repair sessions (CASSANDRA-3316)
 * fix sstableloader reference acquisition bug (CASSANDRA-3438)
 * fix estimated row size regression (CASSANDRA-3451)
 * make sure we don't return more columns than asked (CASSANDRA-3303, 3395)
Merged from 0.8:
 * acquire compactionlock during truncate (CASSANDRA-3399)
 * fix displaying cfdef entries for super columnfamilies (CASSANDRA-3415)


1.0.1
 * acquire references during index build to prevent delete problems
   on Windows (CASSANDRA-3314)
 * describe_ring should include datacenter/topology information (CASSANDRA-2882)
 * Thrift sockets are not properly buffered (CASSANDRA-3261)
 * performance improvement for bytebufferutil compare function (CASSANDRA-3286)
 * add system.versions ColumnFamily (CASSANDRA-3140)
 * reduce network copies (CASSANDRA-3333, 3373)
 * limit nodetool to 32MB of heap (CASSANDRA-3124)
 * (CQL) update parser to accept "timestamp" instead of "date" (CASSANDRA-3149)
 * Fix CLI `show schema` to include "compression_options" (CASSANDRA-3368)
 * Snapshot to include manifest under LeveledCompactionStrategy (CASSANDRA-3359)
 * (CQL) SELECT query should allow CF name to be qualified by keyspace (CASSANDRA-3130)
 * (CQL) Fix internal application error specifying 'using consistency ...'
   in lower case (CASSANDRA-3366)
 * fix Deflate compression when compression actually makes the data bigger
   (CASSANDRA-3370)
 * optimize UUIDGen to avoid lock contention on InetAddress.getLocalHost 
   (CASSANDRA-3387)
 * tolerate index being dropped mid-mutation (CASSANDRA-3334, 3313)
 * CompactionManager is now responsible for checking for new candidates
   post-task execution, enabling more consistent leveled compaction 
   (CASSANDRA-3391)
 * Cache HSHA threads (CASSANDRA-3372)
 * use CF/KS names as snapshot prefix for drop + truncate operations
   (CASSANDRA-2997)
 * Break bloom filters up to avoid heap fragmentation (CASSANDRA-2466)
 * fix cassandra hanging on jsvc stop (CASSANDRA-3302)
 * Avoid leveled compaction getting blocked on errors (CASSANDRA-3408)
 * Make reloading the compaction strategy safe (CASSANDRA-3409)
 * ignore 0.8 hints even if compaction begins before we try to purge
   them (CASSANDRA-3385)
 * remove procrun (bin\daemon) from Cassandra source tree and 
   artifacts (CASSANDRA-3331)
 * make cassandra compile under JDK7 (CASSANDRA-3275)
 * remove dependency of clientutil.jar to FBUtilities (CASSANDRA-3299)
 * avoid truncation errors by using long math on long values (CASSANDRA-3364)
 * avoid clock drift on some Windows machine (CASSANDRA-3375)
 * display cache provider in cli 'describe keyspace' command (CASSANDRA-3384)
 * fix incomplete topology information in describe_ring (CASSANDRA-3403)
 * expire dead gossip states based on time (CASSANDRA-2961)
 * improve CompactionTask extensibility (CASSANDRA-3330)
 * Allow one leveled compaction task to kick off another (CASSANDRA-3363)
 * allow encryption only between datacenters (CASSANDRA-2802)
Merged from 0.8:
 * fix truncate allowing data to be replayed post-restart (CASSANDRA-3297)
 * make iwriter final in IndexWriter to avoid NPE (CASSANDRA-2863)
 * (CQL) update grammar to require key clause in DELETE statement
   (CASSANDRA-3349)
 * (CQL) allow numeric keyspace names in USE statement (CASSANDRA-3350)
 * (Hadoop) skip empty rows when slicing the entire row (CASSANDRA-2855)
 * Fix handling of tombstone by SSTableExport/Import (CASSANDRA-3357)
 * fix ColumnIndexer to use long offsets (CASSANDRA-3358)
 * Improved CLI exceptions (CASSANDRA-3312)
 * Fix handling of tombstone by SSTableExport/Import (CASSANDRA-3357)
 * Only count compaction as active (for throttling) when they have
   successfully acquired the compaction lock (CASSANDRA-3344)
 * Display CLI version string on startup (CASSANDRA-3196)
 * (Hadoop) make CFIF try rpc_address or fallback to listen_address
   (CASSANDRA-3214)
 * (Hadoop) accept comma delimited lists of initial thrift connections
   (CASSANDRA-3185)
 * ColumnFamily min_compaction_threshold should be >= 2 (CASSANDRA-3342)
 * (Pig) add 0.8+ types and key validation type in schema (CASSANDRA-3280)
 * Fix completely removing column metadata using CLI (CASSANDRA-3126)
 * CLI `describe cluster;` output should be on separate lines for separate versions
   (CASSANDRA-3170)
 * fix changing durable_writes keyspace option during CF creation
   (CASSANDRA-3292)
 * avoid locking on update when no indexes are involved (CASSANDRA-3386)
 * fix assertionError during repair with ordered partitioners (CASSANDRA-3369)
 * correctly serialize key_validation_class for avro (CASSANDRA-3391)
 * don't expire counter tombstone after streaming (CASSANDRA-3394)
 * prevent nodes that failed to join from hanging around forever 
   (CASSANDRA-3351)
 * remove incorrect optimization from slice read path (CASSANDRA-3390)
 * Fix race in AntiEntropyService (CASSANDRA-3400)


1.0.0-final
 * close scrubbed sstable fd before deleting it (CASSANDRA-3318)
 * fix bug preventing obsolete commitlog segments from being removed
   (CASSANDRA-3269)
 * tolerate whitespace in seed CDL (CASSANDRA-3263)
 * Change default heap thresholds to max(min(1/2 ram, 1G), min(1/4 ram, 8GB))
   (CASSANDRA-3295)
 * Fix broken CompressedRandomAccessReaderTest (CASSANDRA-3298)
 * (CQL) fix type information returned for wildcard queries (CASSANDRA-3311)
 * add estimated tasks to LeveledCompactionStrategy (CASSANDRA-3322)
 * avoid including compaction cache-warming in keycache stats (CASSANDRA-3325)
 * run compaction and hinted handoff threads at MIN_PRIORITY (CASSANDRA-3308)
 * default hsha thrift server to cpu core count in rpc pool (CASSANDRA-3329)
 * add bin\daemon to binary tarball for Windows service (CASSANDRA-3331)
 * Fix places where uncompressed size of sstables was use in place of the
   compressed one (CASSANDRA-3338)
 * Fix hsha thrift server (CASSANDRA-3346)
 * Make sure repair only stream needed sstables (CASSANDRA-3345)


1.0.0-rc2
 * Log a meaningful warning when a node receives a message for a repair session
   that doesn't exist anymore (CASSANDRA-3256)
 * test for NUMA policy support as well as numactl presence (CASSANDRA-3245)
 * Fix FD leak when internode encryption is enabled (CASSANDRA-3257)
 * Remove incorrect assertion in mergeIterator (CASSANDRA-3260)
 * FBUtilities.hexToBytes(String) to throw NumberFormatException when string
   contains non-hex characters (CASSANDRA-3231)
 * Keep SimpleSnitch proximity ordering unchanged from what the Strategy
   generates, as intended (CASSANDRA-3262)
 * remove Scrub from compactionstats when finished (CASSANDRA-3255)
 * fix counter entry in jdbc TypesMap (CASSANDRA-3268)
 * fix full queue scenario for ParallelCompactionIterator (CASSANDRA-3270)
 * fix bootstrap process (CASSANDRA-3285)
 * don't try delivering hints if when there isn't any (CASSANDRA-3176)
 * CLI documentation change for ColumnFamily `compression_options` (CASSANDRA-3282)
 * ignore any CF ids sent by client for adding CF/KS (CASSANDRA-3288)
 * remove obsolete hints on first startup (CASSANDRA-3291)
 * use correct ISortedColumns for time-optimized reads (CASSANDRA-3289)
 * Evict gossip state immediately when a token is taken over by a new IP 
   (CASSANDRA-3259)


1.0.0-rc1
 * Update CQL to generate microsecond timestamps by default (CASSANDRA-3227)
 * Fix counting CFMetadata towards Memtable liveRatio (CASSANDRA-3023)
 * Kill server on wrapped OOME such as from FileChannel.map (CASSANDRA-3201)
 * remove unnecessary copy when adding to row cache (CASSANDRA-3223)
 * Log message when a full repair operation completes (CASSANDRA-3207)
 * Fix streamOutSession keeping sstables references forever if the remote end
   dies (CASSANDRA-3216)
 * Remove dynamic_snitch boolean from example configuration (defaulting to 
   true) and set default badness threshold to 0.1 (CASSANDRA-3229)
 * Base choice of random or "balanced" token on bootstrap on whether
   schema definitions were found (CASSANDRA-3219)
 * Fixes for LeveledCompactionStrategy score computation, prioritization,
   scheduling, and performance (CASSANDRA-3224, 3234)
 * parallelize sstable open at server startup (CASSANDRA-2988)
 * fix handling of exceptions writing to OutboundTcpConnection (CASSANDRA-3235)
 * Allow using quotes in "USE <keyspace>;" CLI command (CASSANDRA-3208)
 * Don't allow any cache loading exceptions to halt startup (CASSANDRA-3218)
 * Fix sstableloader --ignores option (CASSANDRA-3247)
 * File descriptor limit increased in packaging (CASSANDRA-3206)
 * Fix deadlock in commit log during flush (CASSANDRA-3253) 


1.0.0-beta1
 * removed binarymemtable (CASSANDRA-2692)
 * add commitlog_total_space_in_mb to prevent fragmented logs (CASSANDRA-2427)
 * removed commitlog_rotation_threshold_in_mb configuration (CASSANDRA-2771)
 * make AbstractBounds.normalize de-overlapp overlapping ranges (CASSANDRA-2641)
 * replace CollatingIterator, ReducingIterator with MergeIterator 
   (CASSANDRA-2062)
 * Fixed the ability to set compaction strategy in cli using create column 
   family command (CASSANDRA-2778)
 * clean up tmp files after failed compaction (CASSANDRA-2468)
 * restrict repair streaming to specific columnfamilies (CASSANDRA-2280)
 * don't bother persisting columns shadowed by a row tombstone (CASSANDRA-2589)
 * reset CF and SC deletion times after gc_grace (CASSANDRA-2317)
 * optimize away seek when compacting wide rows (CASSANDRA-2879)
 * single-pass streaming (CASSANDRA-2677, 2906, 2916, 3003)
 * use reference counting for deleting sstables instead of relying on GC
   (CASSANDRA-2521, 3179)
 * store hints as serialized mutations instead of pointers to data row
   (CASSANDRA-2045)
 * store hints in the coordinator node instead of in the closest replica 
   (CASSANDRA-2914)
 * add row_cache_keys_to_save CF option (CASSANDRA-1966)
 * check column family validity in nodetool repair (CASSANDRA-2933)
 * use lazy initialization instead of class initialization in NodeId
   (CASSANDRA-2953)
 * add paging to get_count (CASSANDRA-2894)
 * fix "short reads" in [multi]get (CASSANDRA-2643, 3157, 3192)
 * add optional compression for sstables (CASSANDRA-47, 2994, 3001, 3128)
 * add scheduler JMX metrics (CASSANDRA-2962)
 * add block level checksum for compressed data (CASSANDRA-1717)
 * make column family backed column map pluggable and introduce unsynchronized
   ArrayList backed one to speedup reads (CASSANDRA-2843, 3165, 3205)
 * refactoring of the secondary index api (CASSANDRA-2982)
 * make CL > ONE reads wait for digest reconciliation before returning
   (CASSANDRA-2494)
 * fix missing logging for some exceptions (CASSANDRA-2061)
 * refactor and optimize ColumnFamilyStore.files(...) and Descriptor.fromFilename(String)
   and few other places responsible for work with SSTable files (CASSANDRA-3040)
 * Stop reading from sstables once we know we have the most recent columns,
   for query-by-name requests (CASSANDRA-2498)
 * Add query-by-column mode to stress.java (CASSANDRA-3064)
 * Add "install" command to cassandra.bat (CASSANDRA-292)
 * clean up KSMetadata, CFMetadata from unnecessary
   Thrift<->Avro conversion methods (CASSANDRA-3032)
 * Add timeouts to client request schedulers (CASSANDRA-3079, 3096)
 * Cli to use hashes rather than array of hashes for strategy options (CASSANDRA-3081)
 * LeveledCompactionStrategy (CASSANDRA-1608, 3085, 3110, 3087, 3145, 3154, 3182)
 * Improvements of the CLI `describe` command (CASSANDRA-2630)
 * reduce window where dropped CF sstables may not be deleted (CASSANDRA-2942)
 * Expose gossip/FD info to JMX (CASSANDRA-2806)
 * Fix streaming over SSL when compressed SSTable involved (CASSANDRA-3051)
 * Add support for pluggable secondary index implementations (CASSANDRA-3078)
 * remove compaction_thread_priority setting (CASSANDRA-3104)
 * generate hints for replicas that timeout, not just replicas that are known
   to be down before starting (CASSANDRA-2034)
 * Add throttling for internode streaming (CASSANDRA-3080)
 * make the repair of a range repair all replica (CASSANDRA-2610, 3194)
 * expose the ability to repair the first range (as returned by the
   partitioner) of a node (CASSANDRA-2606)
 * Streams Compression (CASSANDRA-3015)
 * add ability to use multiple threads during a single compaction
   (CASSANDRA-2901)
 * make AbstractBounds.normalize support overlapping ranges (CASSANDRA-2641)
 * fix of the CQL count() behavior (CASSANDRA-3068)
 * use TreeMap backed column families for the SSTable simple writers
   (CASSANDRA-3148)
 * fix inconsistency of the CLI syntax when {} should be used instead of [{}]
   (CASSANDRA-3119)
 * rename CQL type names to match expected SQL behavior (CASSANDRA-3149, 3031)
 * Arena-based allocation for memtables (CASSANDRA-2252, 3162, 3163, 3168)
 * Default RR chance to 0.1 (CASSANDRA-3169)
 * Add RowLevel support to secondary index API (CASSANDRA-3147)
 * Make SerializingCacheProvider the default if JNA is available (CASSANDRA-3183)
 * Fix backwards compatibilty for CQL memtable properties (CASSANDRA-3190)
 * Add five-minute delay before starting compactions on a restarted server
   (CASSANDRA-3181)
 * Reduce copies done for intra-host messages (CASSANDRA-1788, 3144)
 * support of compaction strategy option for stress.java (CASSANDRA-3204)
 * make memtable throughput and column count thresholds no-ops (CASSANDRA-2449)
 * Return schema information along with the resultSet in CQL (CASSANDRA-2734)
 * Add new DecimalType (CASSANDRA-2883)
 * Fix assertion error in RowRepairResolver (CASSANDRA-3156)
 * Reduce unnecessary high buffer sizes (CASSANDRA-3171)
 * Pluggable compaction strategy (CASSANDRA-1610)
 * Add new broadcast_address config option (CASSANDRA-2491)


0.8.7
 * Kill server on wrapped OOME such as from FileChannel.map (CASSANDRA-3201)
 * Allow using quotes in "USE <keyspace>;" CLI command (CASSANDRA-3208)
 * Log message when a full repair operation completes (CASSANDRA-3207)
 * Don't allow any cache loading exceptions to halt startup (CASSANDRA-3218)
 * Fix sstableloader --ignores option (CASSANDRA-3247)
 * File descriptor limit increased in packaging (CASSANDRA-3206)
 * Log a meaningfull warning when a node receive a message for a repair session
   that doesn't exist anymore (CASSANDRA-3256)
 * Fix FD leak when internode encryption is enabled (CASSANDRA-3257)
 * FBUtilities.hexToBytes(String) to throw NumberFormatException when string
   contains non-hex characters (CASSANDRA-3231)
 * Keep SimpleSnitch proximity ordering unchanged from what the Strategy
   generates, as intended (CASSANDRA-3262)
 * remove Scrub from compactionstats when finished (CASSANDRA-3255)
 * Fix tool .bat files when CASSANDRA_HOME contains spaces (CASSANDRA-3258)
 * Force flush of status table when removing/updating token (CASSANDRA-3243)
 * Evict gossip state immediately when a token is taken over by a new IP (CASSANDRA-3259)
 * Fix bug where the failure detector can take too long to mark a host
   down (CASSANDRA-3273)
 * (Hadoop) allow wrapping ranges in queries (CASSANDRA-3137)
 * (Hadoop) check all interfaces for a match with split location
   before falling back to random replica (CASSANDRA-3211)
 * (Hadoop) Make Pig storage handle implements LoadMetadata (CASSANDRA-2777)
 * (Hadoop) Fix exception during PIG 'dump' (CASSANDRA-2810)
 * Fix stress COUNTER_GET option (CASSANDRA-3301)
 * Fix missing fields in CLI `show schema` output (CASSANDRA-3304)
 * Nodetool no longer leaks threads and closes JMX connections (CASSANDRA-3309)
 * fix truncate allowing data to be replayed post-restart (CASSANDRA-3297)
 * Move SimpleAuthority and SimpleAuthenticator to examples (CASSANDRA-2922)
 * Fix handling of tombstone by SSTableExport/Import (CASSANDRA-3357)
 * Fix transposition in cfHistograms (CASSANDRA-3222)
 * Allow using number as DC name when creating keyspace in CQL (CASSANDRA-3239)
 * Force flush of system table after updating/removing a token (CASSANDRA-3243)


0.8.6
 * revert CASSANDRA-2388
 * change TokenRange.endpoints back to listen/broadcast address to match
   pre-1777 behavior, and add TokenRange.rpc_endpoints instead (CASSANDRA-3187)
 * avoid trying to watch cassandra-topology.properties when loaded from jar
   (CASSANDRA-3138)
 * prevent users from creating keyspaces with LocalStrategy replication
   (CASSANDRA-3139)
 * fix CLI `show schema;` to output correct keyspace definition statement
   (CASSANDRA-3129)
 * CustomTThreadPoolServer to log TTransportException at DEBUG level
   (CASSANDRA-3142)
 * allow topology sort to work with non-unique rack names between 
   datacenters (CASSANDRA-3152)
 * Improve caching of same-version Messages on digest and repair paths
   (CASSANDRA-3158)
 * Randomize choice of first replica for counter increment (CASSANDRA-2890)
 * Fix using read_repair_chance instead of merge_shard_change (CASSANDRA-3202)
 * Avoid streaming data to nodes that already have it, on move as well as
   decommission (CASSANDRA-3041)
 * Fix divide by zero error in GCInspector (CASSANDRA-3164)
 * allow quoting of the ColumnFamily name in CLI `create column family`
   statement (CASSANDRA-3195)
 * Fix rolling upgrade from 0.7 to 0.8 problem (CASSANDRA-3166)
 * Accomodate missing encryption_options in IncomingTcpConnection.stream
   (CASSANDRA-3212)


0.8.5
 * fix NPE when encryption_options is unspecified (CASSANDRA-3007)
 * include column name in validation failure exceptions (CASSANDRA-2849)
 * make sure truncate clears out the commitlog so replay won't re-
   populate with truncated data (CASSANDRA-2950)
 * fix NPE when debug logging is enabled and dropped CF is present
   in a commitlog segment (CASSANDRA-3021)
 * fix cassandra.bat when CASSANDRA_HOME contains spaces (CASSANDRA-2952)
 * fix to SSTableSimpleUnsortedWriter bufferSize calculation (CASSANDRA-3027)
 * make cleanup and normal compaction able to skip empty rows
   (rows containing nothing but expired tombstones) (CASSANDRA-3039)
 * work around native memory leak in com.sun.management.GarbageCollectorMXBean
   (CASSANDRA-2868)
 * validate that column names in column_metadata are not equal to key_alias
   on create/update of the ColumnFamily and CQL 'ALTER' statement (CASSANDRA-3036)
 * return an InvalidRequestException if an indexed column is assigned
   a value larger than 64KB (CASSANDRA-3057)
 * fix of numeric-only and string column names handling in CLI "drop index" 
   (CASSANDRA-3054)
 * prune index scan resultset back to original request for lazy
   resultset expansion case (CASSANDRA-2964)
 * (Hadoop) fail jobs when Cassandra node has failed but TaskTracker
   has not (CASSANDRA-2388)
 * fix dynamic snitch ignoring nodes when read_repair_chance is zero
   (CASSANDRA-2662)
 * avoid retaining references to dropped CFS objects in 
   CompactionManager.estimatedCompactions (CASSANDRA-2708)
 * expose rpc timeouts per host in MessagingServiceMBean (CASSANDRA-2941)
 * avoid including cwd in classpath for deb and rpm packages (CASSANDRA-2881)
 * remove gossip state when a new IP takes over a token (CASSANDRA-3071)
 * allow sstable2json to work on index sstable files (CASSANDRA-3059)
 * always hint counters (CASSANDRA-3099)
 * fix log4j initialization in EmbeddedCassandraService (CASSANDRA-2857)
 * remove gossip state when a new IP takes over a token (CASSANDRA-3071)
 * work around native memory leak in com.sun.management.GarbageCollectorMXBean
    (CASSANDRA-2868)
 * fix UnavailableException with writes at CL.EACH_QUORM (CASSANDRA-3084)
 * fix parsing of the Keyspace and ColumnFamily names in numeric
   and string representations in CLI (CASSANDRA-3075)
 * fix corner cases in Range.differenceToFetch (CASSANDRA-3084)
 * fix ip address String representation in the ring cache (CASSANDRA-3044)
 * fix ring cache compatibility when mixing pre-0.8.4 nodes with post-
   in the same cluster (CASSANDRA-3023)
 * make repair report failure when a node participating dies (instead of
   hanging forever) (CASSANDRA-2433)
 * fix handling of the empty byte buffer by ReversedType (CASSANDRA-3111)
 * Add validation that Keyspace names are case-insensitively unique (CASSANDRA-3066)
 * catch invalid key_validation_class before instantiating UpdateColumnFamily (CASSANDRA-3102)
 * make Range and Bounds objects client-safe (CASSANDRA-3108)
 * optionally skip log4j configuration (CASSANDRA-3061)
 * bundle sstableloader with the debian package (CASSANDRA-3113)
 * don't try to build secondary indexes when there is none (CASSANDRA-3123)
 * improve SSTableSimpleUnsortedWriter speed for large rows (CASSANDRA-3122)
 * handle keyspace arguments correctly in nodetool snapshot (CASSANDRA-3038)
 * Fix SSTableImportTest on windows (CASSANDRA-3043)
 * expose compactionThroughputMbPerSec through JMX (CASSANDRA-3117)
 * log keyspace and CF of large rows being compacted


0.8.4
 * change TokenRing.endpoints to be a list of rpc addresses instead of 
   listen/broadcast addresses (CASSANDRA-1777)
 * include files-to-be-streamed in StreamInSession.getSources (CASSANDRA-2972)
 * use JAVA env var in cassandra-env.sh (CASSANDRA-2785, 2992)
 * avoid doing read for no-op replicate-on-write at CL=1 (CASSANDRA-2892)
 * refuse counter write for CL.ANY (CASSANDRA-2990)
 * switch back to only logging recent dropped messages (CASSANDRA-3004)
 * always deserialize RowMutation for counters (CASSANDRA-3006)
 * ignore saved replication_factor strategy_option for NTS (CASSANDRA-3011)
 * make sure pre-truncate CL segments are discarded (CASSANDRA-2950)


0.8.3
 * add ability to drop local reads/writes that are going to timeout
   (CASSANDRA-2943)
 * revamp token removal process, keep gossip states for 3 days (CASSANDRA-2496)
 * don't accept extra args for 0-arg nodetool commands (CASSANDRA-2740)
 * log unavailableexception details at debug level (CASSANDRA-2856)
 * expose data_dir though jmx (CASSANDRA-2770)
 * don't include tmp files as sstable when create cfs (CASSANDRA-2929)
 * log Java classpath on startup (CASSANDRA-2895)
 * keep gossipped version in sync with actual on migration coordinator 
   (CASSANDRA-2946)
 * use lazy initialization instead of class initialization in NodeId
   (CASSANDRA-2953)
 * check column family validity in nodetool repair (CASSANDRA-2933)
 * speedup bytes to hex conversions dramatically (CASSANDRA-2850)
 * Flush memtables on shutdown when durable writes are disabled 
   (CASSANDRA-2958)
 * improved POSIX compatibility of start scripts (CASsANDRA-2965)
 * add counter support to Hadoop InputFormat (CASSANDRA-2981)
 * fix bug where dirty commitlog segments were removed (and avoid keeping 
   segments with no post-flush activity permanently dirty) (CASSANDRA-2829)
 * fix throwing exception with batch mutation of counter super columns
   (CASSANDRA-2949)
 * ignore system tables during repair (CASSANDRA-2979)
 * throw exception when NTS is given replication_factor as an option
   (CASSANDRA-2960)
 * fix assertion error during compaction of counter CFs (CASSANDRA-2968)
 * avoid trying to create index names, when no index exists (CASSANDRA-2867)
 * don't sample the system table when choosing a bootstrap token
   (CASSANDRA-2825)
 * gossiper notifies of local state changes (CASSANDRA-2948)
 * add asynchronous and half-sync/half-async (hsha) thrift servers 
   (CASSANDRA-1405)
 * fix potential use of free'd native memory in SerializingCache 
   (CASSANDRA-2951)
 * prune index scan resultset back to original request for lazy
   resultset expansion case (CASSANDRA-2964)
 * (Hadoop) fail jobs when Cassandra node has failed but TaskTracker
    has not (CASSANDRA-2388)


0.8.2
 * CQL: 
   - include only one row per unique key for IN queries (CASSANDRA-2717)
   - respect client timestamp on full row deletions (CASSANDRA-2912)
 * improve thread-safety in StreamOutSession (CASSANDRA-2792)
 * allow deleting a row and updating indexed columns in it in the
   same mutation (CASSANDRA-2773)
 * Expose number of threads blocked on submitting memtable to flush
   in JMX (CASSANDRA-2817)
 * add ability to return "endpoints" to nodetool (CASSANDRA-2776)
 * Add support for multiple (comma-delimited) coordinator addresses
   to ColumnFamilyInputFormat (CASSANDRA-2807)
 * fix potential NPE while scheduling read repair for range slice
   (CASSANDRA-2823)
 * Fix race in SystemTable.getCurrentLocalNodeId (CASSANDRA-2824)
 * Correctly set default for replicate_on_write (CASSANDRA-2835)
 * improve nodetool compactionstats formatting (CASSANDRA-2844)
 * fix index-building status display (CASSANDRA-2853)
 * fix CLI perpetuating obsolete KsDef.replication_factor (CASSANDRA-2846)
 * improve cli treatment of multiline comments (CASSANDRA-2852)
 * handle row tombstones correctly in EchoedRow (CASSANDRA-2786)
 * add MessagingService.get[Recently]DroppedMessages and
   StorageService.getExceptionCount (CASSANDRA-2804)
 * fix possibility of spurious UnavailableException for LOCAL_QUORUM
   reads with dynamic snitch + read repair disabled (CASSANDRA-2870)
 * add ant-optional as dependence for the debian package (CASSANDRA-2164)
 * add option to specify limit for get_slice in the CLI (CASSANDRA-2646)
 * decrease HH page size (CASSANDRA-2832)
 * reset cli keyspace after dropping the current one (CASSANDRA-2763)
 * add KeyRange option to Hadoop inputformat (CASSANDRA-1125)
 * fix protocol versioning (CASSANDRA-2818, 2860)
 * support spaces in path to log4j configuration (CASSANDRA-2383)
 * avoid including inferred types in CF update (CASSANDRA-2809)
 * fix JMX bulkload call (CASSANDRA-2908)
 * fix updating KS with durable_writes=false (CASSANDRA-2907)
 * add simplified facade to SSTableWriter for bulk loading use
   (CASSANDRA-2911)
 * fix re-using index CF sstable names after drop/recreate (CASSANDRA-2872)
 * prepend CF to default index names (CASSANDRA-2903)
 * fix hint replay (CASSANDRA-2928)
 * Properly synchronize repair's merkle tree computation (CASSANDRA-2816)


0.8.1
 * CQL:
   - support for insert, delete in BATCH (CASSANDRA-2537)
   - support for IN to SELECT, UPDATE (CASSANDRA-2553)
   - timestamp support for INSERT, UPDATE, and BATCH (CASSANDRA-2555)
   - TTL support (CASSANDRA-2476)
   - counter support (CASSANDRA-2473)
   - ALTER COLUMNFAMILY (CASSANDRA-1709)
   - DROP INDEX (CASSANDRA-2617)
   - add SCHEMA/TABLE as aliases for KS/CF (CASSANDRA-2743)
   - server handles wait-for-schema-agreement (CASSANDRA-2756)
   - key alias support (CASSANDRA-2480)
 * add support for comparator parameters and a generic ReverseType
   (CASSANDRA-2355)
 * add CompositeType and DynamicCompositeType (CASSANDRA-2231)
 * optimize batches containing multiple updates to the same row
   (CASSANDRA-2583)
 * adjust hinted handoff page size to avoid OOM with large columns 
   (CASSANDRA-2652)
 * mark BRAF buffer invalid post-flush so we don't re-flush partial
   buffers again, especially on CL writes (CASSANDRA-2660)
 * add DROP INDEX support to CLI (CASSANDRA-2616)
 * don't perform HH to client-mode [storageproxy] nodes (CASSANDRA-2668)
 * Improve forceDeserialize/getCompactedRow encapsulation (CASSANDRA-2659)
 * Don't write CounterUpdateColumn to disk in tests (CASSANDRA-2650)
 * Add sstable bulk loading utility (CASSANDRA-1278)
 * avoid replaying hints to dropped columnfamilies (CASSANDRA-2685)
 * add placeholders for missing rows in range query pseudo-RR (CASSANDRA-2680)
 * remove no-op HHOM.renameHints (CASSANDRA-2693)
 * clone super columns to avoid modifying them during flush (CASSANDRA-2675)
 * allow writes to bypass the commitlog for certain keyspaces (CASSANDRA-2683)
 * avoid NPE when bypassing commitlog during memtable flush (CASSANDRA-2781)
 * Added support for making bootstrap retry if nodes flap (CASSANDRA-2644)
 * Added statusthrift to nodetool to report if thrift server is running (CASSANDRA-2722)
 * Fixed rows being cached if they do not exist (CASSANDRA-2723)
 * Support passing tableName and cfName to RowCacheProviders (CASSANDRA-2702)
 * close scrub file handles (CASSANDRA-2669)
 * throttle migration replay (CASSANDRA-2714)
 * optimize column serializer creation (CASSANDRA-2716)
 * Added support for making bootstrap retry if nodes flap (CASSANDRA-2644)
 * Added statusthrift to nodetool to report if thrift server is running
   (CASSANDRA-2722)
 * Fixed rows being cached if they do not exist (CASSANDRA-2723)
 * fix truncate/compaction race (CASSANDRA-2673)
 * workaround large resultsets causing large allocation retention
   by nio sockets (CASSANDRA-2654)
 * fix nodetool ring use with Ec2Snitch (CASSANDRA-2733)
 * fix removing columns and subcolumns that are supressed by a row or
   supercolumn tombstone during replica resolution (CASSANDRA-2590)
 * support sstable2json against snapshot sstables (CASSANDRA-2386)
 * remove active-pull schema requests (CASSANDRA-2715)
 * avoid marking entire list of sstables as actively being compacted
   in multithreaded compaction (CASSANDRA-2765)
 * seek back after deserializing a row to update cache with (CASSANDRA-2752)
 * avoid skipping rows in scrub for counter column family (CASSANDRA-2759)
 * fix ConcurrentModificationException in repair when dealing with 0.7 node
   (CASSANDRA-2767)
 * use threadsafe collections for StreamInSession (CASSANDRA-2766)
 * avoid infinite loop when creating merkle tree (CASSANDRA-2758)
 * avoids unmarking compacting sstable prematurely in cleanup (CASSANDRA-2769)
 * fix NPE when the commit log is bypassed (CASSANDRA-2718)
 * don't throw an exception in SS.isRPCServerRunning (CASSANDRA-2721)
 * make stress.jar executable (CASSANDRA-2744)
 * add daemon mode to java stress (CASSANDRA-2267)
 * expose the DC and rack of a node through JMX and nodetool ring (CASSANDRA-2531)
 * fix cache mbean getSize (CASSANDRA-2781)
 * Add Date, Float, Double, and Boolean types (CASSANDRA-2530)
 * Add startup flag to renew counter node id (CASSANDRA-2788)
 * add jamm agent to cassandra.bat (CASSANDRA-2787)
 * fix repair hanging if a neighbor has nothing to send (CASSANDRA-2797)
 * purge tombstone even if row is in only one sstable (CASSANDRA-2801)
 * Fix wrong purge of deleted cf during compaction (CASSANDRA-2786)
 * fix race that could result in Hadoop writer failing to throw an
   exception encountered after close() (CASSANDRA-2755)
 * fix scan wrongly throwing assertion error (CASSANDRA-2653)
 * Always use even distribution for merkle tree with RandomPartitionner
   (CASSANDRA-2841)
 * fix describeOwnership for OPP (CASSANDRA-2800)
 * ensure that string tokens do not contain commas (CASSANDRA-2762)


0.8.0-final
 * fix CQL grammar warning and cqlsh regression from CASSANDRA-2622
 * add ant generate-cql-html target (CASSANDRA-2526)
 * update CQL consistency levels (CASSANDRA-2566)
 * debian packaging fixes (CASSANDRA-2481, 2647)
 * fix UUIDType, IntegerType for direct buffers (CASSANDRA-2682, 2684)
 * switch to native Thrift for Hadoop map/reduce (CASSANDRA-2667)
 * fix StackOverflowError when building from eclipse (CASSANDRA-2687)
 * only provide replication_factor to strategy_options "help" for
   SimpleStrategy, OldNetworkTopologyStrategy (CASSANDRA-2678, 2713)
 * fix exception adding validators to non-string columns (CASSANDRA-2696)
 * avoid instantiating DatabaseDescriptor in JDBC (CASSANDRA-2694)
 * fix potential stack overflow during compaction (CASSANDRA-2626)
 * clone super columns to avoid modifying them during flush (CASSANDRA-2675)
 * reset underlying iterator in EchoedRow constructor (CASSANDRA-2653)


0.8.0-rc1
 * faster flushes and compaction from fixing excessively pessimistic 
   rebuffering in BRAF (CASSANDRA-2581)
 * fix returning null column values in the python cql driver (CASSANDRA-2593)
 * fix merkle tree splitting exiting early (CASSANDRA-2605)
 * snapshot_before_compaction directory name fix (CASSANDRA-2598)
 * Disable compaction throttling during bootstrap (CASSANDRA-2612) 
 * fix CQL treatment of > and < operators in range slices (CASSANDRA-2592)
 * fix potential double-application of counter updates on commitlog replay
   by moving replay position from header to sstable metadata (CASSANDRA-2419)
 * JDBC CQL driver exposes getColumn for access to timestamp
 * JDBC ResultSetMetadata properties added to AbstractType
 * r/m clustertool (CASSANDRA-2607)
 * add support for presenting row key as a column in CQL result sets 
   (CASSANDRA-2622)
 * Don't allow {LOCAL|EACH}_QUORUM unless strategy is NTS (CASSANDRA-2627)
 * validate keyspace strategy_options during CQL create (CASSANDRA-2624)
 * fix empty Result with secondary index when limit=1 (CASSANDRA-2628)
 * Fix regression where bootstrapping a node with no schema fails
   (CASSANDRA-2625)
 * Allow removing LocationInfo sstables (CASSANDRA-2632)
 * avoid attempting to replay mutations from dropped keyspaces (CASSANDRA-2631)
 * avoid using cached position of a key when GT is requested (CASSANDRA-2633)
 * fix counting bloom filter true positives (CASSANDRA-2637)
 * initialize local ep state prior to gossip startup if needed (CASSANDRA-2638)
 * fix counter increment lost after restart (CASSANDRA-2642)
 * add quote-escaping via backslash to CLI (CASSANDRA-2623)
 * fix pig example script (CASSANDRA-2487)
 * fix dynamic snitch race in adding latencies (CASSANDRA-2618)
 * Start/stop cassandra after more important services such as mdadm in
   debian packaging (CASSANDRA-2481)


0.8.0-beta2
 * fix NPE compacting index CFs (CASSANDRA-2528)
 * Remove checking all column families on startup for compaction candidates 
   (CASSANDRA-2444)
 * validate CQL create keyspace options (CASSANDRA-2525)
 * fix nodetool setcompactionthroughput (CASSANDRA-2550)
 * move	gossip heartbeat back to its own thread (CASSANDRA-2554)
 * validate cql TRUNCATE columnfamily before truncating (CASSANDRA-2570)
 * fix batch_mutate for mixed standard-counter mutations (CASSANDRA-2457)
 * disallow making schema changes to system keyspace (CASSANDRA-2563)
 * fix sending mutation messages multiple times (CASSANDRA-2557)
 * fix incorrect use of NBHM.size in ReadCallback that could cause
   reads to time out even when responses were received (CASSANDRA-2552)
 * trigger read repair correctly for LOCAL_QUORUM reads (CASSANDRA-2556)
 * Allow configuring the number of compaction thread (CASSANDRA-2558)
 * forceUserDefinedCompaction will attempt to compact what it is given
   even if the pessimistic estimate is that there is not enough disk space;
   automatic compactions will only compact 2 or more sstables (CASSANDRA-2575)
 * refuse to apply migrations with older timestamps than the current 
   schema (CASSANDRA-2536)
 * remove unframed Thrift transport option
 * include indexes in snapshots (CASSANDRA-2596)
 * improve ignoring of obsolete mutations in index maintenance (CASSANDRA-2401)
 * recognize attempt to drop just the index while leaving the column
   definition alone (CASSANDRA-2619)
  

0.8.0-beta1
 * remove Avro RPC support (CASSANDRA-926)
 * support for columns that act as incr/decr counters 
   (CASSANDRA-1072, 1937, 1944, 1936, 2101, 2093, 2288, 2105, 2384, 2236, 2342,
   2454)
 * CQL (CASSANDRA-1703, 1704, 1705, 1706, 1707, 1708, 1710, 1711, 1940, 
   2124, 2302, 2277, 2493)
 * avoid double RowMutation serialization on write path (CASSANDRA-1800)
 * make NetworkTopologyStrategy the default (CASSANDRA-1960)
 * configurable internode encryption (CASSANDRA-1567, 2152)
 * human readable column names in sstable2json output (CASSANDRA-1933)
 * change default JMX port to 7199 (CASSANDRA-2027)
 * backwards compatible internal messaging (CASSANDRA-1015)
 * atomic switch of memtables and sstables (CASSANDRA-2284)
 * add pluggable SeedProvider (CASSANDRA-1669)
 * Fix clustertool to not throw exception when calling get_endpoints (CASSANDRA-2437)
 * upgrade to thrift 0.6 (CASSANDRA-2412) 
 * repair works on a token range instead of full ring (CASSANDRA-2324)
 * purge tombstones from row cache (CASSANDRA-2305)
 * push replication_factor into strategy_options (CASSANDRA-1263)
 * give snapshots the same name on each node (CASSANDRA-1791)
 * remove "nodetool loadbalance" (CASSANDRA-2448)
 * multithreaded compaction (CASSANDRA-2191)
 * compaction throttling (CASSANDRA-2156)
 * add key type information and alias (CASSANDRA-2311, 2396)
 * cli no longer divides read_repair_chance by 100 (CASSANDRA-2458)
 * made CompactionInfo.getTaskType return an enum (CASSANDRA-2482)
 * add a server-wide cap on measured memtable memory usage and aggressively
   flush to keep under that threshold (CASSANDRA-2006)
 * add unified UUIDType (CASSANDRA-2233)
 * add off-heap row cache support (CASSANDRA-1969)


0.7.5
 * improvements/fixes to PIG driver (CASSANDRA-1618, CASSANDRA-2387,
   CASSANDRA-2465, CASSANDRA-2484)
 * validate index names (CASSANDRA-1761)
 * reduce contention on Table.flusherLock (CASSANDRA-1954)
 * try harder to detect failures during streaming, cleaning up temporary
   files more reliably (CASSANDRA-2088)
 * shut down server for OOM on a Thrift thread (CASSANDRA-2269)
 * fix tombstone handling in repair and sstable2json (CASSANDRA-2279)
 * preserve version when streaming data from old sstables (CASSANDRA-2283)
 * don't start repair if a neighboring node is marked as dead (CASSANDRA-2290)
 * purge tombstones from row cache (CASSANDRA-2305)
 * Avoid seeking when sstable2json exports the entire file (CASSANDRA-2318)
 * clear Built flag in system table when dropping an index (CASSANDRA-2320)
 * don't allow arbitrary argument for stress.java (CASSANDRA-2323)
 * validate values for index predicates in get_indexed_slice (CASSANDRA-2328)
 * queue secondary indexes for flush before the parent (CASSANDRA-2330)
 * allow job configuration to set the CL used in Hadoop jobs (CASSANDRA-2331)
 * add memtable_flush_queue_size defaulting to 4 (CASSANDRA-2333)
 * Allow overriding of initial_token, storage_port and rpc_port from system
   properties (CASSANDRA-2343)
 * fix comparator used for non-indexed secondary expressions in index scan
   (CASSANDRA-2347)
 * ensure size calculation and write phase of large-row compaction use
   the same threshold for TTL expiration (CASSANDRA-2349)
 * fix race when iterating CFs during add/drop (CASSANDRA-2350)
 * add ConsistencyLevel command to CLI (CASSANDRA-2354)
 * allow negative numbers in the cli (CASSANDRA-2358)
 * hard code serialVersionUID for tokens class (CASSANDRA-2361)
 * fix potential infinite loop in ByteBufferUtil.inputStream (CASSANDRA-2365)
 * fix encoding bugs in HintedHandoffManager, SystemTable when default
   charset is not UTF8 (CASSANDRA-2367)
 * avoids having removed node reappearing in Gossip (CASSANDRA-2371)
 * fix incorrect truncation of long to int when reading columns via block
   index (CASSANDRA-2376)
 * fix NPE during stream session (CASSANDRA-2377)
 * fix race condition that could leave orphaned data files when dropping CF or
   KS (CASSANDRA-2381)
 * fsync statistics component on write (CASSANDRA-2382)
 * fix duplicate results from CFS.scan (CASSANDRA-2406)
 * add IntegerType to CLI help (CASSANDRA-2414)
 * avoid caching token-only decoratedkeys (CASSANDRA-2416)
 * convert mmap assertion to if/throw so scrub can catch it (CASSANDRA-2417)
 * don't overwrite gc log (CASSANDR-2418)
 * invalidate row cache for streamed row to avoid inconsitencies
   (CASSANDRA-2420)
 * avoid copies in range/index scans (CASSANDRA-2425)
 * make sure we don't wipe data during cleanup if the node has not join
   the ring (CASSANDRA-2428)
 * Try harder to close files after compaction (CASSANDRA-2431)
 * re-set bootstrapped flag after move finishes (CASSANDRA-2435)
 * display validation_class in CLI 'describe keyspace' (CASSANDRA-2442)
 * make cleanup compactions cleanup the row cache (CASSANDRA-2451)
 * add column fields validation to scrub (CASSANDRA-2460)
 * use 64KB flush buffer instead of in_memory_compaction_limit (CASSANDRA-2463)
 * fix backslash substitutions in CLI (CASSANDRA-2492)
 * disable cache saving for system CFS (CASSANDRA-2502)
 * fixes for verifying destination availability under hinted conditions
   so UE can be thrown intead of timing out (CASSANDRA-2514)
 * fix update of validation class in column metadata (CASSANDRA-2512)
 * support LOCAL_QUORUM, EACH_QUORUM CLs outside of NTS (CASSANDRA-2516)
 * preserve version when streaming data from old sstables (CASSANDRA-2283)
 * fix backslash substitutions in CLI (CASSANDRA-2492)
 * count a row deletion as one operation towards memtable threshold 
   (CASSANDRA-2519)
 * support LOCAL_QUORUM, EACH_QUORUM CLs outside of NTS (CASSANDRA-2516)


0.7.4
 * add nodetool join command (CASSANDRA-2160)
 * fix secondary indexes on pre-existing or streamed data (CASSANDRA-2244)
 * initialize endpoint in gossiper earlier (CASSANDRA-2228)
 * add ability to write to Cassandra from Pig (CASSANDRA-1828)
 * add rpc_[min|max]_threads (CASSANDRA-2176)
 * add CL.TWO, CL.THREE (CASSANDRA-2013)
 * avoid exporting an un-requested row in sstable2json, when exporting 
   a key that does not exist (CASSANDRA-2168)
 * add incremental_backups option (CASSANDRA-1872)
 * add configurable row limit to Pig loadfunc (CASSANDRA-2276)
 * validate column values in batches as well as single-Column inserts
   (CASSANDRA-2259)
 * move sample schema from cassandra.yaml to schema-sample.txt,
   a cli scripts (CASSANDRA-2007)
 * avoid writing empty rows when scrubbing tombstoned rows (CASSANDRA-2296)
 * fix assertion error in range and index scans for CL < ALL
   (CASSANDRA-2282)
 * fix commitlog replay when flush position refers to data that didn't
   get synced before server died (CASSANDRA-2285)
 * fix fd leak in sstable2json with non-mmap'd i/o (CASSANDRA-2304)
 * reduce memory use during streaming of multiple sstables (CASSANDRA-2301)
 * purge tombstoned rows from cache after GCGraceSeconds (CASSANDRA-2305)
 * allow zero replicas in a NTS datacenter (CASSANDRA-1924)
 * make range queries respect snitch for local replicas (CASSANDRA-2286)
 * fix HH delivery when column index is larger than 2GB (CASSANDRA-2297)
 * make 2ary indexes use parent CF flush thresholds during initial build
   (CASSANDRA-2294)
 * update memtable_throughput to be a long (CASSANDRA-2158)


0.7.3
 * Keep endpoint state until aVeryLongTime (CASSANDRA-2115)
 * lower-latency read repair (CASSANDRA-2069)
 * add hinted_handoff_throttle_delay_in_ms option (CASSANDRA-2161)
 * fixes for cache save/load (CASSANDRA-2172, -2174)
 * Handle whole-row deletions in CFOutputFormat (CASSANDRA-2014)
 * Make memtable_flush_writers flush in parallel (CASSANDRA-2178)
 * Add compaction_preheat_key_cache option (CASSANDRA-2175)
 * refactor stress.py to have only one copy of the format string 
   used for creating row keys (CASSANDRA-2108)
 * validate index names for \w+ (CASSANDRA-2196)
 * Fix Cassandra cli to respect timeout if schema does not settle 
   (CASSANDRA-2187)
 * fix for compaction and cleanup writing old-format data into new-version 
   sstable (CASSANDRA-2211, -2216)
 * add nodetool scrub (CASSANDRA-2217, -2240)
 * fix sstable2json large-row pagination (CASSANDRA-2188)
 * fix EOFing on requests for the last bytes in a file (CASSANDRA-2213)
 * fix BufferedRandomAccessFile bugs (CASSANDRA-2218, -2241)
 * check for memtable flush_after_mins exceeded every 10s (CASSANDRA-2183)
 * fix cache saving on Windows (CASSANDRA-2207)
 * add validateSchemaAgreement call + synchronization to schema
   modification operations (CASSANDRA-2222)
 * fix for reversed slice queries on large rows (CASSANDRA-2212)
 * fat clients were writing local data (CASSANDRA-2223)
 * set DEFAULT_MEMTABLE_LIFETIME_IN_MINS to 24h
 * improve detection and cleanup of partially-written sstables 
   (CASSANDRA-2206)
 * fix supercolumn de/serialization when subcolumn comparator is different
   from supercolumn's (CASSANDRA-2104)
 * fix starting up on Windows when CASSANDRA_HOME contains whitespace
   (CASSANDRA-2237)
 * add [get|set][row|key]cacheSavePeriod to JMX (CASSANDRA-2100)
 * fix Hadoop ColumnFamilyOutputFormat dropping of mutations
   when batch fills up (CASSANDRA-2255)
 * move file deletions off of scheduledtasks executor (CASSANDRA-2253)


0.7.2
 * copy DecoratedKey.key when inserting into caches to avoid retaining
   a reference to the underlying buffer (CASSANDRA-2102)
 * format subcolumn names with subcomparator (CASSANDRA-2136)
 * fix column bloom filter deserialization (CASSANDRA-2165)


0.7.1
 * refactor MessageDigest creation code. (CASSANDRA-2107)
 * buffer network stack to avoid inefficient small TCP messages while avoiding
   the nagle/delayed ack problem (CASSANDRA-1896)
 * check log4j configuration for changes every 10s (CASSANDRA-1525, 1907)
 * more-efficient cross-DC replication (CASSANDRA-1530, -2051, -2138)
 * avoid polluting page cache with commitlog or sstable writes
   and seq scan operations (CASSANDRA-1470)
 * add RMI authentication options to nodetool (CASSANDRA-1921)
 * make snitches configurable at runtime (CASSANDRA-1374)
 * retry hadoop split requests on connection failure (CASSANDRA-1927)
 * implement describeOwnership for BOP, COPP (CASSANDRA-1928)
 * make read repair behave as expected for ConsistencyLevel > ONE
   (CASSANDRA-982, 2038)
 * distributed test harness (CASSANDRA-1859, 1964)
 * reduce flush lock contention (CASSANDRA-1930)
 * optimize supercolumn deserialization (CASSANDRA-1891)
 * fix CFMetaData.apply to only compare objects of the same class 
   (CASSANDRA-1962)
 * allow specifying specific SSTables to compact from JMX (CASSANDRA-1963)
 * fix race condition in MessagingService.targets (CASSANDRA-1959, 2094, 2081)
 * refuse to open sstables from a future version (CASSANDRA-1935)
 * zero-copy reads (CASSANDRA-1714)
 * fix copy bounds for word Text in wordcount demo (CASSANDRA-1993)
 * fixes for contrib/javautils (CASSANDRA-1979)
 * check more frequently for memtable expiration (CASSANDRA-2000)
 * fix writing SSTable column count statistics (CASSANDRA-1976)
 * fix streaming of multiple CFs during bootstrap (CASSANDRA-1992)
 * explicitly set JVM GC new generation size with -Xmn (CASSANDRA-1968)
 * add short options for CLI flags (CASSANDRA-1565)
 * make keyspace argument to "describe keyspace" in CLI optional
   when authenticated to keyspace already (CASSANDRA-2029)
 * added option to specify -Dcassandra.join_ring=false on startup
   to allow "warm spare" nodes or performing JMX maintenance before
   joining the ring (CASSANDRA-526)
 * log migrations at INFO (CASSANDRA-2028)
 * add CLI verbose option in file mode (CASSANDRA-2030)
 * add single-line "--" comments to CLI (CASSANDRA-2032)
 * message serialization tests (CASSANDRA-1923)
 * switch from ivy to maven-ant-tasks (CASSANDRA-2017)
 * CLI attempts to block for new schema to propagate (CASSANDRA-2044)
 * fix potential overflow in nodetool cfstats (CASSANDRA-2057)
 * add JVM shutdownhook to sync commitlog (CASSANDRA-1919)
 * allow nodes to be up without being part of  normal traffic (CASSANDRA-1951)
 * fix CLI "show keyspaces" with null options on NTS (CASSANDRA-2049)
 * fix possible ByteBuffer race conditions (CASSANDRA-2066)
 * reduce garbage generated by MessagingService to prevent load spikes
   (CASSANDRA-2058)
 * fix math in RandomPartitioner.describeOwnership (CASSANDRA-2071)
 * fix deletion of sstable non-data components (CASSANDRA-2059)
 * avoid blocking gossip while deleting handoff hints (CASSANDRA-2073)
 * ignore messages from newer versions, keep track of nodes in gossip 
   regardless of version (CASSANDRA-1970)
 * cache writing moved to CompactionManager to reduce i/o contention and
   updated to use non-cache-polluting writes (CASSANDRA-2053)
 * page through large rows when exporting to JSON (CASSANDRA-2041)
 * add flush_largest_memtables_at and reduce_cache_sizes_at options
   (CASSANDRA-2142)
 * add cli 'describe cluster' command (CASSANDRA-2127)
 * add cli support for setting username/password at 'connect' command 
   (CASSANDRA-2111)
 * add -D option to Stress.java to allow reading hosts from a file 
   (CASSANDRA-2149)
 * bound hints CF throughput between 32M and 256M (CASSANDRA-2148)
 * continue starting when invalid saved cache entries are encountered
   (CASSANDRA-2076)
 * add max_hint_window_in_ms option (CASSANDRA-1459)


0.7.0-final
 * fix offsets to ByteBuffer.get (CASSANDRA-1939)


0.7.0-rc4
 * fix cli crash after backgrounding (CASSANDRA-1875)
 * count timeouts in storageproxy latencies, and include latency 
   histograms in StorageProxyMBean (CASSANDRA-1893)
 * fix CLI get recognition of supercolumns (CASSANDRA-1899)
 * enable keepalive on intra-cluster sockets (CASSANDRA-1766)
 * count timeouts towards dynamicsnitch latencies (CASSANDRA-1905)
 * Expose index-building status in JMX + cli schema description
   (CASSANDRA-1871)
 * allow [LOCAL|EACH]_QUORUM to be used with non-NetworkTopology 
   replication Strategies
 * increased amount of index locks for faster commitlog replay
 * collect secondary index tombstones immediately (CASSANDRA-1914)
 * revert commitlog changes from #1780 (CASSANDRA-1917)
 * change RandomPartitioner min token to -1 to avoid collision w/
   tokens on actual nodes (CASSANDRA-1901)
 * examine the right nibble when validating TimeUUID (CASSANDRA-1910)
 * include secondary indexes in cleanup (CASSANDRA-1916)
 * CFS.scrubDataDirectories should also cleanup invalid secondary indexes
   (CASSANDRA-1904)
 * ability to disable/enable gossip on nodes to force them down
   (CASSANDRA-1108)


0.7.0-rc3
 * expose getNaturalEndpoints in StorageServiceMBean taking byte[]
   key; RMI cannot serialize ByteBuffer (CASSANDRA-1833)
 * infer org.apache.cassandra.locator for replication strategy classes
   when not otherwise specified
 * validation that generates less garbage (CASSANDRA-1814)
 * add TTL support to CLI (CASSANDRA-1838)
 * cli defaults to bytestype for subcomparator when creating
   column families (CASSANDRA-1835)
 * unregister index MBeans when index is dropped (CASSANDRA-1843)
 * make ByteBufferUtil.clone thread-safe (CASSANDRA-1847)
 * change exception for read requests during bootstrap from 
   InvalidRequest to Unavailable (CASSANDRA-1862)
 * respect row-level tombstones post-flush in range scans
   (CASSANDRA-1837)
 * ReadResponseResolver check digests against each other (CASSANDRA-1830)
 * return InvalidRequest when remove of subcolumn without supercolumn
   is requested (CASSANDRA-1866)
 * flush before repair (CASSANDRA-1748)
 * SSTableExport validates key order (CASSANDRA-1884)
 * large row support for SSTableExport (CASSANDRA-1867)
 * Re-cache hot keys post-compaction without hitting disk (CASSANDRA-1878)
 * manage read repair in coordinator instead of data source, to
   provide latency information to dynamic snitch (CASSANDRA-1873)


0.7.0-rc2
 * fix live-column-count of slice ranges including tombstoned supercolumn 
   with live subcolumn (CASSANDRA-1591)
 * rename o.a.c.internal.AntientropyStage -> AntiEntropyStage,
   o.a.c.request.Request_responseStage -> RequestResponseStage,
   o.a.c.internal.Internal_responseStage -> InternalResponseStage
 * add AbstractType.fromString (CASSANDRA-1767)
 * require index_type to be present when specifying index_name
   on ColumnDef (CASSANDRA-1759)
 * fix add/remove index bugs in CFMetadata (CASSANDRA-1768)
 * rebuild Strategy during system_update_keyspace (CASSANDRA-1762)
 * cli updates prompt to ... in continuation lines (CASSANDRA-1770)
 * support multiple Mutations per key in hadoop ColumnFamilyOutputFormat
   (CASSANDRA-1774)
 * improvements to Debian init script (CASSANDRA-1772)
 * use local classloader to check for version.properties (CASSANDRA-1778)
 * Validate that column names in column_metadata are valid for the
   defined comparator, and decode properly in cli (CASSANDRA-1773)
 * use cross-platform newlines in cli (CASSANDRA-1786)
 * add ExpiringColumn support to sstable import/export (CASSANDRA-1754)
 * add flush for each append to periodic commitlog mode; added
   periodic_without_flush option to disable this (CASSANDRA-1780)
 * close file handle used for post-flush truncate (CASSANDRA-1790)
 * various code cleanup (CASSANDRA-1793, -1794, -1795)
 * fix range queries against wrapped range (CASSANDRA-1781)
 * fix consistencylevel calculations for NetworkTopologyStrategy
   (CASSANDRA-1804)
 * cli support index type enum names (CASSANDRA-1810)
 * improved validation of column_metadata (CASSANDRA-1813)
 * reads at ConsistencyLevel > 1 throw UnavailableException
   immediately if insufficient live nodes exist (CASSANDRA-1803)
 * copy bytebuffers for local writes to avoid retaining the entire
   Thrift frame (CASSANDRA-1801)
 * fix NPE adding index to column w/o prior metadata (CASSANDRA-1764)
 * reduce fat client timeout (CASSANDRA-1730)
 * fix botched merge of CASSANDRA-1316


0.7.0-rc1
 * fix compaction and flush races with schema updates (CASSANDRA-1715)
 * add clustertool, config-converter, sstablekeys, and schematool 
   Windows .bat files (CASSANDRA-1723)
 * reject range queries received during bootstrap (CASSANDRA-1739)
 * fix wrapping-range queries on non-minimum token (CASSANDRA-1700)
 * add nodetool cfhistogram (CASSANDRA-1698)
 * limit repaired ranges to what the nodes have in common (CASSANDRA-1674)
 * index scan treats missing columns as not matching secondary
   expressions (CASSANDRA-1745)
 * Fix misuse of DataOutputBuffer.getData in AntiEntropyService
   (CASSANDRA-1729)
 * detect and warn when obsolete version of JNA is present (CASSANDRA-1760)
 * reduce fat client timeout (CASSANDRA-1730)
 * cleanup smallest CFs first to increase free temp space for larger ones
   (CASSANDRA-1811)
 * Update windows .bat files to work outside of main Cassandra
   directory (CASSANDRA-1713)
 * fix read repair regression from 0.6.7 (CASSANDRA-1727)
 * more-efficient read repair (CASSANDRA-1719)
 * fix hinted handoff replay (CASSANDRA-1656)
 * log type of dropped messages (CASSANDRA-1677)
 * upgrade to SLF4J 1.6.1
 * fix ByteBuffer bug in ExpiringColumn.updateDigest (CASSANDRA-1679)
 * fix IntegerType.getString (CASSANDRA-1681)
 * make -Djava.net.preferIPv4Stack=true the default (CASSANDRA-628)
 * add INTERNAL_RESPONSE verb to differentiate from responses related
   to client requests (CASSANDRA-1685)
 * log tpstats when dropping messages (CASSANDRA-1660)
 * include unreachable nodes in describeSchemaVersions (CASSANDRA-1678)
 * Avoid dropping messages off the client request path (CASSANDRA-1676)
 * fix jna errno reporting (CASSANDRA-1694)
 * add friendlier error for UnknownHostException on startup (CASSANDRA-1697)
 * include jna dependency in RPM package (CASSANDRA-1690)
 * add --skip-keys option to stress.py (CASSANDRA-1696)
 * improve cli handling of non-string keys and column names 
   (CASSANDRA-1701, -1693)
 * r/m extra subcomparator line in cli keyspaces output (CASSANDRA-1712)
 * add read repair chance to cli "show keyspaces"
 * upgrade to ConcurrentLinkedHashMap 1.1 (CASSANDRA-975)
 * fix index scan routing (CASSANDRA-1722)
 * fix tombstoning of supercolumns in range queries (CASSANDRA-1734)
 * clear endpoint cache after updating keyspace metadata (CASSANDRA-1741)
 * fix wrapping-range queries on non-minimum token (CASSANDRA-1700)
 * truncate includes secondary indexes (CASSANDRA-1747)
 * retain reference to PendingFile sstables (CASSANDRA-1749)
 * fix sstableimport regression (CASSANDRA-1753)
 * fix for bootstrap when no non-system tables are defined (CASSANDRA-1732)
 * handle replica unavailability in index scan (CASSANDRA-1755)
 * fix service initialization order deadlock (CASSANDRA-1756)
 * multi-line cli commands (CASSANDRA-1742)
 * fix race between snapshot and compaction (CASSANDRA-1736)
 * add listEndpointsPendingHints, deleteHintsForEndpoint JMX methods 
   (CASSANDRA-1551)


0.7.0-beta3
 * add strategy options to describe_keyspace output (CASSANDRA-1560)
 * log warning when using randomly generated token (CASSANDRA-1552)
 * re-organize JMX into .db, .net, .internal, .request (CASSANDRA-1217)
 * allow nodes to change IPs between restarts (CASSANDRA-1518)
 * remember ring state between restarts by default (CASSANDRA-1518)
 * flush index built flag so we can read it before log replay (CASSANDRA-1541)
 * lock row cache updates to prevent race condition (CASSANDRA-1293)
 * remove assertion causing rare (and harmless) error messages in
   commitlog (CASSANDRA-1330)
 * fix moving nodes with no keyspaces defined (CASSANDRA-1574)
 * fix unbootstrap when no data is present in a transfer range (CASSANDRA-1573)
 * take advantage of AVRO-495 to simplify our avro IDL (CASSANDRA-1436)
 * extend authorization hierarchy to column family (CASSANDRA-1554)
 * deletion support in secondary indexes (CASSANDRA-1571)
 * meaningful error message for invalid replication strategy class 
   (CASSANDRA-1566)
 * allow keyspace creation with RF > N (CASSANDRA-1428)
 * improve cli error handling (CASSANDRA-1580)
 * add cache save/load ability (CASSANDRA-1417, 1606, 1647)
 * add StorageService.getDrainProgress (CASSANDRA-1588)
 * Disallow bootstrap to an in-use token (CASSANDRA-1561)
 * Allow dynamic secondary index creation and destruction (CASSANDRA-1532)
 * log auto-guessed memtable thresholds (CASSANDRA-1595)
 * add ColumnDef support to cli (CASSANDRA-1583)
 * reduce index sample time by 75% (CASSANDRA-1572)
 * add cli support for column, strategy metadata (CASSANDRA-1578, 1612)
 * add cli support for schema modification (CASSANDRA-1584)
 * delete temp files on failed compactions (CASSANDRA-1596)
 * avoid blocking for dead nodes during removetoken (CASSANDRA-1605)
 * remove ConsistencyLevel.ZERO (CASSANDRA-1607)
 * expose in-progress compaction type in jmx (CASSANDRA-1586)
 * removed IClock & related classes from internals (CASSANDRA-1502)
 * fix removing tokens from SystemTable on decommission and removetoken
   (CASSANDRA-1609)
 * include CF metadata in cli 'show keyspaces' (CASSANDRA-1613)
 * switch from Properties to HashMap in PropertyFileSnitch to
   avoid synchronization bottleneck (CASSANDRA-1481)
 * PropertyFileSnitch configuration file renamed to 
   cassandra-topology.properties
 * add cli support for get_range_slices (CASSANDRA-1088, CASSANDRA-1619)
 * Make memtable flush thresholds per-CF instead of global 
   (CASSANDRA-1007, 1637)
 * add cli support for binary data without CfDef hints (CASSANDRA-1603)
 * fix building SSTable statistics post-stream (CASSANDRA-1620)
 * fix potential infinite loop in 2ary index queries (CASSANDRA-1623)
 * allow creating NTS keyspaces with no replicas configured (CASSANDRA-1626)
 * add jmx histogram of sstables accessed per read (CASSANDRA-1624)
 * remove system_rename_column_family and system_rename_keyspace from the
   client API until races can be fixed (CASSANDRA-1630, CASSANDRA-1585)
 * add cli sanity tests (CASSANDRA-1582)
 * update GC settings in cassandra.bat (CASSANDRA-1636)
 * cli support for index queries (CASSANDRA-1635)
 * cli support for updating schema memtable settings (CASSANDRA-1634)
 * cli --file option (CASSANDRA-1616)
 * reduce automatically chosen memtable sizes by 50% (CASSANDRA-1641)
 * move endpoint cache from snitch to strategy (CASSANDRA-1643)
 * fix commitlog recovery deleting the newly-created segment as well as
   the old ones (CASSANDRA-1644)
 * upgrade to Thrift 0.5 (CASSANDRA-1367)
 * renamed CL.DCQUORUM to LOCAL_QUORUM and DCQUORUMSYNC to EACH_QUORUM
 * cli truncate support (CASSANDRA-1653)
 * update GC settings in cassandra.bat (CASSANDRA-1636)
 * avoid logging when a node's ip/token is gossipped back to it (CASSANDRA-1666)


0.7-beta2
 * always use UTF-8 for hint keys (CASSANDRA-1439)
 * remove cassandra.yaml dependency from Hadoop and Pig (CASSADRA-1322)
 * expose CfDef metadata in describe_keyspaces (CASSANDRA-1363)
 * restore use of mmap_index_only option (CASSANDRA-1241)
 * dropping a keyspace with no column families generated an error 
   (CASSANDRA-1378)
 * rename RackAwareStrategy to OldNetworkTopologyStrategy, RackUnawareStrategy 
   to SimpleStrategy, DatacenterShardStrategy to NetworkTopologyStrategy,
   AbstractRackAwareSnitch to AbstractNetworkTopologySnitch (CASSANDRA-1392)
 * merge StorageProxy.mutate, mutateBlocking (CASSANDRA-1396)
 * faster UUIDType, LongType comparisons (CASSANDRA-1386, 1393)
 * fix setting read_repair_chance from CLI addColumnFamily (CASSANDRA-1399)
 * fix updates to indexed columns (CASSANDRA-1373)
 * fix race condition leaving to FileNotFoundException (CASSANDRA-1382)
 * fix sharded lock hash on index write path (CASSANDRA-1402)
 * add support for GT/E, LT/E in subordinate index clauses (CASSANDRA-1401)
 * cfId counter got out of sync when CFs were added (CASSANDRA-1403)
 * less chatty schema updates (CASSANDRA-1389)
 * rename column family mbeans. 'type' will now include either 
   'IndexColumnFamilies' or 'ColumnFamilies' depending on the CFS type.
   (CASSANDRA-1385)
 * disallow invalid keyspace and column family names. This includes name that
   matches a '^\w+' regex. (CASSANDRA-1377)
 * use JNA, if present, to take snapshots (CASSANDRA-1371)
 * truncate hints if starting 0.7 for the first time (CASSANDRA-1414)
 * fix FD leak in single-row slicepredicate queries (CASSANDRA-1416)
 * allow index expressions against columns that are not part of the 
   SlicePredicate (CASSANDRA-1410)
 * config-converter properly handles snitches and framed support 
   (CASSANDRA-1420)
 * remove keyspace argument from multiget_count (CASSANDRA-1422)
 * allow specifying cassandra.yaml location as (local or remote) URL
   (CASSANDRA-1126)
 * fix using DynamicEndpointSnitch with NetworkTopologyStrategy
   (CASSANDRA-1429)
 * Add CfDef.default_validation_class (CASSANDRA-891)
 * fix EstimatedHistogram.max (CASSANDRA-1413)
 * quorum read optimization (CASSANDRA-1622)
 * handle zero-length (or missing) rows during HH paging (CASSANDRA-1432)
 * include secondary indexes during schema migrations (CASSANDRA-1406)
 * fix commitlog header race during schema change (CASSANDRA-1435)
 * fix ColumnFamilyStoreMBeanIterator to use new type name (CASSANDRA-1433)
 * correct filename generated by xml->yaml converter (CASSANDRA-1419)
 * add CMSInitiatingOccupancyFraction=75 and UseCMSInitiatingOccupancyOnly
   to default JVM options
 * decrease jvm heap for cassandra-cli (CASSANDRA-1446)
 * ability to modify keyspaces and column family definitions on a live cluster
   (CASSANDRA-1285)
 * support for Hadoop Streaming [non-jvm map/reduce via stdin/out]
   (CASSANDRA-1368)
 * Move persistent sstable stats from the system table to an sstable component
   (CASSANDRA-1430)
 * remove failed bootstrap attempt from pending ranges when gossip times
   it out after 1h (CASSANDRA-1463)
 * eager-create tcp connections to other cluster members (CASSANDRA-1465)
 * enumerate stages and derive stage from message type instead of 
   transmitting separately (CASSANDRA-1465)
 * apply reversed flag during collation from different data sources
   (CASSANDRA-1450)
 * make failure to remove commitlog segment non-fatal (CASSANDRA-1348)
 * correct ordering of drain operations so CL.recover is no longer 
   necessary (CASSANDRA-1408)
 * removed keyspace from describe_splits method (CASSANDRA-1425)
 * rename check_schema_agreement to describe_schema_versions
   (CASSANDRA-1478)
 * fix QUORUM calculation for RF > 3 (CASSANDRA-1487)
 * remove tombstones during non-major compactions when bloom filter
   verifies that row does not exist in other sstables (CASSANDRA-1074)
 * nodes that coordinated a loadbalance in the past could not be seen by
   newly added nodes (CASSANDRA-1467)
 * exposed endpoint states (gossip details) via jmx (CASSANDRA-1467)
 * ensure that compacted sstables are not included when new readers are
   instantiated (CASSANDRA-1477)
 * by default, calculate heap size and memtable thresholds at runtime (CASSANDRA-1469)
 * fix races dealing with adding/dropping keyspaces and column families in
   rapid succession (CASSANDRA-1477)
 * clean up of Streaming system (CASSANDRA-1503, 1504, 1506)
 * add options to configure Thrift socket keepalive and buffer sizes (CASSANDRA-1426)
 * make contrib CassandraServiceDataCleaner recursive (CASSANDRA-1509)
 * min, max compaction threshold are configurable and persistent 
   per-ColumnFamily (CASSANDRA-1468)
 * fix replaying the last mutation in a commitlog unnecessarily 
   (CASSANDRA-1512)
 * invoke getDefaultUncaughtExceptionHandler from DTPE with the original
   exception rather than the ExecutionException wrapper (CASSANDRA-1226)
 * remove Clock from the Thrift (and Avro) API (CASSANDRA-1501)
 * Close intra-node sockets when connection is broken (CASSANDRA-1528)
 * RPM packaging spec file (CASSANDRA-786)
 * weighted request scheduler (CASSANDRA-1485)
 * treat expired columns as deleted (CASSANDRA-1539)
 * make IndexInterval configurable (CASSANDRA-1488)
 * add describe_snitch to Thrift API (CASSANDRA-1490)
 * MD5 authenticator compares plain text submitted password with MD5'd
   saved property, instead of vice versa (CASSANDRA-1447)
 * JMX MessagingService pending and completed counts (CASSANDRA-1533)
 * fix race condition processing repair responses (CASSANDRA-1511)
 * make repair blocking (CASSANDRA-1511)
 * create EndpointSnitchInfo and MBean to expose rack and DC (CASSANDRA-1491)
 * added option to contrib/word_count to output results back to Cassandra
   (CASSANDRA-1342)
 * rewrite Hadoop ColumnFamilyRecordWriter to pool connections, retry to
   multiple Cassandra nodes, and smooth impact on the Cassandra cluster
   by using smaller batch sizes (CASSANDRA-1434)
 * fix setting gc_grace_seconds via CLI (CASSANDRA-1549)
 * support TTL'd index values (CASSANDRA-1536)
 * make removetoken work like decommission (CASSANDRA-1216)
 * make cli comparator-aware and improve quote rules (CASSANDRA-1523,-1524)
 * make nodetool compact and cleanup blocking (CASSANDRA-1449)
 * add memtable, cache information to GCInspector logs (CASSANDRA-1558)
 * enable/disable HintedHandoff via JMX (CASSANDRA-1550)
 * Ignore stray files in the commit log directory (CASSANDRA-1547)
 * Disallow bootstrap to an in-use token (CASSANDRA-1561)


0.7-beta1
 * sstable versioning (CASSANDRA-389)
 * switched to slf4j logging (CASSANDRA-625)
 * add (optional) expiration time for column (CASSANDRA-699)
 * access levels for authentication/authorization (CASSANDRA-900)
 * add ReadRepairChance to CF definition (CASSANDRA-930)
 * fix heisenbug in system tests, especially common on OS X (CASSANDRA-944)
 * convert to byte[] keys internally and all public APIs (CASSANDRA-767)
 * ability to alter schema definitions on a live cluster (CASSANDRA-44)
 * renamed configuration file to cassandra.xml, and log4j.properties to
   log4j-server.properties, which must now be loaded from
   the classpath (which is how our scripts in bin/ have always done it)
   (CASSANDRA-971)
 * change get_count to require a SlicePredicate. create multi_get_count
   (CASSANDRA-744)
 * re-organized endpointsnitch implementations and added SimpleSnitch
   (CASSANDRA-994)
 * Added preload_row_cache option (CASSANDRA-946)
 * add CRC to commitlog header (CASSANDRA-999)
 * removed deprecated batch_insert and get_range_slice methods (CASSANDRA-1065)
 * add truncate thrift method (CASSANDRA-531)
 * http mini-interface using mx4j (CASSANDRA-1068)
 * optimize away copy of sliced row on memtable read path (CASSANDRA-1046)
 * replace constant-size 2GB mmaped segments and special casing for index 
   entries spanning segment boundaries, with SegmentedFile that computes 
   segments that always contain entire entries/rows (CASSANDRA-1117)
 * avoid reading large rows into memory during compaction (CASSANDRA-16)
 * added hadoop OutputFormat (CASSANDRA-1101)
 * efficient Streaming (no more anticompaction) (CASSANDRA-579)
 * split commitlog header into separate file and add size checksum to
   mutations (CASSANDRA-1179)
 * avoid allocating a new byte[] for each mutation on replay (CASSANDRA-1219)
 * revise HH schema to be per-endpoint (CASSANDRA-1142)
 * add joining/leaving status to nodetool ring (CASSANDRA-1115)
 * allow multiple repair sessions per node (CASSANDRA-1190)
 * optimize away MessagingService for local range queries (CASSANDRA-1261)
 * make framed transport the default so malformed requests can't OOM the 
   server (CASSANDRA-475)
 * significantly faster reads from row cache (CASSANDRA-1267)
 * take advantage of row cache during range queries (CASSANDRA-1302)
 * make GCGraceSeconds a per-ColumnFamily value (CASSANDRA-1276)
 * keep persistent row size and column count statistics (CASSANDRA-1155)
 * add IntegerType (CASSANDRA-1282)
 * page within a single row during hinted handoff (CASSANDRA-1327)
 * push DatacenterShardStrategy configuration into keyspace definition,
   eliminating datacenter.properties. (CASSANDRA-1066)
 * optimize forward slices starting with '' and single-index-block name 
   queries by skipping the column index (CASSANDRA-1338)
 * streaming refactor (CASSANDRA-1189)
 * faster comparison for UUID types (CASSANDRA-1043)
 * secondary index support (CASSANDRA-749 and subtasks)
 * make compaction buckets deterministic (CASSANDRA-1265)


0.6.6
 * Allow using DynamicEndpointSnitch with RackAwareStrategy (CASSANDRA-1429)
 * remove the remaining vestiges of the unfinished DatacenterShardStrategy 
   (replaced by NetworkTopologyStrategy in 0.7)
   

0.6.5
 * fix key ordering in range query results with RandomPartitioner
   and ConsistencyLevel > ONE (CASSANDRA-1145)
 * fix for range query starting with the wrong token range (CASSANDRA-1042)
 * page within a single row during hinted handoff (CASSANDRA-1327)
 * fix compilation on non-sun JDKs (CASSANDRA-1061)
 * remove String.trim() call on row keys in batch mutations (CASSANDRA-1235)
 * Log summary of dropped messages instead of spamming log (CASSANDRA-1284)
 * add dynamic endpoint snitch (CASSANDRA-981)
 * fix streaming for keyspaces with hyphens in their name (CASSANDRA-1377)
 * fix errors in hard-coded bloom filter optKPerBucket by computing it
   algorithmically (CASSANDRA-1220
 * remove message deserialization stage, and uncap read/write stages
   so slow reads/writes don't block gossip processing (CASSANDRA-1358)
 * add jmx port configuration to Debian package (CASSANDRA-1202)
 * use mlockall via JNA, if present, to prevent Linux from swapping
   out parts of the JVM (CASSANDRA-1214)


0.6.4
 * avoid queuing multiple hint deliveries for the same endpoint
   (CASSANDRA-1229)
 * better performance for and stricter checking of UTF8 column names
   (CASSANDRA-1232)
 * extend option to lower compaction priority to hinted handoff
   as well (CASSANDRA-1260)
 * log errors in gossip instead of re-throwing (CASSANDRA-1289)
 * avoid aborting commitlog replay prematurely if a flushed-but-
   not-removed commitlog segment is encountered (CASSANDRA-1297)
 * fix duplicate rows being read during mapreduce (CASSANDRA-1142)
 * failure detection wasn't closing command sockets (CASSANDRA-1221)
 * cassandra-cli.bat works on windows (CASSANDRA-1236)
 * pre-emptively drop requests that cannot be processed within RPCTimeout
   (CASSANDRA-685)
 * add ack to Binary write verb and update CassandraBulkLoader
   to wait for acks for each row (CASSANDRA-1093)
 * added describe_partitioner Thrift method (CASSANDRA-1047)
 * Hadoop jobs no longer require the Cassandra storage-conf.xml
   (CASSANDRA-1280, CASSANDRA-1047)
 * log thread pool stats when GC is excessive (CASSANDRA-1275)
 * remove gossip message size limit (CASSANDRA-1138)
 * parallelize local and remote reads during multiget, and respect snitch 
   when determining whether to do local read for CL.ONE (CASSANDRA-1317)
 * fix read repair to use requested consistency level on digest mismatch,
   rather than assuming QUORUM (CASSANDRA-1316)
 * process digest mismatch re-reads in parallel (CASSANDRA-1323)
 * switch hints CF comparator to BytesType (CASSANDRA-1274)


0.6.3
 * retry to make streaming connections up to 8 times. (CASSANDRA-1019)
 * reject describe_ring() calls on invalid keyspaces (CASSANDRA-1111)
 * fix cache size calculation for size of 100% (CASSANDRA-1129)
 * fix cache capacity only being recalculated once (CASSANDRA-1129)
 * remove hourly scan of all hints on the off chance that the gossiper
   missed a status change; instead, expose deliverHintsToEndpoint to JMX
   so it can be done manually, if necessary (CASSANDRA-1141)
 * don't reject reads at CL.ALL (CASSANDRA-1152)
 * reject deletions to supercolumns in CFs containing only standard
   columns (CASSANDRA-1139)
 * avoid preserving login information after client disconnects
   (CASSANDRA-1057)
 * prefer sun jdk to openjdk in debian init script (CASSANDRA-1174)
 * detect partioner config changes between restarts and fail fast 
   (CASSANDRA-1146)
 * use generation time to resolve node token reassignment disagreements
   (CASSANDRA-1118)
 * restructure the startup ordering of Gossiper and MessageService to avoid
   timing anomalies (CASSANDRA-1160)
 * detect incomplete commit log hearders (CASSANDRA-1119)
 * force anti-entropy service to stream files on the stream stage to avoid
   sending streams out of order (CASSANDRA-1169)
 * remove inactive stream managers after AES streams files (CASSANDRA-1169)
 * allow removing entire row through batch_mutate Deletion (CASSANDRA-1027)
 * add JMX metrics for row-level bloom filter false positives (CASSANDRA-1212)
 * added a redhat init script to contrib (CASSANDRA-1201)
 * use midpoint when bootstrapping a new machine into range with not
   much data yet instead of random token (CASSANDRA-1112)
 * kill server on OOM in executor stage as well as Thrift (CASSANDRA-1226)
 * remove opportunistic repairs, when two machines with overlapping replica
   responsibilities happen to finish major compactions of the same CF near
   the same time.  repairs are now fully manual (CASSANDRA-1190)
 * add ability to lower compaction priority (default is no change from 0.6.2)
   (CASSANDRA-1181)


0.6.2
 * fix contrib/word_count build. (CASSANDRA-992)
 * split CommitLogExecutorService into BatchCommitLogExecutorService and 
   PeriodicCommitLogExecutorService (CASSANDRA-1014)
 * add latency histograms to CFSMBean (CASSANDRA-1024)
 * make resolving timestamp ties deterministic by using value bytes
   as a tiebreaker (CASSANDRA-1039)
 * Add option to turn off Hinted Handoff (CASSANDRA-894)
 * fix windows startup (CASSANDRA-948)
 * make concurrent_reads, concurrent_writes configurable at runtime via JMX
   (CASSANDRA-1060)
 * disable GCInspector on non-Sun JVMs (CASSANDRA-1061)
 * fix tombstone handling in sstable rows with no other data (CASSANDRA-1063)
 * fix size of row in spanned index entries (CASSANDRA-1056)
 * install json2sstable, sstable2json, and sstablekeys to Debian package
 * StreamingService.StreamDestinations wouldn't empty itself after streaming
   finished (CASSANDRA-1076)
 * added Collections.shuffle(splits) before returning the splits in 
   ColumnFamilyInputFormat (CASSANDRA-1096)
 * do not recalculate cache capacity post-compaction if it's been manually 
   modified (CASSANDRA-1079)
 * better defaults for flush sorter + writer executor queue sizes
   (CASSANDRA-1100)
 * windows scripts for SSTableImport/Export (CASSANDRA-1051)
 * windows script for nodetool (CASSANDRA-1113)
 * expose PhiConvictThreshold (CASSANDRA-1053)
 * make repair of RF==1 a no-op (CASSANDRA-1090)
 * improve default JVM GC options (CASSANDRA-1014)
 * fix SlicePredicate serialization inside Hadoop jobs (CASSANDRA-1049)
 * close Thrift sockets in Hadoop ColumnFamilyRecordReader (CASSANDRA-1081)


0.6.1
 * fix NPE in sstable2json when no excluded keys are given (CASSANDRA-934)
 * keep the replica set constant throughout the read repair process
   (CASSANDRA-937)
 * allow querying getAllRanges with empty token list (CASSANDRA-933)
 * fix command line arguments inversion in clustertool (CASSANDRA-942)
 * fix race condition that could trigger a false-positive assertion
   during post-flush discard of old commitlog segments (CASSANDRA-936)
 * fix neighbor calculation for anti-entropy repair (CASSANDRA-924)
 * perform repair even for small entropy differences (CASSANDRA-924)
 * Use hostnames in CFInputFormat to allow Hadoop's naive string-based
   locality comparisons to work (CASSANDRA-955)
 * cache read-only BufferedRandomAccessFile length to avoid
   3 system calls per invocation (CASSANDRA-950)
 * nodes with IPv6 (and no IPv4) addresses could not join cluster
   (CASSANDRA-969)
 * Retrieve the correct number of undeleted columns, if any, from
   a supercolumn in a row that had been deleted previously (CASSANDRA-920)
 * fix index scans that cross the 2GB mmap boundaries for both mmap
   and standard i/o modes (CASSANDRA-866)
 * expose drain via nodetool (CASSANDRA-978)


0.6.0-RC1
 * JMX drain to flush memtables and run through commit log (CASSANDRA-880)
 * Bootstrapping can skip ranges under the right conditions (CASSANDRA-902)
 * fix merging row versions in range_slice for CL > ONE (CASSANDRA-884)
 * default write ConsistencyLeven chaned from ZERO to ONE
 * fix for index entries spanning mmap buffer boundaries (CASSANDRA-857)
 * use lexical comparison if time part of TimeUUIDs are the same 
   (CASSANDRA-907)
 * bound read, mutation, and response stages to fix possible OOM
   during log replay (CASSANDRA-885)
 * Use microseconds-since-epoch (UTC) in cli, instead of milliseconds
 * Treat batch_mutate Deletion with null supercolumn as "apply this predicate 
   to top level supercolumns" (CASSANDRA-834)
 * Streaming destination nodes do not update their JMX status (CASSANDRA-916)
 * Fix internal RPC timeout calculation (CASSANDRA-911)
 * Added Pig loadfunc to contrib/pig (CASSANDRA-910)


0.6.0-beta3
 * fix compaction bucketing bug (CASSANDRA-814)
 * update windows batch file (CASSANDRA-824)
 * deprecate KeysCachedFraction configuration directive in favor
   of KeysCached; move to unified-per-CF key cache (CASSANDRA-801)
 * add invalidateRowCache to ColumnFamilyStoreMBean (CASSANDRA-761)
 * send Handoff hints to natural locations to reduce load on
   remaining nodes in a failure scenario (CASSANDRA-822)
 * Add RowWarningThresholdInMB configuration option to warn before very 
   large rows get big enough to threaten node stability, and -x option to
   be able to remove them with sstable2json if the warning is unheeded
   until it's too late (CASSANDRA-843)
 * Add logging of GC activity (CASSANDRA-813)
 * fix ConcurrentModificationException in commitlog discard (CASSANDRA-853)
 * Fix hardcoded row count in Hadoop RecordReader (CASSANDRA-837)
 * Add a jmx status to the streaming service and change several DEBUG
   messages to INFO (CASSANDRA-845)
 * fix classpath in cassandra-cli.bat for Windows (CASSANDRA-858)
 * allow re-specifying host, port to cassandra-cli if invalid ones
   are first tried (CASSANDRA-867)
 * fix race condition handling rpc timeout in the coordinator
   (CASSANDRA-864)
 * Remove CalloutLocation and StagingFileDirectory from storage-conf files 
   since those settings are no longer used (CASSANDRA-878)
 * Parse a long from RowWarningThresholdInMB instead of an int (CASSANDRA-882)
 * Remove obsolete ControlPort code from DatabaseDescriptor (CASSANDRA-886)
 * move skipBytes side effect out of assert (CASSANDRA-899)
 * add "double getLoad" to StorageServiceMBean (CASSANDRA-898)
 * track row stats per CF at compaction time (CASSANDRA-870)
 * disallow CommitLogDirectory matching a DataFileDirectory (CASSANDRA-888)
 * default key cache size is 200k entries, changed from 10% (CASSANDRA-863)
 * add -Dcassandra-foreground=yes to cassandra.bat
 * exit if cluster name is changed unexpectedly (CASSANDRA-769)


0.6.0-beta1/beta2
 * add batch_mutate thrift command, deprecating batch_insert (CASSANDRA-336)
 * remove get_key_range Thrift API, deprecated in 0.5 (CASSANDRA-710)
 * add optional login() Thrift call for authentication (CASSANDRA-547)
 * support fat clients using gossiper and StorageProxy to perform
   replication in-process [jvm-only] (CASSANDRA-535)
 * support mmapped I/O for reads, on by default on 64bit JVMs 
   (CASSANDRA-408, CASSANDRA-669)
 * improve insert concurrency, particularly during Hinted Handoff
   (CASSANDRA-658)
 * faster network code (CASSANDRA-675)
 * stress.py moved to contrib (CASSANDRA-635)
 * row caching [must be explicitly enabled per-CF in config] (CASSANDRA-678)
 * present a useful measure of compaction progress in JMX (CASSANDRA-599)
 * add bin/sstablekeys (CASSNADRA-679)
 * add ConsistencyLevel.ANY (CASSANDRA-687)
 * make removetoken remove nodes from gossip entirely (CASSANDRA-644)
 * add ability to set cache sizes at runtime (CASSANDRA-708)
 * report latency and cache hit rate statistics with lifetime totals
   instead of average over the last minute (CASSANDRA-702)
 * support get_range_slice for RandomPartitioner (CASSANDRA-745)
 * per-keyspace replication factory and replication strategy (CASSANDRA-620)
 * track latency in microseconds (CASSANDRA-733)
 * add describe_ Thrift methods, deprecating get_string_property and 
   get_string_list_property
 * jmx interface for tracking operation mode and streams in general.
   (CASSANDRA-709)
 * keep memtables in sorted order to improve range query performance
   (CASSANDRA-799)
 * use while loop instead of recursion when trimming sstables compaction list 
   to avoid blowing stack in pathological cases (CASSANDRA-804)
 * basic Hadoop map/reduce support (CASSANDRA-342)


0.5.1
 * ensure all files for an sstable are streamed to the same directory.
   (CASSANDRA-716)
 * more accurate load estimate for bootstrapping (CASSANDRA-762)
 * tolerate dead or unavailable bootstrap target on write (CASSANDRA-731)
 * allow larger numbers of keys (> 140M) in a sstable bloom filter
   (CASSANDRA-790)
 * include jvm argument improvements from CASSANDRA-504 in debian package
 * change streaming chunk size to 32MB to accomodate Windows XP limitations
   (was 64MB) (CASSANDRA-795)
 * fix get_range_slice returning results in the wrong order (CASSANDRA-781)
 

0.5.0 final
 * avoid attempting to delete temporary bootstrap files twice (CASSANDRA-681)
 * fix bogus NaN in nodeprobe cfstats output (CASSANDRA-646)
 * provide a policy for dealing with single thread executors w/ a full queue
   (CASSANDRA-694)
 * optimize inner read in MessagingService, vastly improving multiple-node
   performance (CASSANDRA-675)
 * wait for table flush before streaming data back to a bootstrapping node.
   (CASSANDRA-696)
 * keep track of bootstrapping sources by table so that bootstrapping doesn't 
   give the indication of finishing early (CASSANDRA-673)


0.5.0 RC3
 * commit the correct version of the patch for CASSANDRA-663


0.5.0 RC2 (unreleased)
 * fix bugs in converting get_range_slice results to Thrift 
   (CASSANDRA-647, CASSANDRA-649)
 * expose java.util.concurrent.TimeoutException in StorageProxy methods
   (CASSANDRA-600)
 * TcpConnectionManager was holding on to disconnected connections, 
   giving the false indication they were being used. (CASSANDRA-651)
 * Remove duplicated write. (CASSANDRA-662)
 * Abort bootstrap if IP is already in the token ring (CASSANDRA-663)
 * increase default commitlog sync period, and wait for last sync to 
   finish before submitting another (CASSANDRA-668)


0.5.0 RC1
 * Fix potential NPE in get_range_slice (CASSANDRA-623)
 * add CRC32 to commitlog entries (CASSANDRA-605)
 * fix data streaming on windows (CASSANDRA-630)
 * GC compacted sstables after cleanup and compaction (CASSANDRA-621)
 * Speed up anti-entropy validation (CASSANDRA-629)
 * Fix anti-entropy assertion error (CASSANDRA-639)
 * Fix pending range conflicts when bootstapping or moving
   multiple nodes at once (CASSANDRA-603)
 * Handle obsolete gossip related to node movement in the case where
   one or more nodes is down when the movement occurs (CASSANDRA-572)
 * Include dead nodes in gossip to avoid a variety of problems
   and fix HH to removed nodes (CASSANDRA-634)
 * return an InvalidRequestException for mal-formed SlicePredicates
   (CASSANDRA-643)
 * fix bug determining closest neighbor for use in multiple datacenters
   (CASSANDRA-648)
 * Vast improvements in anticompaction speed (CASSANDRA-607)
 * Speed up log replay and writes by avoiding redundant serializations
   (CASSANDRA-652)


0.5.0 beta 2
 * Bootstrap improvements (several tickets)
 * add nodeprobe repair anti-entropy feature (CASSANDRA-193, CASSANDRA-520)
 * fix possibility of partition when many nodes restart at once
   in clusters with multiple seeds (CASSANDRA-150)
 * fix NPE in get_range_slice when no data is found (CASSANDRA-578)
 * fix potential NPE in hinted handoff (CASSANDRA-585)
 * fix cleanup of local "system" keyspace (CASSANDRA-576)
 * improve computation of cluster load balance (CASSANDRA-554)
 * added super column read/write, column count, and column/row delete to
   cassandra-cli (CASSANDRA-567, CASSANDRA-594)
 * fix returning live subcolumns of deleted supercolumns (CASSANDRA-583)
 * respect JAVA_HOME in bin/ scripts (several tickets)
 * add StorageService.initClient for fat clients on the JVM (CASSANDRA-535)
   (see contrib/client_only for an example of use)
 * make consistency_level functional in get_range_slice (CASSANDRA-568)
 * optimize key deserialization for RandomPartitioner (CASSANDRA-581)
 * avoid GCing tombstones except on major compaction (CASSANDRA-604)
 * increase failure conviction threshold, resulting in less nodes
   incorrectly (and temporarily) marked as down (CASSANDRA-610)
 * respect memtable thresholds during log replay (CASSANDRA-609)
 * support ConsistencyLevel.ALL on read (CASSANDRA-584)
 * add nodeprobe removetoken command (CASSANDRA-564)


0.5.0 beta
 * Allow multiple simultaneous flushes, improving flush throughput 
   on multicore systems (CASSANDRA-401)
 * Split up locks to improve write and read throughput on multicore systems
   (CASSANDRA-444, CASSANDRA-414)
 * More efficient use of memory during compaction (CASSANDRA-436)
 * autobootstrap option: when enabled, all non-seed nodes will attempt
   to bootstrap when started, until bootstrap successfully
   completes. -b option is removed.  (CASSANDRA-438)
 * Unless a token is manually specified in the configuration xml,
   a bootstraping node will use a token that gives it half the
   keys from the most-heavily-loaded node in the cluster,
   instead of generating a random token. 
   (CASSANDRA-385, CASSANDRA-517)
 * Miscellaneous bootstrap fixes (several tickets)
 * Ability to change a node's token even after it has data on it
   (CASSANDRA-541)
 * Ability to decommission a live node from the ring (CASSANDRA-435)
 * Semi-automatic loadbalancing via nodeprobe (CASSANDRA-192)
 * Add ability to set compaction thresholds at runtime via
   JMX / nodeprobe.  (CASSANDRA-465)
 * Add "comment" field to ColumnFamily definition. (CASSANDRA-481)
 * Additional JMX metrics (CASSANDRA-482)
 * JSON based export and import tools (several tickets)
 * Hinted Handoff fixes (several tickets)
 * Add key cache to improve read performance (CASSANDRA-423)
 * Simplified construction of custom ReplicationStrategy classes
   (CASSANDRA-497)
 * Graphical application (Swing) for ring integrity verification and 
   visualization was added to contrib (CASSANDRA-252)
 * Add DCQUORUM, DCQUORUMSYNC consistency levels and corresponding
   ReplicationStrategy / EndpointSnitch classes.  Experimental.
   (CASSANDRA-492)
 * Web client interface added to contrib (CASSANDRA-457)
 * More-efficient flush for Random, CollatedOPP partitioners 
   for normal writes (CASSANDRA-446) and bulk load (CASSANDRA-420)
 * Add MemtableFlushAfterMinutes, a global replacement for the old 
   per-CF FlushPeriodInMinutes setting (CASSANDRA-463)
 * optimizations to slice reading (CASSANDRA-350) and supercolumn
   queries (CASSANDRA-510)
 * force binding to given listenaddress for nodes with multiple
   interfaces (CASSANDRA-546)
 * stress.py benchmarking tool improvements (several tickets)
 * optimized replica placement code (CASSANDRA-525)
 * faster log replay on restart (CASSANDRA-539, CASSANDRA-540)
 * optimized local-node writes (CASSANDRA-558)
 * added get_range_slice, deprecating get_key_range (CASSANDRA-344)
 * expose TimedOutException to thrift (CASSANDRA-563)
 

0.4.2
 * Add validation disallowing null keys (CASSANDRA-486)
 * Fix race conditions in TCPConnectionManager (CASSANDRA-487)
 * Fix using non-utf8-aware comparison as a sanity check.
   (CASSANDRA-493)
 * Improve default garbage collector options (CASSANDRA-504)
 * Add "nodeprobe flush" (CASSANDRA-505)
 * remove NotFoundException from get_slice throws list (CASSANDRA-518)
 * fix get (not get_slice) of entire supercolumn (CASSANDRA-508)
 * fix null token during bootstrap (CASSANDRA-501)


0.4.1
 * Fix FlushPeriod columnfamily configuration regression
   (CASSANDRA-455)
 * Fix long column name support (CASSANDRA-460)
 * Fix for serializing a row that only contains tombstones
   (CASSANDRA-458)
 * Fix for discarding unneeded commitlog segments (CASSANDRA-459)
 * Add SnapshotBeforeCompaction configuration option (CASSANDRA-426)
 * Fix compaction abort under insufficient disk space (CASSANDRA-473)
 * Fix reading subcolumn slice from tombstoned CF (CASSANDRA-484)
 * Fix race condition in RVH causing occasional NPE (CASSANDRA-478)


0.4.0
 * fix get_key_range problems when a node is down (CASSANDRA-440)
   and add UnavailableException to more Thrift methods
 * Add example EndPointSnitch contrib code (several tickets)


0.4.0 RC2
 * fix SSTable generation clash during compaction (CASSANDRA-418)
 * reject method calls with null parameters (CASSANDRA-308)
 * properly order ranges in nodeprobe output (CASSANDRA-421)
 * fix logging of certain errors on executor threads (CASSANDRA-425)


0.4.0 RC1
 * Bootstrap feature is live; use -b on startup (several tickets)
 * Added multiget api (CASSANDRA-70)
 * fix Deadlock with SelectorManager.doProcess and TcpConnection.write
   (CASSANDRA-392)
 * remove key cache b/c of concurrency bugs in third-party
   CLHM library (CASSANDRA-405)
 * update non-major compaction logic to use two threshold values
   (CASSANDRA-407)
 * add periodic / batch commitlog sync modes (several tickets)
 * inline BatchMutation into batch_insert params (CASSANDRA-403)
 * allow setting the logging level at runtime via mbean (CASSANDRA-402)
 * change default comparator to BytesType (CASSANDRA-400)
 * add forwards-compatible ConsistencyLevel parameter to get_key_range
   (CASSANDRA-322)
 * r/m special case of blocking for local destination when writing with 
   ConsistencyLevel.ZERO (CASSANDRA-399)
 * Fixes to make BinaryMemtable [bulk load interface] useful (CASSANDRA-337);
   see contrib/bmt_example for an example of using it.
 * More JMX properties added (several tickets)
 * Thrift changes (several tickets)
    - Merged _super get methods with the normal ones; return values
      are now of ColumnOrSuperColumn.
    - Similarly, merged batch_insert_super into batch_insert.



0.4.0 beta
 * On-disk data format has changed to allow billions of keys/rows per
   node instead of only millions
 * Multi-keyspace support
 * Scan all sstables for all queries to avoid situations where
   different types of operation on the same ColumnFamily could
   disagree on what data was present
 * Snapshot support via JMX
 * Thrift API has changed a _lot_:
    - removed time-sorted CFs; instead, user-defined comparators
      may be defined on the column names, which are now byte arrays.
      Default comparators are provided for UTF8, Bytes, Ascii, Long (i64),
      and UUID types.
    - removed colon-delimited strings in thrift api in favor of explicit
      structs such as ColumnPath, ColumnParent, etc.  Also normalized
      thrift struct and argument naming.
    - Added columnFamily argument to get_key_range.
    - Change signature of get_slice to accept starting and ending
      columns as well as an offset.  (This allows use of indexes.)
      Added "ascending" flag to allow reasonably-efficient reverse
      scans as well.  Removed get_slice_by_range as redundant.
    - get_key_range operates on one CF at a time
    - changed `block` boolean on insert methods to ConsistencyLevel enum,
      with options of NONE, ONE, QUORUM, and ALL.
    - added similar consistency_level parameter to read methods
    - column-name-set slice with no names given now returns zero columns
      instead of all of them.  ("all" can run your server out of memory.
      use a range-based slice with a high max column count instead.)
 * Removed the web interface. Node information can now be obtained by 
   using the newly introduced nodeprobe utility.
 * More JMX stats
 * Remove magic values from internals (e.g. special key to indicate
   when to flush memtables)
 * Rename configuration "table" to "keyspace"
 * Moved to crash-only design; no more shutdown (just kill the process)
 * Lots of bug fixes

Full list of issues resolved in 0.4 is at https://issues.apache.org/jira/secure/IssueNavigator.jspa?reset=true&&pid=12310865&fixfor=12313862&resolution=1&sorter/field=issuekey&sorter/order=DESC


0.3.0 RC3
 * Fix potential deadlock under load in TCPConnection.
   (CASSANDRA-220)


0.3.0 RC2
 * Fix possible data loss when server is stopped after replaying
   log but before new inserts force memtable flush.
   (CASSANDRA-204)
 * Added BUGS file


0.3.0 RC1
 * Range queries on keys, including user-defined key collation
 * Remove support
 * Workarounds for a weird bug in JDK select/register that seems
   particularly common on VM environments. Cassandra should deploy
   fine on EC2 now
 * Much improved infrastructure: the beginnings of a decent test suite
   ("ant test" for unit tests; "nosetests" for system tests), code
   coverage reporting, etc.
 * Expanded node status reporting via JMX
 * Improved error reporting/logging on both server and client
 * Reduced memory footprint in default configuration
 * Combined blocking and non-blocking versions of insert APIs
 * Added FlushPeriodInMinutes configuration parameter to force
   flushing of infrequently-updated ColumnFamilies<|MERGE_RESOLUTION|>--- conflicted
+++ resolved
@@ -11,7 +11,7 @@
  * undeprecate cache recentHitRate (CASSANDRA-6591)
 
 
-2.2
+2.2.0-rc2
  * (cqlsh) Allow setting the initial connection timeout (CASSANDRA-9601)
  * BulkLoader has --transport-factory option but does not use it (CASSANDRA-9675)
  * Allow JMX over SSL directly from nodetool (CASSANDRA-9090)
@@ -41,11 +41,8 @@
  * Fix memory leak in Ref due to ConcurrentLinkedQueue.remove() behaviour (CASSANDRA-9549)
  * Make rebuild only run one at a time (CASSANDRA-9119)
 Merged from 2.0:
-<<<<<<< HEAD
-=======
  * Fix setting 'durable_writes' in ALTER KEYSPACE (CASSANDRA-9560)
  * Avoids ballot clash in Paxos (CASSANDRA-9649)
->>>>>>> cda407ae
  * Improve trace messages for RR (CASSANDRA-9479)
  * Fix suboptimal secondary index selection when restricted
    clustering column is also indexed (CASSANDRA-9631)
