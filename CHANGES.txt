--- conflicted
+++ resolved
@@ -20,12 +20,12 @@
    StorageService.getExceptionCount (CASSANDRA-2804)
  * fix possibility of spurious UnavailableException for LOCAL_QUORUM
    reads with dynamic snitch + read repair disabled (CASSANDRA-2870)
-<<<<<<< HEAD
  * add ant-optional as dependence for the debian package (CASSANDRA-2164)
  * add option to specify limit for get_slice in the CLI (CASSANDRA-2646)
  * decrease HH page size (CASSANDRA-2832)
  * reset cli keyspace after dropping the current one (CASSANDRA-2763)
  * add KeyRange option to Hadoop inputformat (CASSANDRA-1125)
+ * support spaces in path to log4j configuration (CASSANDRA-2383)
 
 
 0.8.1
@@ -45,12 +45,6 @@
  * add CompositeType and DynamicCompositeType (CASSANDRA-2231)
  * optimize batches containing multiple updates to the same row
    (CASSANDRA-2583)
-=======
- * support spaces in path to log4j configuration (CASSANDRA-2383)
-
-
-0.7.7
->>>>>>> 65dcec66
  * adjust hinted handoff page size to avoid OOM with large columns 
    (CASSANDRA-2652)
  * mark BRAF buffer invalid post-flush so we don't re-flush partial
