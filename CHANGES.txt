--- conflicted
+++ resolved
@@ -1,18 +1,13 @@
-<<<<<<< HEAD
 3.11.3
  * RateBasedBackPressure unnecessarily invokes a lock on the Guava RateLimiter (CASSANDRA-14163)
  * Fix wildcard GROUP BY queries (CASSANDRA-14209)
-Merged from 2.2
-=======
-3.0.17
+Merged from 3.0:
  * Pre-create deletion log records to finish compactions quicker (CASSANDRA-12763)
+Merged from 2.2:
+ * Backport circleci yaml (CASSANDRA-14240)
 Merged from 2.1:
  * CVE-2017-5929 Security vulnerability in Logback warning in NEWS.txt (CASSANDRA-14183)
-Merged from 2.2:
->>>>>>> d73f45ba
- * Backport circleci yaml (CASSANDRA-14240)
-Merged from 2.1
- * CVE-2017-5929 Security vulnerability in Logback warning in NEWS.txt (CASSANDRA-14183)
+
 
 3.11.2
  * Fix ReadCommandTest (CASSANDRA-14234)
