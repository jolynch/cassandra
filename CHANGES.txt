--- conflicted
+++ resolved
@@ -1,4 +1,3 @@
-<<<<<<< HEAD
 3.0.19
  * Avoid double closing the iterator to avoid overcounting the number of requests (CASSANDRA-15058)
  * Improve `nodetool status -r` speed (CASSANDRA-14847)
@@ -6,10 +5,7 @@
  * Add missing commands to nodetool-completion (CASSANDRA-14916)
  * Anti-compaction temporarily corrupts sstable state for readers (CASSANDRA-15004)
  Merged from 2.2:
-=======
-2.2.15
  * Fix index summary redistribution cancellation (CASSANDRA-15045)
->>>>>>> 1d615a5c
  * Refactor Circle CI configuration (CASSANDRA-14806)
  * Fixing invalid CQL in security documentation (CASSANDRA-15020)
  * Multi-version in-JVM dtests (CASSANDRA-14937)
