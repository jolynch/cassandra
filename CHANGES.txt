<<<<<<< HEAD
2.1.6
 * GCInspector logs very different times (CASSANDRA-9124)
 * Fix deleting from an empty list (CASSANDRA-9198)
 * Update tuple and collection types that use a user-defined type when that UDT
   is modified (CASSANDRA-9148, CASSANDRA-9192)
Merged from 2.0:
=======
2.0.15:
 * Disable single sstable tombstone compactions for DTCS by default (CASSANDRA-9234)
 * Do more agressive ttl expiration checks to be able to
   drop more sstables (CASSANDRA-8243)
>>>>>>> 75e858a6
 * IncomingTcpConnection thread is not named (CASSANDRA-9262)
 * Close incoming connections when MessagingService is stopped (CASSANDRA-9238)

2.1.5
 * Re-add deprecated cold_reads_to_omit param for backwards compat (CASSANDRA-9203)
 * Make anticompaction visible in compactionstats (CASSANDRA-9098)
 * Improve nodetool getendpoints documentation about the partition
   key parameter (CASSANDRA-6458)
 * Don't check other keyspaces for schema changes when an user-defined
   type is altered (CASSANDRA-9187)
 * Allow takeColumnFamilySnapshot to take a list of tables (CASSANDRA-8348)
 * Limit major sstable operations to their canonical representation (CASSANDRA-8669)
 * cqlsh: Add tests for INSERT and UPDATE tab completion (CASSANDRA-9125)
 * cqlsh: quote column names when needed in COPY FROM inserts (CASSANDRA-9080)
 * Add generate-idea-files target to build.xml (CASSANDRA-9123)
 * Do not load read meter for offline operations (CASSANDRA-9082)
 * cqlsh: Make CompositeType data readable (CASSANDRA-8919)
 * cqlsh: Fix display of triggers (CASSANDRA-9081)
 * Fix NullPointerException when deleting or setting an element by index on
   a null list collection (CASSANDRA-9077)
 * Buffer bloom filter serialization (CASSANDRA-9066)
 * Fix anti-compaction target bloom filter size (CASSANDRA-9060)
 * Make FROZEN and TUPLE unreserved keywords in CQL (CASSANDRA-9047)
 * Prevent AssertionError from SizeEstimatesRecorder (CASSANDRA-9034)
 * Avoid overwriting index summaries for sstables with an older format that
   does not support downsampling; rebuild summaries on startup when this
   is detected (CASSANDRA-8993)
 * Fix potential data loss in CompressedSequentialWriter (CASSANDRA-8949)
 * Make PasswordAuthenticator number of hashing rounds configurable (CASSANDRA-8085)
 * Fix AssertionError when binding nested collections in DELETE (CASSANDRA-8900)
 * Check for overlap with non-early sstables in LCS (CASSANDRA-8739)
 * Only calculate max purgable timestamp if we have to (CASSANDRA-8914)
 * (cqlsh) Greatly improve performance of COPY FROM (CASSANDRA-8225)
 * IndexSummary effectiveIndexInterval is now a guideline, not a rule (CASSANDRA-8993)
 * Use correct bounds for page cache eviction of compressed files (CASSANDRA-8746)
 * SSTableScanner enforces its bounds (CASSANDRA-8946)
 * Cleanup cell equality (CASSANDRA-8947)
 * Introduce intra-cluster message coalescing (CASSANDRA-8692)
 * DatabaseDescriptor throws NPE when rpc_interface is used (CASSANDRA-8839)
 * Don't check if an sstable is live for offline compactions (CASSANDRA-8841)
 * Don't set clientMode in SSTableLoader (CASSANDRA-8238)
 * Fix SSTableRewriter with disabled early open (CASSANDRA-8535)
 * Allow invalidating permissions and cache time (CASSANDRA-8722)
 * Log warning when queries that will require ALLOW FILTERING in Cassandra 3.0
   are executed (CASSANDRA-8418)
 * Fix cassandra-stress so it respects the CL passed in user mode (CASSANDRA-8948)
 * Fix rare NPE in ColumnDefinition#hasIndexOption() (CASSANDRA-8786)
 * cassandra-stress reports per-operation statistics, plus misc (CASSANDRA-8769)
 * Use long for key count in cfstats (CASSANDRA-8913)
 * Make SSTableRewriter.abort() more robust to failure (CASSANDRA-8832)
 * Remove cold_reads_to_omit from STCS (CASSANDRA-8860)
 * Make EstimatedHistogram#percentile() use ceil instead of floor (CASSANDRA-8883)
 * Fix top partitions reporting wrong cardinality (CASSANDRA-8834)
 * Fix rare NPE in KeyCacheSerializer (CASSANDRA-8067)
 * Pick sstables for validation as late as possible inc repairs (CASSANDRA-8366)
 * Fix commitlog getPendingTasks to not increment (CASSANDRA-8856)
 * Fix parallelism adjustment in range and secondary index queries
   when the first fetch does not satisfy the limit (CASSANDRA-8856)
 * Check if the filtered sstables is non-empty in STCS (CASSANDRA-8843)
 * Upgrade java-driver used for cassandra-stress (CASSANDRA-8842)
 * Fix CommitLog.forceRecycleAllSegments() memory access error (CASSANDRA-8812)
 * Improve assertions in Memory (CASSANDRA-8792)
 * Fix SSTableRewriter cleanup (CASSANDRA-8802)
 * Introduce SafeMemory for CompressionMetadata.Writer (CASSANDRA-8758)
 * 'nodetool info' prints exception against older node (CASSANDRA-8796)
 * Ensure SSTableReader.last corresponds exactly with the file end (CASSANDRA-8750)
 * Make SSTableWriter.openEarly more robust and obvious (CASSANDRA-8747)
 * Enforce SSTableReader.first/last (CASSANDRA-8744)
 * Cleanup SegmentedFile API (CASSANDRA-8749)
 * Avoid overlap with early compaction replacement (CASSANDRA-8683)
 * Safer Resource Management++ (CASSANDRA-8707)
 * Write partition size estimates into a system table (CASSANDRA-7688)
 * cqlsh: Fix keys() and full() collection indexes in DESCRIBE output
   (CASSANDRA-8154)
 * Show progress of streaming in nodetool netstats (CASSANDRA-8886)
 * IndexSummaryBuilder utilises offheap memory, and shares data between
   each IndexSummary opened from it (CASSANDRA-8757)
 * markCompacting only succeeds if the exact SSTableReader instances being 
   marked are in the live set (CASSANDRA-8689)
 * cassandra-stress support for varint (CASSANDRA-8882)
 * Fix Adler32 digest for compressed sstables (CASSANDRA-8778)
 * Add nodetool statushandoff/statusbackup (CASSANDRA-8912)
 * Use stdout for progress and stats in sstableloader (CASSANDRA-8982)
 * Correctly identify 2i datadir from older versions (CASSANDRA-9116)
Merged from 2.0:
 * Ignore gossip SYNs after shutdown (CASSANDRA-9238)
 * Avoid overflow when calculating max sstable size in LCS (CASSANDRA-9235)
 * Make sstable blacklisting work with compression (CASSANDRA-9138)
 * Do not attempt to rebuild indexes if no index accepts any column (CASSANDRA-9196)
 * Don't initiate snitch reconnection for dead states (CASSANDRA-7292)
 * Fix ArrayIndexOutOfBoundsException in CQLSSTableWriter (CASSANDRA-8978)
 * Add shutdown gossip state to prevent timeouts during rolling restarts (CASSANDRA-8336)
 * Fix running with java.net.preferIPv6Addresses=true (CASSANDRA-9137)
 * Fix failed bootstrap/replace attempts being persisted in system.peers (CASSANDRA-9180)
 * Flush system.IndexInfo after marking index built (CASSANDRA-9128)
 * Fix updates to min/max_compaction_threshold through cassandra-cli
   (CASSANDRA-8102)
 * Don't include tmp files when doing offline relevel (CASSANDRA-9088)
 * Use the proper CAS WriteType when finishing a previous round during Paxos
   preparation (CASSANDRA-8672)
 * Avoid race in cancelling compactions (CASSANDRA-9070)
 * More aggressive check for expired sstables in DTCS (CASSANDRA-8359)
 * Fix ignored index_interval change in ALTER TABLE statements (CASSANDRA-7976)
 * Do more aggressive compaction in old time windows in DTCS (CASSANDRA-8360)
 * java.lang.AssertionError when reading saved cache (CASSANDRA-8740)
 * "disk full" when running cleanup (CASSANDRA-9036)
 * Lower logging level from ERROR to DEBUG when a scheduled schema pull
   cannot be completed due to a node being down (CASSANDRA-9032)
 * Fix MOVED_NODE client event (CASSANDRA-8516)
 * Allow overriding MAX_OUTSTANDING_REPLAY_COUNT (CASSANDRA-7533)
 * Fix malformed JMX ObjectName containing IPv6 addresses (CASSANDRA-9027)
 * (cqlsh) Allow increasing CSV field size limit through
   cqlshrc config option (CASSANDRA-8934)
 * Stop logging range tombstones when exceeding the threshold
   (CASSANDRA-8559)
 * Fix NullPointerException when nodetool getendpoints is run
   against invalid keyspaces or tables (CASSANDRA-8950)
 * Allow specifying the tmp dir (CASSANDRA-7712)
 * Improve compaction estimated tasks estimation (CASSANDRA-8904)
 * Fix duplicate up/down messages sent to native clients (CASSANDRA-7816)
 * Expose commit log archive status via JMX (CASSANDRA-8734)
 * Provide better exceptions for invalid replication strategy parameters
   (CASSANDRA-8909)
 * Fix regression in mixed single and multi-column relation support for
   SELECT statements (CASSANDRA-8613)
 * Add ability to limit number of native connections (CASSANDRA-8086)
 * Fix CQLSSTableWriter throwing exception and spawning threads
   (CASSANDRA-8808)
 * Fix MT mismatch between empty and GC-able data (CASSANDRA-8979)
 * Fix incorrect validation when snapshotting single table (CASSANDRA-8056)
 * Add offline tool to relevel sstables (CASSANDRA-8301)
 * Preserve stream ID for more protocol errors (CASSANDRA-8848)
 * Fix combining token() function with multi-column relations on
   clustering columns (CASSANDRA-8797)
 * Make CFS.markReferenced() resistant to bad refcounting (CASSANDRA-8829)
 * Fix StreamTransferTask abort/complete bad refcounting (CASSANDRA-8815)
 * Fix AssertionError when querying a DESC clustering ordered
   table with ASC ordering and paging (CASSANDRA-8767)
 * AssertionError: "Memory was freed" when running cleanup (CASSANDRA-8716)
 * Make it possible to set max_sstable_age to fractional days (CASSANDRA-8406)
 * Fix some multi-column relations with indexes on some clustering
   columns (CASSANDRA-8275)
 * Fix memory leak in SSTableSimple*Writer and SSTableReader.validate()
   (CASSANDRA-8748)
 * Throw OOM if allocating memory fails to return a valid pointer (CASSANDRA-8726)
 * Fix SSTableSimpleUnsortedWriter ConcurrentModificationException (CASSANDRA-8619)
 * 'nodetool info' prints exception against older node (CASSANDRA-8796)
 * Ensure SSTableSimpleUnsortedWriter.close() terminates if
   disk writer has crashed (CASSANDRA-8807)

2.1.4
 * Bind JMX to localhost unless explicitly configured otherwise (CASSANDRA-9085)

2.1.3
 * Fix HSHA/offheap_objects corruption (CASSANDRA-8719)
 * Upgrade libthrift to 0.9.2 (CASSANDRA-8685)
 * Don't use the shared ref in sstableloader (CASSANDRA-8704)
 * Purge internal prepared statements if related tables or
   keyspaces are dropped (CASSANDRA-8693)
 * (cqlsh) Handle unicode BOM at start of files (CASSANDRA-8638)
 * Stop compactions before exiting offline tools (CASSANDRA-8623)
 * Update tools/stress/README.txt to match current behaviour (CASSANDRA-7933)
 * Fix schema from Thrift conversion with empty metadata (CASSANDRA-8695)
 * Safer Resource Management (CASSANDRA-7705)
 * Make sure we compact highly overlapping cold sstables with
   STCS (CASSANDRA-8635)
 * rpc_interface and listen_interface generate NPE on startup when specified
   interface doesn't exist (CASSANDRA-8677)
 * Fix ArrayIndexOutOfBoundsException in nodetool cfhistograms (CASSANDRA-8514)
 * Switch from yammer metrics for nodetool cf/proxy histograms (CASSANDRA-8662)
 * Make sure we don't add tmplink files to the compaction
   strategy (CASSANDRA-8580)
 * (cqlsh) Handle maps with blob keys (CASSANDRA-8372)
 * (cqlsh) Handle DynamicCompositeType schemas correctly (CASSANDRA-8563)
 * Duplicate rows returned when in clause has repeated values (CASSANDRA-6706)
 * Add tooling to detect hot partitions (CASSANDRA-7974)
 * Fix cassandra-stress user-mode truncation of partition generation (CASSANDRA-8608)
 * Only stream from unrepaired sstables during inc repair (CASSANDRA-8267)
 * Don't allow starting multiple inc repairs on the same sstables (CASSANDRA-8316)
 * Invalidate prepared BATCH statements when related tables
   or keyspaces are dropped (CASSANDRA-8652)
 * Fix missing results in secondary index queries on collections
   with ALLOW FILTERING (CASSANDRA-8421)
 * Expose EstimatedHistogram metrics for range slices (CASSANDRA-8627)
 * (cqlsh) Escape clqshrc passwords properly (CASSANDRA-8618)
 * Fix NPE when passing wrong argument in ALTER TABLE statement (CASSANDRA-8355)
 * Pig: Refactor and deprecate CqlStorage (CASSANDRA-8599)
 * Don't reuse the same cleanup strategy for all sstables (CASSANDRA-8537)
 * Fix case-sensitivity of index name on CREATE and DROP INDEX
   statements (CASSANDRA-8365)
 * Better detection/logging for corruption in compressed sstables (CASSANDRA-8192)
 * Use the correct repairedAt value when closing writer (CASSANDRA-8570)
 * (cqlsh) Handle a schema mismatch being detected on startup (CASSANDRA-8512)
 * Properly calculate expected write size during compaction (CASSANDRA-8532)
 * Invalidate affected prepared statements when a table's columns
   are altered (CASSANDRA-7910)
 * Stress - user defined writes should populate sequentally (CASSANDRA-8524)
 * Fix regression in SSTableRewriter causing some rows to become unreadable 
   during compaction (CASSANDRA-8429)
 * Run major compactions for repaired/unrepaired in parallel (CASSANDRA-8510)
 * (cqlsh) Fix compression options in DESCRIBE TABLE output when compression
   is disabled (CASSANDRA-8288)
 * (cqlsh) Fix DESCRIBE output after keyspaces are altered (CASSANDRA-7623)
 * Make sure we set lastCompactedKey correctly (CASSANDRA-8463)
 * (cqlsh) Fix output of CONSISTENCY command (CASSANDRA-8507)
 * (cqlsh) Fixed the handling of LIST statements (CASSANDRA-8370)
 * Make sstablescrub check leveled manifest again (CASSANDRA-8432)
 * Check first/last keys in sstable when giving out positions (CASSANDRA-8458)
 * Disable mmap on Windows (CASSANDRA-6993)
 * Add missing ConsistencyLevels to cassandra-stress (CASSANDRA-8253)
 * Add auth support to cassandra-stress (CASSANDRA-7985)
 * Fix ArrayIndexOutOfBoundsException when generating error message
   for some CQL syntax errors (CASSANDRA-8455)
 * Scale memtable slab allocation logarithmically (CASSANDRA-7882)
 * cassandra-stress simultaneous inserts over same seed (CASSANDRA-7964)
 * Reduce cassandra-stress sampling memory requirements (CASSANDRA-7926)
 * Ensure memtable flush cannot expire commit log entries from its future (CASSANDRA-8383)
 * Make read "defrag" async to reclaim memtables (CASSANDRA-8459)
 * Remove tmplink files for offline compactions (CASSANDRA-8321)
 * Reduce maxHintsInProgress (CASSANDRA-8415)
 * BTree updates may call provided update function twice (CASSANDRA-8018)
 * Release sstable references after anticompaction (CASSANDRA-8386)
 * Handle abort() in SSTableRewriter properly (CASSANDRA-8320)
 * Fix high size calculations for prepared statements (CASSANDRA-8231)
 * Centralize shared executors (CASSANDRA-8055)
 * Fix filtering for CONTAINS (KEY) relations on frozen collection
   clustering columns when the query is restricted to a single
   partition (CASSANDRA-8203)
 * Do more aggressive entire-sstable TTL expiry checks (CASSANDRA-8243)
 * Add more log info if readMeter is null (CASSANDRA-8238)
 * add check of the system wall clock time at startup (CASSANDRA-8305)
 * Support for frozen collections (CASSANDRA-7859)
 * Fix overflow on histogram computation (CASSANDRA-8028)
 * Have paxos reuse the timestamp generation of normal queries (CASSANDRA-7801)
 * Fix incremental repair not remove parent session on remote (CASSANDRA-8291)
 * Improve JBOD disk utilization (CASSANDRA-7386)
 * Log failed host when preparing incremental repair (CASSANDRA-8228)
 * Force config client mode in CQLSSTableWriter (CASSANDRA-8281)
 * Fix sstableupgrade throws exception (CASSANDRA-8688)
 * Fix hang when repairing empty keyspace (CASSANDRA-8694)
Merged from 2.0:
 * Fix IllegalArgumentException in dynamic snitch (CASSANDRA-8448)
 * Add support for UPDATE ... IF EXISTS (CASSANDRA-8610)
 * Fix reversal of list prepends (CASSANDRA-8733)
 * Prevent non-zero default_time_to_live on tables with counters
   (CASSANDRA-8678)
 * Fix SSTableSimpleUnsortedWriter ConcurrentModificationException
   (CASSANDRA-8619)
 * Round up time deltas lower than 1ms in BulkLoader (CASSANDRA-8645)
 * Add batch remove iterator to ABSC (CASSANDRA-8414, 8666)
 * Fix isClientMode check in Keyspace (CASSANDRA-8687)
 * Use more efficient slice size for querying internal secondary
   index tables (CASSANDRA-8550)
 * Fix potentially returning deleted rows with range tombstone (CASSANDRA-8558)
 * Check for available disk space before starting a compaction (CASSANDRA-8562)
 * Fix DISTINCT queries with LIMITs or paging when some partitions
   contain only tombstones (CASSANDRA-8490)
 * Introduce background cache refreshing to permissions cache
   (CASSANDRA-8194)
 * Fix race condition in StreamTransferTask that could lead to
   infinite loops and premature sstable deletion (CASSANDRA-7704)
 * Add an extra version check to MigrationTask (CASSANDRA-8462)
 * Ensure SSTableWriter cleans up properly after failure (CASSANDRA-8499)
 * Increase bf true positive count on key cache hit (CASSANDRA-8525)
 * Move MeteredFlusher to its own thread (CASSANDRA-8485)
 * Fix non-distinct results in DISTNCT queries on static columns when
   paging is enabled (CASSANDRA-8087)
 * Move all hints related tasks to hints internal executor (CASSANDRA-8285)
 * Fix paging for multi-partition IN queries (CASSANDRA-8408)
 * Fix MOVED_NODE topology event never being emitted when a node
   moves its token (CASSANDRA-8373)
 * Fix validation of indexes in COMPACT tables (CASSANDRA-8156)
 * Avoid StackOverflowError when a large list of IN values
   is used for a clustering column (CASSANDRA-8410)
 * Fix NPE when writetime() or ttl() calls are wrapped by
   another function call (CASSANDRA-8451)
 * Fix NPE after dropping a keyspace (CASSANDRA-8332)
 * Fix error message on read repair timeouts (CASSANDRA-7947)
 * Default DTCS base_time_seconds changed to 60 (CASSANDRA-8417)
 * Refuse Paxos operation with more than one pending endpoint (CASSANDRA-8346, 8640)
 * Throw correct exception when trying to bind a keyspace or table
   name (CASSANDRA-6952)
 * Make HHOM.compact synchronized (CASSANDRA-8416)
 * cancel latency-sampling task when CF is dropped (CASSANDRA-8401)
 * don't block SocketThread for MessagingService (CASSANDRA-8188)
 * Increase quarantine delay on replacement (CASSANDRA-8260)
 * Expose off-heap memory usage stats (CASSANDRA-7897)
 * Ignore Paxos commits for truncated tables (CASSANDRA-7538)
 * Validate size of indexed column values (CASSANDRA-8280)
 * Make LCS split compaction results over all data directories (CASSANDRA-8329)
 * Fix some failing queries that use multi-column relations
   on COMPACT STORAGE tables (CASSANDRA-8264)
 * Fix InvalidRequestException with ORDER BY (CASSANDRA-8286)
 * Disable SSLv3 for POODLE (CASSANDRA-8265)
 * Fix millisecond timestamps in Tracing (CASSANDRA-8297)
 * Include keyspace name in error message when there are insufficient
   live nodes to stream from (CASSANDRA-8221)
 * Avoid overlap in L1 when L0 contains many nonoverlapping
   sstables (CASSANDRA-8211)
 * Improve PropertyFileSnitch logging (CASSANDRA-8183)
 * Add DC-aware sequential repair (CASSANDRA-8193)
 * Use live sstables in snapshot repair if possible (CASSANDRA-8312)
 * Fix hints serialized size calculation (CASSANDRA-8587)

2.1.2
 * (cqlsh) parse_for_table_meta errors out on queries with undefined
   grammars (CASSANDRA-8262)
 * (cqlsh) Fix SELECT ... TOKEN() function broken in C* 2.1.1 (CASSANDRA-8258)
 * Fix Cassandra crash when running on JDK8 update 40 (CASSANDRA-8209)
 * Optimize partitioner tokens (CASSANDRA-8230)
 * Improve compaction of repaired/unrepaired sstables (CASSANDRA-8004)
 * Make cache serializers pluggable (CASSANDRA-8096)
 * Fix issues with CONTAINS (KEY) queries on secondary indexes
   (CASSANDRA-8147)
 * Fix read-rate tracking of sstables for some queries (CASSANDRA-8239)
 * Fix default timestamp in QueryOptions (CASSANDRA-8246)
 * Set socket timeout when reading remote version (CASSANDRA-8188)
 * Refactor how we track live size (CASSANDRA-7852)
 * Make sure unfinished compaction files are removed (CASSANDRA-8124)
 * Fix shutdown when run as Windows service (CASSANDRA-8136)
 * Fix DESCRIBE TABLE with custom indexes (CASSANDRA-8031)
 * Fix race in RecoveryManagerTest (CASSANDRA-8176)
 * Avoid IllegalArgumentException while sorting sstables in
   IndexSummaryManager (CASSANDRA-8182)
 * Shutdown JVM on file descriptor exhaustion (CASSANDRA-7579)
 * Add 'die' policy for commit log and disk failure (CASSANDRA-7927)
 * Fix installing as service on Windows (CASSANDRA-8115)
 * Fix CREATE TABLE for CQL2 (CASSANDRA-8144)
 * Avoid boxing in ColumnStats min/max trackers (CASSANDRA-8109)
Merged from 2.0:
 * Correctly handle non-text column names in cql3 (CASSANDRA-8178)
 * Fix deletion for indexes on primary key columns (CASSANDRA-8206)
 * Add 'nodetool statusgossip' (CASSANDRA-8125)
 * Improve client notification that nodes are ready for requests (CASSANDRA-7510)
 * Handle negative timestamp in writetime method (CASSANDRA-8139)
 * Pig: Remove errant LIMIT clause in CqlNativeStorage (CASSANDRA-8166)
 * Throw ConfigurationException when hsha is used with the default
   rpc_max_threads setting of 'unlimited' (CASSANDRA-8116)
 * Allow concurrent writing of the same table in the same JVM using
   CQLSSTableWriter (CASSANDRA-7463)
 * Fix totalDiskSpaceUsed calculation (CASSANDRA-8205)


2.1.1
 * Fix spin loop in AtomicSortedColumns (CASSANDRA-7546)
 * Dont notify when replacing tmplink files (CASSANDRA-8157)
 * Fix validation with multiple CONTAINS clause (CASSANDRA-8131)
 * Fix validation of collections in TriggerExecutor (CASSANDRA-8146)
 * Fix IllegalArgumentException when a list of IN values containing tuples
   is passed as a single arg to a prepared statement with the v1 or v2
   protocol (CASSANDRA-8062)
 * Fix ClassCastException in DISTINCT query on static columns with
   query paging (CASSANDRA-8108)
 * Fix NPE on null nested UDT inside a set (CASSANDRA-8105)
 * Fix exception when querying secondary index on set items or map keys
   when some clustering columns are specified (CASSANDRA-8073)
 * Send proper error response when there is an error during native
   protocol message decode (CASSANDRA-8118)
 * Gossip should ignore generation numbers too far in the future (CASSANDRA-8113)
 * Fix NPE when creating a table with frozen sets, lists (CASSANDRA-8104)
 * Fix high memory use due to tracking reads on incrementally opened sstable
   readers (CASSANDRA-8066)
 * Fix EXECUTE request with skipMetadata=false returning no metadata
   (CASSANDRA-8054)
 * Allow concurrent use of CQLBulkOutputFormat (CASSANDRA-7776)
 * Shutdown JVM on OOM (CASSANDRA-7507)
 * Upgrade netty version and enable epoll event loop (CASSANDRA-7761)
 * Don't duplicate sstables smaller than split size when using
   the sstablesplitter tool (CASSANDRA-7616)
 * Avoid re-parsing already prepared statements (CASSANDRA-7923)
 * Fix some Thrift slice deletions and updates of COMPACT STORAGE
   tables with some clustering columns omitted (CASSANDRA-7990)
 * Fix filtering for CONTAINS on sets (CASSANDRA-8033)
 * Properly track added size (CASSANDRA-7239)
 * Allow compilation in java 8 (CASSANDRA-7208)
 * Fix Assertion error on RangeTombstoneList diff (CASSANDRA-8013)
 * Release references to overlapping sstables during compaction (CASSANDRA-7819)
 * Send notification when opening compaction results early (CASSANDRA-8034)
 * Make native server start block until properly bound (CASSANDRA-7885)
 * (cqlsh) Fix IPv6 support (CASSANDRA-7988)
 * Ignore fat clients when checking for endpoint collision (CASSANDRA-7939)
 * Make sstablerepairedset take a list of files (CASSANDRA-7995)
 * (cqlsh) Tab completeion for indexes on map keys (CASSANDRA-7972)
 * (cqlsh) Fix UDT field selection in select clause (CASSANDRA-7891)
 * Fix resource leak in event of corrupt sstable
 * (cqlsh) Add command line option for cqlshrc file path (CASSANDRA-7131)
 * Provide visibility into prepared statements churn (CASSANDRA-7921, CASSANDRA-7930)
 * Invalidate prepared statements when their keyspace or table is
   dropped (CASSANDRA-7566)
 * cassandra-stress: fix support for NetworkTopologyStrategy (CASSANDRA-7945)
 * Fix saving caches when a table is dropped (CASSANDRA-7784)
 * Add better error checking of new stress profile (CASSANDRA-7716)
 * Use ThreadLocalRandom and remove FBUtilities.threadLocalRandom (CASSANDRA-7934)
 * Prevent operator mistakes due to simultaneous bootstrap (CASSANDRA-7069)
 * cassandra-stress supports whitelist mode for node config (CASSANDRA-7658)
 * GCInspector more closely tracks GC; cassandra-stress and nodetool report it (CASSANDRA-7916)
 * nodetool won't output bogus ownership info without a keyspace (CASSANDRA-7173)
 * Add human readable option to nodetool commands (CASSANDRA-5433)
 * Don't try to set repairedAt on old sstables (CASSANDRA-7913)
 * Add metrics for tracking PreparedStatement use (CASSANDRA-7719)
 * (cqlsh) tab-completion for triggers (CASSANDRA-7824)
 * (cqlsh) Support for query paging (CASSANDRA-7514)
 * (cqlsh) Show progress of COPY operations (CASSANDRA-7789)
 * Add syntax to remove multiple elements from a map (CASSANDRA-6599)
 * Support non-equals conditions in lightweight transactions (CASSANDRA-6839)
 * Add IF [NOT] EXISTS to create/drop triggers (CASSANDRA-7606)
 * (cqlsh) Display the current logged-in user (CASSANDRA-7785)
 * (cqlsh) Don't ignore CTRL-C during COPY FROM execution (CASSANDRA-7815)
 * (cqlsh) Order UDTs according to cross-type dependencies in DESCRIBE
   output (CASSANDRA-7659)
 * (cqlsh) Fix handling of CAS statement results (CASSANDRA-7671)
 * (cqlsh) COPY TO/FROM improvements (CASSANDRA-7405)
 * Support list index operations with conditions (CASSANDRA-7499)
 * Add max live/tombstoned cells to nodetool cfstats output (CASSANDRA-7731)
 * Validate IPv6 wildcard addresses properly (CASSANDRA-7680)
 * (cqlsh) Error when tracing query (CASSANDRA-7613)
 * Avoid IOOBE when building SyntaxError message snippet (CASSANDRA-7569)
 * SSTableExport uses correct validator to create string representation of partition
   keys (CASSANDRA-7498)
 * Avoid NPEs when receiving type changes for an unknown keyspace (CASSANDRA-7689)
 * Add support for custom 2i validation (CASSANDRA-7575)
 * Pig support for hadoop CqlInputFormat (CASSANDRA-6454)
 * Add listen_interface and rpc_interface options (CASSANDRA-7417)
 * Improve schema merge performance (CASSANDRA-7444)
 * Adjust MT depth based on # of partition validating (CASSANDRA-5263)
 * Optimise NativeCell comparisons (CASSANDRA-6755)
 * Configurable client timeout for cqlsh (CASSANDRA-7516)
 * Include snippet of CQL query near syntax error in messages (CASSANDRA-7111)
 * Make repair -pr work with -local (CASSANDRA-7450)
 * Fix error in sstableloader with -cph > 1 (CASSANDRA-8007)
 * Fix snapshot repair error on indexed tables (CASSANDRA-8020)
 * Do not exit nodetool repair when receiving JMX NOTIF_LOST (CASSANDRA-7909)
 * Stream to private IP when available (CASSANDRA-8084)
Merged from 2.0:
 * Reject conditions on DELETE unless full PK is given (CASSANDRA-6430)
 * Properly reject the token function DELETE (CASSANDRA-7747)
 * Force batchlog replay before decommissioning a node (CASSANDRA-7446)
 * Fix hint replay with many accumulated expired hints (CASSANDRA-6998)
 * Fix duplicate results in DISTINCT queries on static columns with query
   paging (CASSANDRA-8108)
 * Add DateTieredCompactionStrategy (CASSANDRA-6602)
 * Properly validate ascii and utf8 string literals in CQL queries (CASSANDRA-8101)
 * (cqlsh) Fix autocompletion for alter keyspace (CASSANDRA-8021)
 * Create backup directories for commitlog archiving during startup (CASSANDRA-8111)
 * Reduce totalBlockFor() for LOCAL_* consistency levels (CASSANDRA-8058)
 * Fix merging schemas with re-dropped keyspaces (CASSANDRA-7256)
 * Fix counters in supercolumns during live upgrades from 1.2 (CASSANDRA-7188)
 * Notify DT subscribers when a column family is truncated (CASSANDRA-8088)
 * Add sanity check of $JAVA on startup (CASSANDRA-7676)
 * Schedule fat client schema pull on join (CASSANDRA-7993)
 * Don't reset nodes' versions when closing IncomingTcpConnections
   (CASSANDRA-7734)
 * Record the real messaging version in all cases in OutboundTcpConnection
   (CASSANDRA-8057)
 * SSL does not work in cassandra-cli (CASSANDRA-7899)
 * Fix potential exception when using ReversedType in DynamicCompositeType
   (CASSANDRA-7898)
 * Better validation of collection values (CASSANDRA-7833)
 * Track min/max timestamps correctly (CASSANDRA-7969)
 * Fix possible overflow while sorting CL segments for replay (CASSANDRA-7992)
 * Increase nodetool Xmx (CASSANDRA-7956)
 * Archive any commitlog segments present at startup (CASSANDRA-6904)
 * CrcCheckChance should adjust based on live CFMetadata not 
   sstable metadata (CASSANDRA-7978)
 * token() should only accept columns in the partitioning
   key order (CASSANDRA-6075)
 * Add method to invalidate permission cache via JMX (CASSANDRA-7977)
 * Allow propagating multiple gossip states atomically (CASSANDRA-6125)
 * Log exceptions related to unclean native protocol client disconnects
   at DEBUG or INFO (CASSANDRA-7849)
 * Allow permissions cache to be set via JMX (CASSANDRA-7698)
 * Include schema_triggers CF in readable system resources (CASSANDRA-7967)
 * Fix RowIndexEntry to report correct serializedSize (CASSANDRA-7948)
 * Make CQLSSTableWriter sync within partitions (CASSANDRA-7360)
 * Potentially use non-local replicas in CqlConfigHelper (CASSANDRA-7906)
 * Explicitly disallow mixing multi-column and single-column
   relations on clustering columns (CASSANDRA-7711)
 * Better error message when condition is set on PK column (CASSANDRA-7804)
 * Don't send schema change responses and events for no-op DDL
   statements (CASSANDRA-7600)
 * (Hadoop) fix cluster initialisation for a split fetching (CASSANDRA-7774)
 * Throw InvalidRequestException when queries contain relations on entire
   collection columns (CASSANDRA-7506)
 * (cqlsh) enable CTRL-R history search with libedit (CASSANDRA-7577)
 * (Hadoop) allow ACFRW to limit nodes to local DC (CASSANDRA-7252)
 * (cqlsh) cqlsh should automatically disable tracing when selecting
   from system_traces (CASSANDRA-7641)
 * (Hadoop) Add CqlOutputFormat (CASSANDRA-6927)
 * Don't depend on cassandra config for nodetool ring (CASSANDRA-7508)
 * (cqlsh) Fix failing cqlsh formatting tests (CASSANDRA-7703)
 * Fix IncompatibleClassChangeError from hadoop2 (CASSANDRA-7229)
 * Add 'nodetool sethintedhandoffthrottlekb' (CASSANDRA-7635)
 * (cqlsh) Add tab-completion for CREATE/DROP USER IF [NOT] EXISTS (CASSANDRA-7611)
 * Catch errors when the JVM pulls the rug out from GCInspector (CASSANDRA-5345)
 * cqlsh fails when version number parts are not int (CASSANDRA-7524)
 * Fix NPE when table dropped during streaming (CASSANDRA-7946)
 * Fix wrong progress when streaming uncompressed (CASSANDRA-7878)
 * Fix possible infinite loop in creating repair range (CASSANDRA-7983)
 * Fix unit in nodetool for streaming throughput (CASSANDRA-7375)
Merged from 1.2:
 * Don't index tombstones (CASSANDRA-7828)
 * Improve PasswordAuthenticator default super user setup (CASSANDRA-7788)


2.1.0
 * (cqlsh) Removed "ALTER TYPE <name> RENAME TO <name>" from tab-completion
   (CASSANDRA-7895)
 * Fixed IllegalStateException in anticompaction (CASSANDRA-7892)
 * cqlsh: DESCRIBE support for frozen UDTs, tuples (CASSANDRA-7863)
 * Avoid exposing internal classes over JMX (CASSANDRA-7879)
 * Add null check for keys when freezing collection (CASSANDRA-7869)
 * Improve stress workload realism (CASSANDRA-7519)


2.1.0-rc7
 * Add frozen keyword and require UDT to be frozen (CASSANDRA-7857)
 * Track added sstable size correctly (CASSANDRA-7239)
 * (cqlsh) Fix case insensitivity (CASSANDRA-7834)
 * Fix failure to stream ranges when moving (CASSANDRA-7836)
 * Correctly remove tmplink files (CASSANDRA-7803)
 * (cqlsh) Fix column name formatting for functions, CAS operations,
   and UDT field selections (CASSANDRA-7806)
 * (cqlsh) Fix COPY FROM handling of null/empty primary key
   values (CASSANDRA-7792)
 * Fix ordering of static cells (CASSANDRA-7763)
Merged from 2.0:
 * Forbid re-adding dropped counter columns (CASSANDRA-7831)
 * Fix CFMetaData#isThriftCompatible() for PK-only tables (CASSANDRA-7832)
 * Always reject inequality on the partition key without token()
   (CASSANDRA-7722)
 * Always send Paxos commit to all replicas (CASSANDRA-7479)
 * Make disruptor_thrift_server invocation pool configurable (CASSANDRA-7594)
 * Make repair no-op when RF=1 (CASSANDRA-7864)


2.0.10
 * Don't send schema change responses and events for no-op DDL
   statements (CASSANDRA-7600)
 * (Hadoop) fix cluster initialisation for a split fetching (CASSANDRA-7774)
 * Configure system.paxos with LeveledCompactionStrategy (CASSANDRA-7753)
 * Fix ALTER clustering column type from DateType to TimestampType when
   using DESC clustering order (CASSANRDA-7797)
 * Throw EOFException if we run out of chunks in compressed datafile
   (CASSANDRA-7664)
 * Fix PRSI handling of CQL3 row markers for row cleanup (CASSANDRA-7787)
 * Fix dropping collection when it's the last regular column (CASSANDRA-7744)
 * Properly reject operations on list index with conditions (CASSANDRA-7499)
 * Make StreamReceiveTask thread safe and gc friendly (CASSANDRA-7795)
 * Validate empty cell names from counter updates (CASSANDRA-7798)
Merged from 1.2:
 * Don't allow compacted sstables to be marked as compacting (CASSANDRA-7145)
 * Track expired tombstones (CASSANDRA-7810)


2.1.0-rc6
 * Fix OOM issue from netty caching over time (CASSANDRA-7743)
 * json2sstable couldn't import JSON for CQL table (CASSANDRA-7477)
 * Invalidate all caches on table drop (CASSANDRA-7561)
 * Skip strict endpoint selection for ranges if RF == nodes (CASSANRA-7765)
 * Fix Thrift range filtering without 2ary index lookups (CASSANDRA-7741)
 * Add tracing entries about concurrent range requests (CASSANDRA-7599)
 * (cqlsh) Fix DESCRIBE for NTS keyspaces (CASSANDRA-7729)
 * Remove netty buffer ref-counting (CASSANDRA-7735)
 * Pass mutated cf to index updater for use by PRSI (CASSANDRA-7742)
 * Include stress yaml example in release and deb (CASSANDRA-7717)
 * workaround for netty issue causing corrupted data off the wire (CASSANDRA-7695)
 * cqlsh DESC CLUSTER fails retrieving ring information (CASSANDRA-7687)
 * Fix binding null values inside UDT (CASSANDRA-7685)
 * Fix UDT field selection with empty fields (CASSANDRA-7670)
 * Bogus deserialization of static cells from sstable (CASSANDRA-7684)
 * Fix NPE on compaction leftover cleanup for dropped table (CASSANDRA-7770)
Merged from 2.0:
 * (cqlsh) Wait up to 10 sec for a tracing session (CASSANDRA-7222)
 * Fix NPE in FileCacheService.sizeInBytes (CASSANDRA-7756)
 * Remove duplicates from StorageService.getJoiningNodes (CASSANDRA-7478)
 * Clone token map outside of hot gossip loops (CASSANDRA-7758)
 * Fix MS expiring map timeout for Paxos messages (CASSANDRA-7752)
 * Do not flush on truncate if durable_writes is false (CASSANDRA-7750)
 * Give CRR a default input_cql Statement (CASSANDRA-7226)
 * Better error message when adding a collection with the same name
   than a previously dropped one (CASSANDRA-6276)
 * Fix validation when adding static columns (CASSANDRA-7730)
 * (Thrift) fix range deletion of supercolumns (CASSANDRA-7733)
 * Fix potential AssertionError in RangeTombstoneList (CASSANDRA-7700)
 * Validate arguments of blobAs* functions (CASSANDRA-7707)
 * Fix potential AssertionError with 2ndary indexes (CASSANDRA-6612)
 * Avoid logging CompactionInterrupted at ERROR (CASSANDRA-7694)
 * Minor leak in sstable2jon (CASSANDRA-7709)
 * Add cassandra.auto_bootstrap system property (CASSANDRA-7650)
 * Update java driver (for hadoop) (CASSANDRA-7618)
 * Remove CqlPagingRecordReader/CqlPagingInputFormat (CASSANDRA-7570)
 * Support connecting to ipv6 jmx with nodetool (CASSANDRA-7669)


2.1.0-rc5
 * Reject counters inside user types (CASSANDRA-7672)
 * Switch to notification-based GCInspector (CASSANDRA-7638)
 * (cqlsh) Handle nulls in UDTs and tuples correctly (CASSANDRA-7656)
 * Don't use strict consistency when replacing (CASSANDRA-7568)
 * Fix min/max cell name collection on 2.0 SSTables with range
   tombstones (CASSANDRA-7593)
 * Tolerate min/max cell names of different lengths (CASSANDRA-7651)
 * Filter cached results correctly (CASSANDRA-7636)
 * Fix tracing on the new SEPExecutor (CASSANDRA-7644)
 * Remove shuffle and taketoken (CASSANDRA-7601)
 * Clean up Windows batch scripts (CASSANDRA-7619)
 * Fix native protocol drop user type notification (CASSANDRA-7571)
 * Give read access to system.schema_usertypes to all authenticated users
   (CASSANDRA-7578)
 * (cqlsh) Fix cqlsh display when zero rows are returned (CASSANDRA-7580)
 * Get java version correctly when JAVA_TOOL_OPTIONS is set (CASSANDRA-7572)
 * Fix NPE when dropping index from non-existent keyspace, AssertionError when
   dropping non-existent index with IF EXISTS (CASSANDRA-7590)
 * Fix sstablelevelresetter hang (CASSANDRA-7614)
 * (cqlsh) Fix deserialization of blobs (CASSANDRA-7603)
 * Use "keyspace updated" schema change message for UDT changes in v1 and
   v2 protocols (CASSANDRA-7617)
 * Fix tracing of range slices and secondary index lookups that are local
   to the coordinator (CASSANDRA-7599)
 * Set -Dcassandra.storagedir for all tool shell scripts (CASSANDRA-7587)
 * Don't swap max/min col names when mutating sstable metadata (CASSANDRA-7596)
 * (cqlsh) Correctly handle paged result sets (CASSANDRA-7625)
 * (cqlsh) Improve waiting for a trace to complete (CASSANDRA-7626)
 * Fix tracing of concurrent range slices and 2ary index queries (CASSANDRA-7626)
 * Fix scrub against collection type (CASSANDRA-7665)
Merged from 2.0:
 * Set gc_grace_seconds to seven days for system schema tables (CASSANDRA-7668)
 * SimpleSeedProvider no longer caches seeds forever (CASSANDRA-7663)
 * Always flush on truncate (CASSANDRA-7511)
 * Fix ReversedType(DateType) mapping to native protocol (CASSANDRA-7576)
 * Always merge ranges owned by a single node (CASSANDRA-6930)
 * Track max/min timestamps for range tombstones (CASSANDRA-7647)
 * Fix NPE when listing saved caches dir (CASSANDRA-7632)


2.1.0-rc4
 * Fix word count hadoop example (CASSANDRA-7200)
 * Updated memtable_cleanup_threshold and memtable_flush_writers defaults 
   (CASSANDRA-7551)
 * (Windows) fix startup when WMI memory query fails (CASSANDRA-7505)
 * Anti-compaction proceeds if any part of the repair failed (CASANDRA-7521)
 * Add missing table name to DROP INDEX responses and notifications (CASSANDRA-7539)
 * Bump CQL version to 3.2.0 and update CQL documentation (CASSANDRA-7527)
 * Fix configuration error message when running nodetool ring (CASSANDRA-7508)
 * Support conditional updates, tuple type, and the v3 protocol in cqlsh (CASSANDRA-7509)
 * Handle queries on multiple secondary index types (CASSANDRA-7525)
 * Fix cqlsh authentication with v3 native protocol (CASSANDRA-7564)
 * Fix NPE when unknown prepared statement ID is used (CASSANDRA-7454)
Merged from 2.0:
 * (Windows) force range-based repair to non-sequential mode (CASSANDRA-7541)
 * Fix range merging when DES scores are zero (CASSANDRA-7535)
 * Warn when SSL certificates have expired (CASSANDRA-7528)
 * Fix error when doing reversed queries with static columns (CASSANDRA-7490)
Merged from 1.2:
 * Set correct stream ID on responses when non-Exception Throwables
   are thrown while handling native protocol messages (CASSANDRA-7470)


2.1.0-rc3
 * Consider expiry when reconciling otherwise equal cells (CASSANDRA-7403)
 * Introduce CQL support for stress tool (CASSANDRA-6146)
 * Fix ClassCastException processing expired messages (CASSANDRA-7496)
 * Fix prepared marker for collections inside UDT (CASSANDRA-7472)
 * Remove left-over populate_io_cache_on_flush and replicate_on_write
   uses (CASSANDRA-7493)
 * (Windows) handle spaces in path names (CASSANDRA-7451)
 * Ensure writes have completed after dropping a table, before recycling
   commit log segments (CASSANDRA-7437)
 * Remove left-over rows_per_partition_to_cache (CASSANDRA-7493)
 * Fix error when CONTAINS is used with a bind marker (CASSANDRA-7502)
 * Properly reject unknown UDT field (CASSANDRA-7484)
Merged from 2.0:
 * Fix CC#collectTimeOrderedData() tombstone optimisations (CASSANDRA-7394)
 * Support DISTINCT for static columns and fix behaviour when DISTINC is
   not use (CASSANDRA-7305).
 * Workaround JVM NPE on JMX bind failure (CASSANDRA-7254)
 * Fix race in FileCacheService RemovalListener (CASSANDRA-7278)
 * Fix inconsistent use of consistencyForCommit that allowed LOCAL_QUORUM
   operations to incorrect become full QUORUM (CASSANDRA-7345)
 * Properly handle unrecognized opcodes and flags (CASSANDRA-7440)
 * (Hadoop) close CqlRecordWriter clients when finished (CASSANDRA-7459)
 * Commit disk failure policy (CASSANDRA-7429)
 * Make sure high level sstables get compacted (CASSANDRA-7414)
 * Fix AssertionError when using empty clustering columns and static columns
   (CASSANDRA-7455)
 * Add option to disable STCS in L0 (CASSANDRA-6621)
 * Upgrade to snappy-java 1.0.5.2 (CASSANDRA-7476)


2.1.0-rc2
 * Fix heap size calculation for CompoundSparseCellName and 
   CompoundSparseCellName.WithCollection (CASSANDRA-7421)
 * Allow counter mutations in UNLOGGED batches (CASSANDRA-7351)
 * Modify reconcile logic to always pick a tombstone over a counter cell
   (CASSANDRA-7346)
 * Avoid incremental compaction on Windows (CASSANDRA-7365)
 * Fix exception when querying a composite-keyed table with a collection index
   (CASSANDRA-7372)
 * Use node's host id in place of counter ids (CASSANDRA-7366)
 * Fix error when doing reversed queries with static columns (CASSANDRA-7490)
 * Backport CASSANDRA-6747 (CASSANDRA-7560)
 * Track max/min timestamps for range tombstones (CASSANDRA-7647)
 * Fix NPE when listing saved caches dir (CASSANDRA-7632)
 * Fix sstableloader unable to connect encrypted node (CASSANDRA-7585)
Merged from 1.2:
 * Clone token map outside of hot gossip loops (CASSANDRA-7758)
 * Add stop method to EmbeddedCassandraService (CASSANDRA-7595)
 * Support connecting to ipv6 jmx with nodetool (CASSANDRA-7669)
 * Set gc_grace_seconds to seven days for system schema tables (CASSANDRA-7668)
 * SimpleSeedProvider no longer caches seeds forever (CASSANDRA-7663)
 * Set correct stream ID on responses when non-Exception Throwables
   are thrown while handling native protocol messages (CASSANDRA-7470)
 * Fix row size miscalculation in LazilyCompactedRow (CASSANDRA-7543)
 * Fix race in background compaction check (CASSANDRA-7745)
 * Don't clear out range tombstones during compaction (CASSANDRA-7808)


2.1.0-rc1
 * Revert flush directory (CASSANDRA-6357)
 * More efficient executor service for fast operations (CASSANDRA-4718)
 * Move less common tools into a new cassandra-tools package (CASSANDRA-7160)
 * Support more concurrent requests in native protocol (CASSANDRA-7231)
 * Add tab-completion to debian nodetool packaging (CASSANDRA-6421)
 * Change concurrent_compactors defaults (CASSANDRA-7139)
 * Add PowerShell Windows launch scripts (CASSANDRA-7001)
 * Make commitlog archive+restore more robust (CASSANDRA-6974)
 * Fix marking commitlogsegments clean (CASSANDRA-6959)
 * Add snapshot "manifest" describing files included (CASSANDRA-6326)
 * Parallel streaming for sstableloader (CASSANDRA-3668)
 * Fix bugs in supercolumns handling (CASSANDRA-7138)
 * Fix ClassClassException on composite dense tables (CASSANDRA-7112)
 * Cleanup and optimize collation and slice iterators (CASSANDRA-7107)
 * Upgrade NBHM lib (CASSANDRA-7128)
 * Optimize netty server (CASSANDRA-6861)
 * Fix repair hang when given CF does not exist (CASSANDRA-7189)
 * Allow c* to be shutdown in an embedded mode (CASSANDRA-5635)
 * Add server side batching to native transport (CASSANDRA-5663)
 * Make batchlog replay asynchronous (CASSANDRA-6134)
 * remove unused classes (CASSANDRA-7197)
 * Limit user types to the keyspace they are defined in (CASSANDRA-6643)
 * Add validate method to CollectionType (CASSANDRA-7208)
 * New serialization format for UDT values (CASSANDRA-7209, CASSANDRA-7261)
 * Fix nodetool netstats (CASSANDRA-7270)
 * Fix potential ClassCastException in HintedHandoffManager (CASSANDRA-7284)
 * Use prepared statements internally (CASSANDRA-6975)
 * Fix broken paging state with prepared statement (CASSANDRA-7120)
 * Fix IllegalArgumentException in CqlStorage (CASSANDRA-7287)
 * Allow nulls/non-existant fields in UDT (CASSANDRA-7206)
 * Backport Thrift MultiSliceRequest (CASSANDRA-7027)
 * Handle overlapping MultiSlices (CASSANDRA-7279)
 * Fix DataOutputTest on Windows (CASSANDRA-7265)
 * Embedded sets in user defined data-types are not updating (CASSANDRA-7267)
 * Add tuple type to CQL/native protocol (CASSANDRA-7248)
 * Fix CqlPagingRecordReader on tables with few rows (CASSANDRA-7322)
Merged from 2.0:
 * Copy compaction options to make sure they are reloaded (CASSANDRA-7290)
 * Add option to do more aggressive tombstone compactions (CASSANDRA-6563)
 * Don't try to compact already-compacting files in HHOM (CASSANDRA-7288)
 * Always reallocate buffers in HSHA (CASSANDRA-6285)
 * (Hadoop) support authentication in CqlRecordReader (CASSANDRA-7221)
 * (Hadoop) Close java driver Cluster in CQLRR.close (CASSANDRA-7228)
 * Warn when 'USING TIMESTAMP' is used on a CAS BATCH (CASSANDRA-7067)
 * return all cpu values from BackgroundActivityMonitor.readAndCompute (CASSANDRA-7183)
 * Correctly delete scheduled range xfers (CASSANDRA-7143)
 * return all cpu values from BackgroundActivityMonitor.readAndCompute (CASSANDRA-7183)  
 * reduce garbage creation in calculatePendingRanges (CASSANDRA-7191)
 * fix c* launch issues on Russian os's due to output of linux 'free' cmd (CASSANDRA-6162)
 * Fix disabling autocompaction (CASSANDRA-7187)
 * Fix potential NumberFormatException when deserializing IntegerType (CASSANDRA-7088)
 * cqlsh can't tab-complete disabling compaction (CASSANDRA-7185)
 * cqlsh: Accept and execute CQL statement(s) from command-line parameter (CASSANDRA-7172)
 * Fix IllegalStateException in CqlPagingRecordReader (CASSANDRA-7198)
 * Fix the InvertedIndex trigger example (CASSANDRA-7211)
 * Add --resolve-ip option to 'nodetool ring' (CASSANDRA-7210)
 * reduce garbage on codec flag deserialization (CASSANDRA-7244) 
 * Fix duplicated error messages on directory creation error at startup (CASSANDRA-5818)
 * Proper null handle for IF with map element access (CASSANDRA-7155)
 * Improve compaction visibility (CASSANDRA-7242)
 * Correctly delete scheduled range xfers (CASSANDRA-7143)
 * Make batchlog replica selection rack-aware (CASSANDRA-6551)
 * Fix CFMetaData#getColumnDefinitionFromColumnName() (CASSANDRA-7074)
 * Fix writetime/ttl functions for static columns (CASSANDRA-7081)
 * Suggest CTRL-C or semicolon after three blank lines in cqlsh (CASSANDRA-7142)
 * Fix 2ndary index queries with DESC clustering order (CASSANDRA-6950)
 * Invalid key cache entries on DROP (CASSANDRA-6525)
 * Fix flapping RecoveryManagerTest (CASSANDRA-7084)
 * Add missing iso8601 patterns for date strings (CASSANDRA-6973)
 * Support selecting multiple rows in a partition using IN (CASSANDRA-6875)
 * Add authentication support to shuffle (CASSANDRA-6484)
 * Swap local and global default read repair chances (CASSANDRA-7320)
 * Add conditional CREATE/DROP USER support (CASSANDRA-7264)
 * Cqlsh counts non-empty lines for "Blank lines" warning (CASSANDRA-7325)
Merged from 1.2:
 * Add Cloudstack snitch (CASSANDRA-7147)
 * Update system.peers correctly when relocating tokens (CASSANDRA-7126)
 * Add Google Compute Engine snitch (CASSANDRA-7132)
 * remove duplicate query for local tokens (CASSANDRA-7182)
 * exit CQLSH with error status code if script fails (CASSANDRA-6344)
 * Fix bug with some IN queries missig results (CASSANDRA-7105)
 * Fix availability validation for LOCAL_ONE CL (CASSANDRA-7319)
 * Hint streaming can cause decommission to fail (CASSANDRA-7219)


2.1.0-beta2
 * Increase default CL space to 8GB (CASSANDRA-7031)
 * Add range tombstones to read repair digests (CASSANDRA-6863)
 * Fix BTree.clear for large updates (CASSANDRA-6943)
 * Fail write instead of logging a warning when unable to append to CL
   (CASSANDRA-6764)
 * Eliminate possibility of CL segment appearing twice in active list 
   (CASSANDRA-6557)
 * Apply DONTNEED fadvise to commitlog segments (CASSANDRA-6759)
 * Switch CRC component to Adler and include it for compressed sstables 
   (CASSANDRA-4165)
 * Allow cassandra-stress to set compaction strategy options (CASSANDRA-6451)
 * Add broadcast_rpc_address option to cassandra.yaml (CASSANDRA-5899)
 * Auto reload GossipingPropertyFileSnitch config (CASSANDRA-5897)
 * Fix overflow of memtable_total_space_in_mb (CASSANDRA-6573)
 * Fix ABTC NPE and apply update function correctly (CASSANDRA-6692)
 * Allow nodetool to use a file or prompt for password (CASSANDRA-6660)
 * Fix AIOOBE when concurrently accessing ABSC (CASSANDRA-6742)
 * Fix assertion error in ALTER TYPE RENAME (CASSANDRA-6705)
 * Scrub should not always clear out repaired status (CASSANDRA-5351)
 * Improve handling of range tombstone for wide partitions (CASSANDRA-6446)
 * Fix ClassCastException for compact table with composites (CASSANDRA-6738)
 * Fix potentially repairing with wrong nodes (CASSANDRA-6808)
 * Change caching option syntax (CASSANDRA-6745)
 * Fix stress to do proper counter reads (CASSANDRA-6835)
 * Fix help message for stress counter_write (CASSANDRA-6824)
 * Fix stress smart Thrift client to pick servers correctly (CASSANDRA-6848)
 * Add logging levels (minimal, normal or verbose) to stress tool (CASSANDRA-6849)
 * Fix race condition in Batch CLE (CASSANDRA-6860)
 * Improve cleanup/scrub/upgradesstables failure handling (CASSANDRA-6774)
 * ByteBuffer write() methods for serializing sstables (CASSANDRA-6781)
 * Proper compare function for CollectionType (CASSANDRA-6783)
 * Update native server to Netty 4 (CASSANDRA-6236)
 * Fix off-by-one error in stress (CASSANDRA-6883)
 * Make OpOrder AutoCloseable (CASSANDRA-6901)
 * Remove sync repair JMX interface (CASSANDRA-6900)
 * Add multiple memory allocation options for memtables (CASSANDRA-6689, 6694)
 * Remove adjusted op rate from stress output (CASSANDRA-6921)
 * Add optimized CF.hasColumns() implementations (CASSANDRA-6941)
 * Serialize batchlog mutations with the version of the target node
   (CASSANDRA-6931)
 * Optimize CounterColumn#reconcile() (CASSANDRA-6953)
 * Properly remove 1.2 sstable support in 2.1 (CASSANDRA-6869)
 * Lock counter cells, not partitions (CASSANDRA-6880)
 * Track presence of legacy counter shards in sstables (CASSANDRA-6888)
 * Ensure safe resource cleanup when replacing sstables (CASSANDRA-6912)
 * Add failure handler to async callback (CASSANDRA-6747)
 * Fix AE when closing SSTable without releasing reference (CASSANDRA-7000)
 * Clean up IndexInfo on keyspace/table drops (CASSANDRA-6924)
 * Only snapshot relative SSTables when sequential repair (CASSANDRA-7024)
 * Require nodetool rebuild_index to specify index names (CASSANDRA-7038)
 * fix cassandra stress errors on reads with native protocol (CASSANDRA-7033)
 * Use OpOrder to guard sstable references for reads (CASSANDRA-6919)
 * Preemptive opening of compaction result (CASSANDRA-6916)
 * Multi-threaded scrub/cleanup/upgradesstables (CASSANDRA-5547)
 * Optimize cellname comparison (CASSANDRA-6934)
 * Native protocol v3 (CASSANDRA-6855)
 * Optimize Cell liveness checks and clean up Cell (CASSANDRA-7119)
 * Support consistent range movements (CASSANDRA-2434)
Merged from 2.0:
 * Avoid race-prone second "scrub" of system keyspace (CASSANDRA-6797)
 * Pool CqlRecordWriter clients by inetaddress rather than Range
   (CASSANDRA-6665)
 * Fix compaction_history timestamps (CASSANDRA-6784)
 * Compare scores of full replica ordering in DES (CASSANDRA-6683)
 * fix CME in SessionInfo updateProgress affecting netstats (CASSANDRA-6577)
 * Allow repairing between specific replicas (CASSANDRA-6440)
 * Allow per-dc enabling of hints (CASSANDRA-6157)
 * Add compatibility for Hadoop 0.2.x (CASSANDRA-5201)
 * Fix EstimatedHistogram races (CASSANDRA-6682)
 * Failure detector correctly converts initial value to nanos (CASSANDRA-6658)
 * Add nodetool taketoken to relocate vnodes (CASSANDRA-4445)
 * Expose bulk loading progress over JMX (CASSANDRA-4757)
 * Correctly handle null with IF conditions and TTL (CASSANDRA-6623)
 * Account for range/row tombstones in tombstone drop
   time histogram (CASSANDRA-6522)
 * Stop CommitLogSegment.close() from calling sync() (CASSANDRA-6652)
 * Make commitlog failure handling configurable (CASSANDRA-6364)
 * Avoid overlaps in LCS (CASSANDRA-6688)
 * Improve support for paginating over composites (CASSANDRA-4851)
 * Fix count(*) queries in a mixed cluster (CASSANDRA-6707)
 * Improve repair tasks(snapshot, differencing) concurrency (CASSANDRA-6566)
 * Fix replaying pre-2.0 commit logs (CASSANDRA-6714)
 * Add static columns to CQL3 (CASSANDRA-6561)
 * Optimize single partition batch statements (CASSANDRA-6737)
 * Disallow post-query re-ordering when paging (CASSANDRA-6722)
 * Fix potential paging bug with deleted columns (CASSANDRA-6748)
 * Fix NPE on BulkLoader caused by losing StreamEvent (CASSANDRA-6636)
 * Fix truncating compression metadata (CASSANDRA-6791)
 * Add CMSClassUnloadingEnabled JVM option (CASSANDRA-6541)
 * Catch memtable flush exceptions during shutdown (CASSANDRA-6735)
 * Fix upgradesstables NPE for non-CF-based indexes (CASSANDRA-6645)
 * Fix UPDATE updating PRIMARY KEY columns implicitly (CASSANDRA-6782)
 * Fix IllegalArgumentException when updating from 1.2 with SuperColumns
   (CASSANDRA-6733)
 * FBUtilities.singleton() should use the CF comparator (CASSANDRA-6778)
 * Fix CQLSStableWriter.addRow(Map<String, Object>) (CASSANDRA-6526)
 * Fix HSHA server introducing corrupt data (CASSANDRA-6285)
 * Fix CAS conditions for COMPACT STORAGE tables (CASSANDRA-6813)
 * Starting threads in OutboundTcpConnectionPool constructor causes race conditions (CASSANDRA-7177)
 * Allow overriding cassandra-rackdc.properties file (CASSANDRA-7072)
 * Set JMX RMI port to 7199 (CASSANDRA-7087)
 * Use LOCAL_QUORUM for data reads at LOCAL_SERIAL (CASSANDRA-6939)
 * Log a warning for large batches (CASSANDRA-6487)
 * Put nodes in hibernate when join_ring is false (CASSANDRA-6961)
 * Avoid early loading of non-system keyspaces before compaction-leftovers 
   cleanup at startup (CASSANDRA-6913)
 * Restrict Windows to parallel repairs (CASSANDRA-6907)
 * (Hadoop) Allow manually specifying start/end tokens in CFIF (CASSANDRA-6436)
 * Fix NPE in MeteredFlusher (CASSANDRA-6820)
 * Fix race processing range scan responses (CASSANDRA-6820)
 * Allow deleting snapshots from dropped keyspaces (CASSANDRA-6821)
 * Add uuid() function (CASSANDRA-6473)
 * Omit tombstones from schema digests (CASSANDRA-6862)
 * Include correct consistencyLevel in LWT timeout (CASSANDRA-6884)
 * Lower chances for losing new SSTables during nodetool refresh and
   ColumnFamilyStore.loadNewSSTables (CASSANDRA-6514)
 * Add support for DELETE ... IF EXISTS to CQL3 (CASSANDRA-5708)
 * Update hadoop_cql3_word_count example (CASSANDRA-6793)
 * Fix handling of RejectedExecution in sync Thrift server (CASSANDRA-6788)
 * Log more information when exceeding tombstone_warn_threshold (CASSANDRA-6865)
 * Fix truncate to not abort due to unreachable fat clients (CASSANDRA-6864)
 * Fix schema concurrency exceptions (CASSANDRA-6841)
 * Fix leaking validator FH in StreamWriter (CASSANDRA-6832)
 * Fix saving triggers to schema (CASSANDRA-6789)
 * Fix trigger mutations when base mutation list is immutable (CASSANDRA-6790)
 * Fix accounting in FileCacheService to allow re-using RAR (CASSANDRA-6838)
 * Fix static counter columns (CASSANDRA-6827)
 * Restore expiring->deleted (cell) compaction optimization (CASSANDRA-6844)
 * Fix CompactionManager.needsCleanup (CASSANDRA-6845)
 * Correctly compare BooleanType values other than 0 and 1 (CASSANDRA-6779)
 * Read message id as string from earlier versions (CASSANDRA-6840)
 * Properly use the Paxos consistency for (non-protocol) batch (CASSANDRA-6837)
 * Add paranoid disk failure option (CASSANDRA-6646)
 * Improve PerRowSecondaryIndex performance (CASSANDRA-6876)
 * Extend triggers to support CAS updates (CASSANDRA-6882)
 * Static columns with IF NOT EXISTS don't always work as expected (CASSANDRA-6873)
 * Fix paging with SELECT DISTINCT (CASSANDRA-6857)
 * Fix UnsupportedOperationException on CAS timeout (CASSANDRA-6923)
 * Improve MeteredFlusher handling of MF-unaffected column families
   (CASSANDRA-6867)
 * Add CqlRecordReader using native pagination (CASSANDRA-6311)
 * Add QueryHandler interface (CASSANDRA-6659)
 * Track liveRatio per-memtable, not per-CF (CASSANDRA-6945)
 * Make sure upgradesstables keeps sstable level (CASSANDRA-6958)
 * Fix LIMIT with static columns (CASSANDRA-6956)
 * Fix clash with CQL column name in thrift validation (CASSANDRA-6892)
 * Fix error with super columns in mixed 1.2-2.0 clusters (CASSANDRA-6966)
 * Fix bad skip of sstables on slice query with composite start/finish (CASSANDRA-6825)
 * Fix unintended update with conditional statement (CASSANDRA-6893)
 * Fix map element access in IF (CASSANDRA-6914)
 * Avoid costly range calculations for range queries on system keyspaces
   (CASSANDRA-6906)
 * Fix SSTable not released if stream session fails (CASSANDRA-6818)
 * Avoid build failure due to ANTLR timeout (CASSANDRA-6991)
 * Queries on compact tables can return more rows that requested (CASSANDRA-7052)
 * USING TIMESTAMP for batches does not work (CASSANDRA-7053)
 * Fix performance regression from CASSANDRA-5614 (CASSANDRA-6949)
 * Ensure that batchlog and hint timeouts do not produce hints (CASSANDRA-7058)
 * Merge groupable mutations in TriggerExecutor#execute() (CASSANDRA-7047)
 * Plug holes in resource release when wiring up StreamSession (CASSANDRA-7073)
 * Re-add parameter columns to tracing session (CASSANDRA-6942)
 * Preserves CQL metadata when updating table from thrift (CASSANDRA-6831)
Merged from 1.2:
 * Fix nodetool display with vnodes (CASSANDRA-7082)
 * Add UNLOGGED, COUNTER options to BATCH documentation (CASSANDRA-6816)
 * add extra SSL cipher suites (CASSANDRA-6613)
 * fix nodetool getsstables for blob PK (CASSANDRA-6803)
 * Fix BatchlogManager#deleteBatch() use of millisecond timestamps
   (CASSANDRA-6822)
 * Continue assassinating even if the endpoint vanishes (CASSANDRA-6787)
 * Schedule schema pulls on change (CASSANDRA-6971)
 * Non-droppable verbs shouldn't be dropped from OTC (CASSANDRA-6980)
 * Shutdown batchlog executor in SS#drain() (CASSANDRA-7025)
 * Fix batchlog to account for CF truncation records (CASSANDRA-6999)
 * Fix CQLSH parsing of functions and BLOB literals (CASSANDRA-7018)
 * Properly load trustore in the native protocol (CASSANDRA-6847)
 * Always clean up references in SerializingCache (CASSANDRA-6994)
 * Don't shut MessagingService down when replacing a node (CASSANDRA-6476)
 * fix npe when doing -Dcassandra.fd_initial_value_ms (CASSANDRA-6751)


2.1.0-beta1
 * Add flush directory distinct from compaction directories (CASSANDRA-6357)
 * Require JNA by default (CASSANDRA-6575)
 * add listsnapshots command to nodetool (CASSANDRA-5742)
 * Introduce AtomicBTreeColumns (CASSANDRA-6271, 6692)
 * Multithreaded commitlog (CASSANDRA-3578)
 * allocate fixed index summary memory pool and resample cold index summaries 
   to use less memory (CASSANDRA-5519)
 * Removed multithreaded compaction (CASSANDRA-6142)
 * Parallelize fetching rows for low-cardinality indexes (CASSANDRA-1337)
 * change logging from log4j to logback (CASSANDRA-5883)
 * switch to LZ4 compression for internode communication (CASSANDRA-5887)
 * Stop using Thrift-generated Index* classes internally (CASSANDRA-5971)
 * Remove 1.2 network compatibility code (CASSANDRA-5960)
 * Remove leveled json manifest migration code (CASSANDRA-5996)
 * Remove CFDefinition (CASSANDRA-6253)
 * Use AtomicIntegerFieldUpdater in RefCountedMemory (CASSANDRA-6278)
 * User-defined types for CQL3 (CASSANDRA-5590)
 * Use of o.a.c.metrics in nodetool (CASSANDRA-5871, 6406)
 * Batch read from OTC's queue and cleanup (CASSANDRA-1632)
 * Secondary index support for collections (CASSANDRA-4511, 6383)
 * SSTable metadata(Stats.db) format change (CASSANDRA-6356)
 * Push composites support in the storage engine
   (CASSANDRA-5417, CASSANDRA-6520)
 * Add snapshot space used to cfstats (CASSANDRA-6231)
 * Add cardinality estimator for key count estimation (CASSANDRA-5906)
 * CF id is changed to be non-deterministic. Data dir/key cache are created
   uniquely for CF id (CASSANDRA-5202)
 * New counters implementation (CASSANDRA-6504)
 * Replace UnsortedColumns, EmptyColumns, TreeMapBackedSortedColumns with new
   ArrayBackedSortedColumns (CASSANDRA-6630, CASSANDRA-6662, CASSANDRA-6690)
 * Add option to use row cache with a given amount of rows (CASSANDRA-5357)
 * Avoid repairing already repaired data (CASSANDRA-5351)
 * Reject counter updates with USING TTL/TIMESTAMP (CASSANDRA-6649)
 * Replace index_interval with min/max_index_interval (CASSANDRA-6379)
 * Lift limitation that order by columns must be selected for IN queries (CASSANDRA-4911)


2.0.5
 * Reduce garbage generated by bloom filter lookups (CASSANDRA-6609)
 * Add ks.cf names to tombstone logging (CASSANDRA-6597)
 * Use LOCAL_QUORUM for LWT operations at LOCAL_SERIAL (CASSANDRA-6495)
 * Wait for gossip to settle before accepting client connections (CASSANDRA-4288)
 * Delete unfinished compaction incrementally (CASSANDRA-6086)
 * Allow specifying custom secondary index options in CQL3 (CASSANDRA-6480)
 * Improve replica pinning for cache efficiency in DES (CASSANDRA-6485)
 * Fix LOCAL_SERIAL from thrift (CASSANDRA-6584)
 * Don't special case received counts in CAS timeout exceptions (CASSANDRA-6595)
 * Add support for 2.1 global counter shards (CASSANDRA-6505)
 * Fix NPE when streaming connection is not yet established (CASSANDRA-6210)
 * Avoid rare duplicate read repair triggering (CASSANDRA-6606)
 * Fix paging discardFirst (CASSANDRA-6555)
 * Fix ArrayIndexOutOfBoundsException in 2ndary index query (CASSANDRA-6470)
 * Release sstables upon rebuilding 2i (CASSANDRA-6635)
 * Add AbstractCompactionStrategy.startup() method (CASSANDRA-6637)
 * SSTableScanner may skip rows during cleanup (CASSANDRA-6638)
 * sstables from stalled repair sessions can resurrect deleted data (CASSANDRA-6503)
 * Switch stress to use ITransportFactory (CASSANDRA-6641)
 * Fix IllegalArgumentException during prepare (CASSANDRA-6592)
 * Fix possible loss of 2ndary index entries during compaction (CASSANDRA-6517)
 * Fix direct Memory on architectures that do not support unaligned long access
   (CASSANDRA-6628)
 * Let scrub optionally skip broken counter partitions (CASSANDRA-5930)
Merged from 1.2:
 * fsync compression metadata (CASSANDRA-6531)
 * Validate CF existence on execution for prepared statement (CASSANDRA-6535)
 * Add ability to throttle batchlog replay (CASSANDRA-6550)
 * Fix executing LOCAL_QUORUM with SimpleStrategy (CASSANDRA-6545)
 * Avoid StackOverflow when using large IN queries (CASSANDRA-6567)
 * Nodetool upgradesstables includes secondary indexes (CASSANDRA-6598)
 * Paginate batchlog replay (CASSANDRA-6569)
 * skip blocking on streaming during drain (CASSANDRA-6603)
 * Improve error message when schema doesn't match loaded sstable (CASSANDRA-6262)
 * Add properties to adjust FD initial value and max interval (CASSANDRA-4375)
 * Fix preparing with batch and delete from collection (CASSANDRA-6607)
 * Fix ABSC reverse iterator's remove() method (CASSANDRA-6629)
 * Handle host ID conflicts properly (CASSANDRA-6615)
 * Move handling of migration event source to solve bootstrap race. (CASSANDRA-6648)
 * Make sure compaction throughput value doesn't overflow with int math (CASSANDRA-6647)


2.0.4
 * Allow removing snapshots of no-longer-existing CFs (CASSANDRA-6418)
 * add StorageService.stopDaemon() (CASSANDRA-4268)
 * add IRE for invalid CF supplied to get_count (CASSANDRA-5701)
 * add client encryption support to sstableloader (CASSANDRA-6378)
 * Fix accept() loop for SSL sockets post-shutdown (CASSANDRA-6468)
 * Fix size-tiered compaction in LCS L0 (CASSANDRA-6496)
 * Fix assertion failure in filterColdSSTables (CASSANDRA-6483)
 * Fix row tombstones in larger-than-memory compactions (CASSANDRA-6008)
 * Fix cleanup ClassCastException (CASSANDRA-6462)
 * Reduce gossip memory use by interning VersionedValue strings (CASSANDRA-6410)
 * Allow specifying datacenters to participate in a repair (CASSANDRA-6218)
 * Fix divide-by-zero in PCI (CASSANDRA-6403)
 * Fix setting last compacted key in the wrong level for LCS (CASSANDRA-6284)
 * Add millisecond precision formats to the timestamp parser (CASSANDRA-6395)
 * Expose a total memtable size metric for a CF (CASSANDRA-6391)
 * cqlsh: handle symlinks properly (CASSANDRA-6425)
 * Fix potential infinite loop when paging query with IN (CASSANDRA-6464)
 * Fix assertion error in AbstractQueryPager.discardFirst (CASSANDRA-6447)
 * Fix streaming older SSTable yields unnecessary tombstones (CASSANDRA-6527)
Merged from 1.2:
 * Improved error message on bad properties in DDL queries (CASSANDRA-6453)
 * Randomize batchlog candidates selection (CASSANDRA-6481)
 * Fix thundering herd on endpoint cache invalidation (CASSANDRA-6345, 6485)
 * Improve batchlog write performance with vnodes (CASSANDRA-6488)
 * cqlsh: quote single quotes in strings inside collections (CASSANDRA-6172)
 * Improve gossip performance for typical messages (CASSANDRA-6409)
 * Throw IRE if a prepared statement has more markers than supported 
   (CASSANDRA-5598)
 * Expose Thread metrics for the native protocol server (CASSANDRA-6234)
 * Change snapshot response message verb to INTERNAL to avoid dropping it 
   (CASSANDRA-6415)
 * Warn when collection read has > 65K elements (CASSANDRA-5428)
 * Fix cache persistence when both row and key cache are enabled 
   (CASSANDRA-6413)
 * (Hadoop) add describe_local_ring (CASSANDRA-6268)
 * Fix handling of concurrent directory creation failure (CASSANDRA-6459)
 * Allow executing CREATE statements multiple times (CASSANDRA-6471)
 * Don't send confusing info with timeouts (CASSANDRA-6491)
 * Don't resubmit counter mutation runnables internally (CASSANDRA-6427)
 * Don't drop local mutations without a hint (CASSANDRA-6510)
 * Don't allow null max_hint_window_in_ms (CASSANDRA-6419)
 * Validate SliceRange start and finish lengths (CASSANDRA-6521)


2.0.3
 * Fix FD leak on slice read path (CASSANDRA-6275)
 * Cancel read meter task when closing SSTR (CASSANDRA-6358)
 * free off-heap IndexSummary during bulk (CASSANDRA-6359)
 * Recover from IOException in accept() thread (CASSANDRA-6349)
 * Improve Gossip tolerance of abnormally slow tasks (CASSANDRA-6338)
 * Fix trying to hint timed out counter writes (CASSANDRA-6322)
 * Allow restoring specific columnfamilies from archived CL (CASSANDRA-4809)
 * Avoid flushing compaction_history after each operation (CASSANDRA-6287)
 * Fix repair assertion error when tombstones expire (CASSANDRA-6277)
 * Skip loading corrupt key cache (CASSANDRA-6260)
 * Fixes for compacting larger-than-memory rows (CASSANDRA-6274)
 * Compact hottest sstables first and optionally omit coldest from
   compaction entirely (CASSANDRA-6109)
 * Fix modifying column_metadata from thrift (CASSANDRA-6182)
 * cqlsh: fix LIST USERS output (CASSANDRA-6242)
 * Add IRequestSink interface (CASSANDRA-6248)
 * Update memtable size while flushing (CASSANDRA-6249)
 * Provide hooks around CQL2/CQL3 statement execution (CASSANDRA-6252)
 * Require Permission.SELECT for CAS updates (CASSANDRA-6247)
 * New CQL-aware SSTableWriter (CASSANDRA-5894)
 * Reject CAS operation when the protocol v1 is used (CASSANDRA-6270)
 * Correctly throw error when frame too large (CASSANDRA-5981)
 * Fix serialization bug in PagedRange with 2ndary indexes (CASSANDRA-6299)
 * Fix CQL3 table validation in Thrift (CASSANDRA-6140)
 * Fix bug missing results with IN clauses (CASSANDRA-6327)
 * Fix paging with reversed slices (CASSANDRA-6343)
 * Set minTimestamp correctly to be able to drop expired sstables (CASSANDRA-6337)
 * Support NaN and Infinity as float literals (CASSANDRA-6003)
 * Remove RF from nodetool ring output (CASSANDRA-6289)
 * Fix attempting to flush empty rows (CASSANDRA-6374)
 * Fix potential out of bounds exception when paging (CASSANDRA-6333)
Merged from 1.2:
 * Optimize FD phi calculation (CASSANDRA-6386)
 * Improve initial FD phi estimate when starting up (CASSANDRA-6385)
 * Don't list CQL3 table in CLI describe even if named explicitely 
   (CASSANDRA-5750)
 * Invalidate row cache when dropping CF (CASSANDRA-6351)
 * add non-jamm path for cached statements (CASSANDRA-6293)
 * add windows bat files for shell commands (CASSANDRA-6145)
 * Require logging in for Thrift CQL2/3 statement preparation (CASSANDRA-6254)
 * restrict max_num_tokens to 1536 (CASSANDRA-6267)
 * Nodetool gets default JMX port from cassandra-env.sh (CASSANDRA-6273)
 * make calculatePendingRanges asynchronous (CASSANDRA-6244)
 * Remove blocking flushes in gossip thread (CASSANDRA-6297)
 * Fix potential socket leak in connectionpool creation (CASSANDRA-6308)
 * Allow LOCAL_ONE/LOCAL_QUORUM to work with SimpleStrategy (CASSANDRA-6238)
 * cqlsh: handle 'null' as session duration (CASSANDRA-6317)
 * Fix json2sstable handling of range tombstones (CASSANDRA-6316)
 * Fix missing one row in reverse query (CASSANDRA-6330)
 * Fix reading expired row value from row cache (CASSANDRA-6325)
 * Fix AssertionError when doing set element deletion (CASSANDRA-6341)
 * Make CL code for the native protocol match the one in C* 2.0
   (CASSANDRA-6347)
 * Disallow altering CQL3 table from thrift (CASSANDRA-6370)
 * Fix size computation of prepared statement (CASSANDRA-6369)


2.0.2
 * Update FailureDetector to use nanontime (CASSANDRA-4925)
 * Fix FileCacheService regressions (CASSANDRA-6149)
 * Never return WriteTimeout for CL.ANY (CASSANDRA-6132)
 * Fix race conditions in bulk loader (CASSANDRA-6129)
 * Add configurable metrics reporting (CASSANDRA-4430)
 * drop queries exceeding a configurable number of tombstones (CASSANDRA-6117)
 * Track and persist sstable read activity (CASSANDRA-5515)
 * Fixes for speculative retry (CASSANDRA-5932, CASSANDRA-6194)
 * Improve memory usage of metadata min/max column names (CASSANDRA-6077)
 * Fix thrift validation refusing row markers on CQL3 tables (CASSANDRA-6081)
 * Fix insertion of collections with CAS (CASSANDRA-6069)
 * Correctly send metadata on SELECT COUNT (CASSANDRA-6080)
 * Track clients' remote addresses in ClientState (CASSANDRA-6070)
 * Create snapshot dir if it does not exist when migrating
   leveled manifest (CASSANDRA-6093)
 * make sequential nodetool repair the default (CASSANDRA-5950)
 * Add more hooks for compaction strategy implementations (CASSANDRA-6111)
 * Fix potential NPE on composite 2ndary indexes (CASSANDRA-6098)
 * Delete can potentially be skipped in batch (CASSANDRA-6115)
 * Allow alter keyspace on system_traces (CASSANDRA-6016)
 * Disallow empty column names in cql (CASSANDRA-6136)
 * Use Java7 file-handling APIs and fix file moving on Windows (CASSANDRA-5383)
 * Save compaction history to system keyspace (CASSANDRA-5078)
 * Fix NPE if StorageService.getOperationMode() is executed before full startup (CASSANDRA-6166)
 * CQL3: support pre-epoch longs for TimestampType (CASSANDRA-6212)
 * Add reloadtriggers command to nodetool (CASSANDRA-4949)
 * cqlsh: ignore empty 'value alias' in DESCRIBE (CASSANDRA-6139)
 * Fix sstable loader (CASSANDRA-6205)
 * Reject bootstrapping if the node already exists in gossip (CASSANDRA-5571)
 * Fix NPE while loading paxos state (CASSANDRA-6211)
 * cqlsh: add SHOW SESSION <tracing-session> command (CASSANDRA-6228)
Merged from 1.2:
 * (Hadoop) Require CFRR batchSize to be at least 2 (CASSANDRA-6114)
 * Add a warning for small LCS sstable size (CASSANDRA-6191)
 * Add ability to list specific KS/CF combinations in nodetool cfstats (CASSANDRA-4191)
 * Mark CF clean if a mutation raced the drop and got it marked dirty (CASSANDRA-5946)
 * Add a LOCAL_ONE consistency level (CASSANDRA-6202)
 * Limit CQL prepared statement cache by size instead of count (CASSANDRA-6107)
 * Tracing should log write failure rather than raw exceptions (CASSANDRA-6133)
 * lock access to TM.endpointToHostIdMap (CASSANDRA-6103)
 * Allow estimated memtable size to exceed slab allocator size (CASSANDRA-6078)
 * Start MeteredFlusher earlier to prevent OOM during CL replay (CASSANDRA-6087)
 * Avoid sending Truncate command to fat clients (CASSANDRA-6088)
 * Allow where clause conditions to be in parenthesis (CASSANDRA-6037)
 * Do not open non-ssl storage port if encryption option is all (CASSANDRA-3916)
 * Move batchlog replay to its own executor (CASSANDRA-6079)
 * Add tombstone debug threshold and histogram (CASSANDRA-6042, 6057)
 * Enable tcp keepalive on incoming connections (CASSANDRA-4053)
 * Fix fat client schema pull NPE (CASSANDRA-6089)
 * Fix memtable flushing for indexed tables (CASSANDRA-6112)
 * Fix skipping columns with multiple slices (CASSANDRA-6119)
 * Expose connected thrift + native client counts (CASSANDRA-5084)
 * Optimize auth setup (CASSANDRA-6122)
 * Trace index selection (CASSANDRA-6001)
 * Update sstablesPerReadHistogram to use biased sampling (CASSANDRA-6164)
 * Log UnknownColumnfamilyException when closing socket (CASSANDRA-5725)
 * Properly error out on CREATE INDEX for counters table (CASSANDRA-6160)
 * Handle JMX notification failure for repair (CASSANDRA-6097)
 * (Hadoop) Fetch no more than 128 splits in parallel (CASSANDRA-6169)
 * stress: add username/password authentication support (CASSANDRA-6068)
 * Fix indexed queries with row cache enabled on parent table (CASSANDRA-5732)
 * Fix compaction race during columnfamily drop (CASSANDRA-5957)
 * Fix validation of empty column names for compact tables (CASSANDRA-6152)
 * Skip replaying mutations that pass CRC but fail to deserialize (CASSANDRA-6183)
 * Rework token replacement to use replace_address (CASSANDRA-5916)
 * Fix altering column types (CASSANDRA-6185)
 * cqlsh: fix CREATE/ALTER WITH completion (CASSANDRA-6196)
 * add windows bat files for shell commands (CASSANDRA-6145)
 * Fix potential stack overflow during range tombstones insertion (CASSANDRA-6181)
 * (Hadoop) Make LOCAL_ONE the default consistency level (CASSANDRA-6214)


2.0.1
 * Fix bug that could allow reading deleted data temporarily (CASSANDRA-6025)
 * Improve memory use defaults (CASSANDRA-6059)
 * Make ThriftServer more easlly extensible (CASSANDRA-6058)
 * Remove Hadoop dependency from ITransportFactory (CASSANDRA-6062)
 * add file_cache_size_in_mb setting (CASSANDRA-5661)
 * Improve error message when yaml contains invalid properties (CASSANDRA-5958)
 * Improve leveled compaction's ability to find non-overlapping L0 compactions
   to work on concurrently (CASSANDRA-5921)
 * Notify indexer of columns shadowed by range tombstones (CASSANDRA-5614)
 * Log Merkle tree stats (CASSANDRA-2698)
 * Switch from crc32 to adler32 for compressed sstable checksums (CASSANDRA-5862)
 * Improve offheap memcpy performance (CASSANDRA-5884)
 * Use a range aware scanner for cleanup (CASSANDRA-2524)
 * Cleanup doesn't need to inspect sstables that contain only local data
   (CASSANDRA-5722)
 * Add ability for CQL3 to list partition keys (CASSANDRA-4536)
 * Improve native protocol serialization (CASSANDRA-5664)
 * Upgrade Thrift to 0.9.1 (CASSANDRA-5923)
 * Require superuser status for adding triggers (CASSANDRA-5963)
 * Make standalone scrubber handle old and new style leveled manifest
   (CASSANDRA-6005)
 * Fix paxos bugs (CASSANDRA-6012, 6013, 6023)
 * Fix paged ranges with multiple replicas (CASSANDRA-6004)
 * Fix potential AssertionError during tracing (CASSANDRA-6041)
 * Fix NPE in sstablesplit (CASSANDRA-6027)
 * Migrate pre-2.0 key/value/column aliases to system.schema_columns
   (CASSANDRA-6009)
 * Paging filter empty rows too agressively (CASSANDRA-6040)
 * Support variadic parameters for IN clauses (CASSANDRA-4210)
 * cqlsh: return the result of CAS writes (CASSANDRA-5796)
 * Fix validation of IN clauses with 2ndary indexes (CASSANDRA-6050)
 * Support named bind variables in CQL (CASSANDRA-6033)
Merged from 1.2:
 * Allow cache-keys-to-save to be set at runtime (CASSANDRA-5980)
 * Avoid second-guessing out-of-space state (CASSANDRA-5605)
 * Tuning knobs for dealing with large blobs and many CFs (CASSANDRA-5982)
 * (Hadoop) Fix CQLRW for thrift tables (CASSANDRA-6002)
 * Fix possible divide-by-zero in HHOM (CASSANDRA-5990)
 * Allow local batchlog writes for CL.ANY (CASSANDRA-5967)
 * Upgrade metrics-core to version 2.2.0 (CASSANDRA-5947)
 * Fix CqlRecordWriter with composite keys (CASSANDRA-5949)
 * Add snitch, schema version, cluster, partitioner to JMX (CASSANDRA-5881)
 * Allow disabling SlabAllocator (CASSANDRA-5935)
 * Make user-defined compaction JMX blocking (CASSANDRA-4952)
 * Fix streaming does not transfer wrapped range (CASSANDRA-5948)
 * Fix loading index summary containing empty key (CASSANDRA-5965)
 * Correctly handle limits in CompositesSearcher (CASSANDRA-5975)
 * Pig: handle CQL collections (CASSANDRA-5867)
 * Pass the updated cf to the PRSI index() method (CASSANDRA-5999)
 * Allow empty CQL3 batches (as no-op) (CASSANDRA-5994)
 * Support null in CQL3 functions (CASSANDRA-5910)
 * Replace the deprecated MapMaker with CacheLoader (CASSANDRA-6007)
 * Add SSTableDeletingNotification to DataTracker (CASSANDRA-6010)
 * Fix snapshots in use get deleted during snapshot repair (CASSANDRA-6011)
 * Move hints and exception count to o.a.c.metrics (CASSANDRA-6017)
 * Fix memory leak in snapshot repair (CASSANDRA-6047)
 * Fix sstable2sjon for CQL3 tables (CASSANDRA-5852)


2.0.0
 * Fix thrift validation when inserting into CQL3 tables (CASSANDRA-5138)
 * Fix periodic memtable flushing behavior with clean memtables (CASSANDRA-5931)
 * Fix dateOf() function for pre-2.0 timestamp columns (CASSANDRA-5928)
 * Fix SSTable unintentionally loads BF when opened for batch (CASSANDRA-5938)
 * Add stream session progress to JMX (CASSANDRA-4757)
 * Fix NPE during CAS operation (CASSANDRA-5925)
Merged from 1.2:
 * Fix getBloomFilterDiskSpaceUsed for AlwaysPresentFilter (CASSANDRA-5900)
 * Don't announce schema version until we've loaded the changes locally
   (CASSANDRA-5904)
 * Fix to support off heap bloom filters size greater than 2 GB (CASSANDRA-5903)
 * Properly handle parsing huge map and set literals (CASSANDRA-5893)


2.0.0-rc2
 * enable vnodes by default (CASSANDRA-5869)
 * fix CAS contention timeout (CASSANDRA-5830)
 * fix HsHa to respect max frame size (CASSANDRA-4573)
 * Fix (some) 2i on composite components omissions (CASSANDRA-5851)
 * cqlsh: add DESCRIBE FULL SCHEMA variant (CASSANDRA-5880)
Merged from 1.2:
 * Correctly validate sparse composite cells in scrub (CASSANDRA-5855)
 * Add KeyCacheHitRate metric to CF metrics (CASSANDRA-5868)
 * cqlsh: add support for multiline comments (CASSANDRA-5798)
 * Handle CQL3 SELECT duplicate IN restrictions on clustering columns
   (CASSANDRA-5856)


2.0.0-rc1
 * improve DecimalSerializer performance (CASSANDRA-5837)
 * fix potential spurious wakeup in AsyncOneResponse (CASSANDRA-5690)
 * fix schema-related trigger issues (CASSANDRA-5774)
 * Better validation when accessing CQL3 table from thrift (CASSANDRA-5138)
 * Fix assertion error during repair (CASSANDRA-5801)
 * Fix range tombstone bug (CASSANDRA-5805)
 * DC-local CAS (CASSANDRA-5797)
 * Add a native_protocol_version column to the system.local table (CASSANRDA-5819)
 * Use index_interval from cassandra.yaml when upgraded (CASSANDRA-5822)
 * Fix buffer underflow on socket close (CASSANDRA-5792)
Merged from 1.2:
 * Fix reading DeletionTime from 1.1-format sstables (CASSANDRA-5814)
 * cqlsh: add collections support to COPY (CASSANDRA-5698)
 * retry important messages for any IOException (CASSANDRA-5804)
 * Allow empty IN relations in SELECT/UPDATE/DELETE statements (CASSANDRA-5626)
 * cqlsh: fix crashing on Windows due to libedit detection (CASSANDRA-5812)
 * fix bulk-loading compressed sstables (CASSANDRA-5820)
 * (Hadoop) fix quoting in CqlPagingRecordReader and CqlRecordWriter 
   (CASSANDRA-5824)
 * update default LCS sstable size to 160MB (CASSANDRA-5727)
 * Allow compacting 2Is via nodetool (CASSANDRA-5670)
 * Hex-encode non-String keys in OPP (CASSANDRA-5793)
 * nodetool history logging (CASSANDRA-5823)
 * (Hadoop) fix support for Thrift tables in CqlPagingRecordReader 
   (CASSANDRA-5752)
 * add "all time blocked" to StatusLogger output (CASSANDRA-5825)
 * Future-proof inter-major-version schema migrations (CASSANDRA-5845)
 * (Hadoop) add CqlPagingRecordReader support for ReversedType in Thrift table
   (CASSANDRA-5718)
 * Add -no-snapshot option to scrub (CASSANDRA-5891)
 * Fix to support off heap bloom filters size greater than 2 GB (CASSANDRA-5903)
 * Properly handle parsing huge map and set literals (CASSANDRA-5893)
 * Fix LCS L0 compaction may overlap in L1 (CASSANDRA-5907)
 * New sstablesplit tool to split large sstables offline (CASSANDRA-4766)
 * Fix potential deadlock in native protocol server (CASSANDRA-5926)
 * Disallow incompatible type change in CQL3 (CASSANDRA-5882)
Merged from 1.1:
 * Correctly validate sparse composite cells in scrub (CASSANDRA-5855)


2.0.0-beta2
 * Replace countPendingHints with Hints Created metric (CASSANDRA-5746)
 * Allow nodetool with no args, and with help to run without a server (CASSANDRA-5734)
 * Cleanup AbstractType/TypeSerializer classes (CASSANDRA-5744)
 * Remove unimplemented cli option schema-mwt (CASSANDRA-5754)
 * Support range tombstones in thrift (CASSANDRA-5435)
 * Normalize table-manipulating CQL3 statements' class names (CASSANDRA-5759)
 * cqlsh: add missing table options to DESCRIBE output (CASSANDRA-5749)
 * Fix assertion error during repair (CASSANDRA-5757)
 * Fix bulkloader (CASSANDRA-5542)
 * Add LZ4 compression to the native protocol (CASSANDRA-5765)
 * Fix bugs in the native protocol v2 (CASSANDRA-5770)
 * CAS on 'primary key only' table (CASSANDRA-5715)
 * Support streaming SSTables of old versions (CASSANDRA-5772)
 * Always respect protocol version in native protocol (CASSANDRA-5778)
 * Fix ConcurrentModificationException during streaming (CASSANDRA-5782)
 * Update deletion timestamp in Commit#updatesWithPaxosTime (CASSANDRA-5787)
 * Thrift cas() method crashes if input columns are not sorted (CASSANDRA-5786)
 * Order columns names correctly when querying for CAS (CASSANDRA-5788)
 * Fix streaming retry (CASSANDRA-5775)
Merged from 1.2:
 * if no seeds can be a reached a node won't start in a ring by itself (CASSANDRA-5768)
 * add cassandra.unsafesystem property (CASSANDRA-5704)
 * (Hadoop) quote identifiers in CqlPagingRecordReader (CASSANDRA-5763)
 * Add replace_node functionality for vnodes (CASSANDRA-5337)
 * Add timeout events to query traces (CASSANDRA-5520)
 * Fix serialization of the LEFT gossip value (CASSANDRA-5696)
 * Pig: support for cql3 tables (CASSANDRA-5234)
 * Fix skipping range tombstones with reverse queries (CASSANDRA-5712)
 * Expire entries out of ThriftSessionManager (CASSANDRA-5719)
 * Don't keep ancestor information in memory (CASSANDRA-5342)
 * Expose native protocol server status in nodetool info (CASSANDRA-5735)
 * Fix pathetic performance of range tombstones (CASSANDRA-5677)
 * Fix querying with an empty (impossible) range (CASSANDRA-5573)
 * cqlsh: handle CUSTOM 2i in DESCRIBE output (CASSANDRA-5760)
 * Fix minor bug in Range.intersects(Bound) (CASSANDRA-5771)
 * cqlsh: handle disabled compression in DESCRIBE output (CASSANDRA-5766)
 * Ensure all UP events are notified on the native protocol (CASSANDRA-5769)
 * Fix formatting of sstable2json with multiple -k arguments (CASSANDRA-5781)
 * Don't rely on row marker for queries in general to hide lost markers
   after TTL expires (CASSANDRA-5762)
 * Sort nodetool help output (CASSANDRA-5776)
 * Fix column expiring during 2 phases compaction (CASSANDRA-5799)
 * now() is being rejected in INSERTs when inside collections (CASSANDRA-5795)


2.0.0-beta1
 * Add support for indexing clustered columns (CASSANDRA-5125)
 * Removed on-heap row cache (CASSANDRA-5348)
 * use nanotime consistently for node-local timeouts (CASSANDRA-5581)
 * Avoid unnecessary second pass on name-based queries (CASSANDRA-5577)
 * Experimental triggers (CASSANDRA-1311)
 * JEMalloc support for off-heap allocation (CASSANDRA-3997)
 * Single-pass compaction (CASSANDRA-4180)
 * Removed token range bisection (CASSANDRA-5518)
 * Removed compatibility with pre-1.2.5 sstables and network messages
   (CASSANDRA-5511)
 * removed PBSPredictor (CASSANDRA-5455)
 * CAS support (CASSANDRA-5062, 5441, 5442, 5443, 5619, 5667)
 * Leveled compaction performs size-tiered compactions in L0 
   (CASSANDRA-5371, 5439)
 * Add yaml network topology snitch for mixed ec2/other envs (CASSANDRA-5339)
 * Log when a node is down longer than the hint window (CASSANDRA-4554)
 * Optimize tombstone creation for ExpiringColumns (CASSANDRA-4917)
 * Improve LeveledScanner work estimation (CASSANDRA-5250, 5407)
 * Replace compaction lock with runWithCompactionsDisabled (CASSANDRA-3430)
 * Change Message IDs to ints (CASSANDRA-5307)
 * Move sstable level information into the Stats component, removing the
   need for a separate Manifest file (CASSANDRA-4872)
 * avoid serializing to byte[] on commitlog append (CASSANDRA-5199)
 * make index_interval configurable per columnfamily (CASSANDRA-3961, CASSANDRA-5650)
 * add default_time_to_live (CASSANDRA-3974)
 * add memtable_flush_period_in_ms (CASSANDRA-4237)
 * replace supercolumns internally by composites (CASSANDRA-3237, 5123)
 * upgrade thrift to 0.9.0 (CASSANDRA-3719)
 * drop unnecessary keyspace parameter from user-defined compaction API 
   (CASSANDRA-5139)
 * more robust solution to incomplete compactions + counters (CASSANDRA-5151)
 * Change order of directory searching for c*.in.sh (CASSANDRA-3983)
 * Add tool to reset SSTable compaction level for LCS (CASSANDRA-5271)
 * Allow custom configuration loader (CASSANDRA-5045)
 * Remove memory emergency pressure valve logic (CASSANDRA-3534)
 * Reduce request latency with eager retry (CASSANDRA-4705)
 * cqlsh: Remove ASSUME command (CASSANDRA-5331)
 * Rebuild BF when loading sstables if bloom_filter_fp_chance
   has changed since compaction (CASSANDRA-5015)
 * remove row-level bloom filters (CASSANDRA-4885)
 * Change Kernel Page Cache skipping into row preheating (disabled by default)
   (CASSANDRA-4937)
 * Improve repair by deciding on a gcBefore before sending
   out TreeRequests (CASSANDRA-4932)
 * Add an official way to disable compactions (CASSANDRA-5074)
 * Reenable ALTER TABLE DROP with new semantics (CASSANDRA-3919)
 * Add binary protocol versioning (CASSANDRA-5436)
 * Swap THshaServer for TThreadedSelectorServer (CASSANDRA-5530)
 * Add alias support to SELECT statement (CASSANDRA-5075)
 * Don't create empty RowMutations in CommitLogReplayer (CASSANDRA-5541)
 * Use range tombstones when dropping cfs/columns from schema (CASSANDRA-5579)
 * cqlsh: drop CQL2/CQL3-beta support (CASSANDRA-5585)
 * Track max/min column names in sstables to be able to optimize slice
   queries (CASSANDRA-5514, CASSANDRA-5595, CASSANDRA-5600)
 * Binary protocol: allow batching already prepared statements (CASSANDRA-4693)
 * Allow preparing timestamp, ttl and limit in CQL3 queries (CASSANDRA-4450)
 * Support native link w/o JNA in Java7 (CASSANDRA-3734)
 * Use SASL authentication in binary protocol v2 (CASSANDRA-5545)
 * Replace Thrift HsHa with LMAX Disruptor based implementation (CASSANDRA-5582)
 * cqlsh: Add row count to SELECT output (CASSANDRA-5636)
 * Include a timestamp with all read commands to determine column expiration
   (CASSANDRA-5149)
 * Streaming 2.0 (CASSANDRA-5286, 5699)
 * Conditional create/drop ks/table/index statements in CQL3 (CASSANDRA-2737)
 * more pre-table creation property validation (CASSANDRA-5693)
 * Redesign repair messages (CASSANDRA-5426)
 * Fix ALTER RENAME post-5125 (CASSANDRA-5702)
 * Disallow renaming a 2ndary indexed column (CASSANDRA-5705)
 * Rename Table to Keyspace (CASSANDRA-5613)
 * Ensure changing column_index_size_in_kb on different nodes don't corrupt the
   sstable (CASSANDRA-5454)
 * Move resultset type information into prepare, not execute (CASSANDRA-5649)
 * Auto paging in binary protocol (CASSANDRA-4415, 5714)
 * Don't tie client side use of AbstractType to JDBC (CASSANDRA-4495)
 * Adds new TimestampType to replace DateType (CASSANDRA-5723, CASSANDRA-5729)
Merged from 1.2:
 * make starting native protocol server idempotent (CASSANDRA-5728)
 * Fix loading key cache when a saved entry is no longer valid (CASSANDRA-5706)
 * Fix serialization of the LEFT gossip value (CASSANDRA-5696)
 * cqlsh: Don't show 'null' in place of empty values (CASSANDRA-5675)
 * Race condition in detecting version on a mixed 1.1/1.2 cluster
   (CASSANDRA-5692)
 * Fix skipping range tombstones with reverse queries (CASSANDRA-5712)
 * Expire entries out of ThriftSessionManager (CASSANRDA-5719)
 * Don't keep ancestor information in memory (CASSANDRA-5342)
 * cqlsh: fix handling of semicolons inside BATCH queries (CASSANDRA-5697)


1.2.6
 * Fix tracing when operation completes before all responses arrive 
   (CASSANDRA-5668)
 * Fix cross-DC mutation forwarding (CASSANDRA-5632)
 * Reduce SSTableLoader memory usage (CASSANDRA-5555)
 * Scale hinted_handoff_throttle_in_kb to cluster size (CASSANDRA-5272)
 * (Hadoop) Add CQL3 input/output formats (CASSANDRA-4421, 5622)
 * (Hadoop) Fix InputKeyRange in CFIF (CASSANDRA-5536)
 * Fix dealing with ridiculously large max sstable sizes in LCS (CASSANDRA-5589)
 * Ignore pre-truncate hints (CASSANDRA-4655)
 * Move System.exit on OOM into a separate thread (CASSANDRA-5273)
 * Write row markers when serializing schema (CASSANDRA-5572)
 * Check only SSTables for the requested range when streaming (CASSANDRA-5569)
 * Improve batchlog replay behavior and hint ttl handling (CASSANDRA-5314)
 * Exclude localTimestamp from validation for tombstones (CASSANDRA-5398)
 * cqlsh: add custom prompt support (CASSANDRA-5539)
 * Reuse prepared statements in hot auth queries (CASSANDRA-5594)
 * cqlsh: add vertical output option (see EXPAND) (CASSANDRA-5597)
 * Add a rate limit option to stress (CASSANDRA-5004)
 * have BulkLoader ignore snapshots directories (CASSANDRA-5587) 
 * fix SnitchProperties logging context (CASSANDRA-5602)
 * Expose whether jna is enabled and memory is locked via JMX (CASSANDRA-5508)
 * cqlsh: fix COPY FROM with ReversedType (CASSANDRA-5610)
 * Allow creating CUSTOM indexes on collections (CASSANDRA-5615)
 * Evaluate now() function at execution time (CASSANDRA-5616)
 * Expose detailed read repair metrics (CASSANDRA-5618)
 * Correct blob literal + ReversedType parsing (CASSANDRA-5629)
 * Allow GPFS to prefer the internal IP like EC2MRS (CASSANDRA-5630)
 * fix help text for -tspw cassandra-cli (CASSANDRA-5643)
 * don't throw away initial causes exceptions for internode encryption issues 
   (CASSANDRA-5644)
 * Fix message spelling errors for cql select statements (CASSANDRA-5647)
 * Suppress custom exceptions thru jmx (CASSANDRA-5652)
 * Update CREATE CUSTOM INDEX syntax (CASSANDRA-5639)
 * Fix PermissionDetails.equals() method (CASSANDRA-5655)
 * Never allow partition key ranges in CQL3 without token() (CASSANDRA-5666)
 * Gossiper incorrectly drops AppState for an upgrading node (CASSANDRA-5660)
 * Connection thrashing during multi-region ec2 during upgrade, due to 
   messaging version (CASSANDRA-5669)
 * Avoid over reconnecting in EC2MRS (CASSANDRA-5678)
 * Fix ReadResponseSerializer.serializedSize() for digest reads (CASSANDRA-5476)
 * allow sstable2json on 2i CFs (CASSANDRA-5694)
Merged from 1.1:
 * Remove buggy thrift max message length option (CASSANDRA-5529)
 * Fix NPE in Pig's widerow mode (CASSANDRA-5488)
 * Add split size parameter to Pig and disable split combination (CASSANDRA-5544)


1.2.5
 * make BytesToken.toString only return hex bytes (CASSANDRA-5566)
 * Ensure that submitBackground enqueues at least one task (CASSANDRA-5554)
 * fix 2i updates with identical values and timestamps (CASSANDRA-5540)
 * fix compaction throttling bursty-ness (CASSANDRA-4316)
 * reduce memory consumption of IndexSummary (CASSANDRA-5506)
 * remove per-row column name bloom filters (CASSANDRA-5492)
 * Include fatal errors in trace events (CASSANDRA-5447)
 * Ensure that PerRowSecondaryIndex is notified of row-level deletes
   (CASSANDRA-5445)
 * Allow empty blob literals in CQL3 (CASSANDRA-5452)
 * Fix streaming RangeTombstones at column index boundary (CASSANDRA-5418)
 * Fix preparing statements when current keyspace is not set (CASSANDRA-5468)
 * Fix SemanticVersion.isSupportedBy minor/patch handling (CASSANDRA-5496)
 * Don't provide oldCfId for post-1.1 system cfs (CASSANDRA-5490)
 * Fix primary range ignores replication strategy (CASSANDRA-5424)
 * Fix shutdown of binary protocol server (CASSANDRA-5507)
 * Fix repair -snapshot not working (CASSANDRA-5512)
 * Set isRunning flag later in binary protocol server (CASSANDRA-5467)
 * Fix use of CQL3 functions with descending clustering order (CASSANDRA-5472)
 * Disallow renaming columns one at a time for thrift table in CQL3
   (CASSANDRA-5531)
 * cqlsh: add CLUSTERING ORDER BY support to DESCRIBE (CASSANDRA-5528)
 * Add custom secondary index support to CQL3 (CASSANDRA-5484)
 * Fix repair hanging silently on unexpected error (CASSANDRA-5229)
 * Fix Ec2Snitch regression introduced by CASSANDRA-5171 (CASSANDRA-5432)
 * Add nodetool enablebackup/disablebackup (CASSANDRA-5556)
 * cqlsh: fix DESCRIBE after case insensitive USE (CASSANDRA-5567)
Merged from 1.1
 * Add retry mechanism to OTC for non-droppable_verbs (CASSANDRA-5393)
 * Use allocator information to improve memtable memory usage estimate
   (CASSANDRA-5497)
 * Fix trying to load deleted row into row cache on startup (CASSANDRA-4463)
 * fsync leveled manifest to avoid corruption (CASSANDRA-5535)
 * Fix Bound intersection computation (CASSANDRA-5551)
 * sstablescrub now respects max memory size in cassandra.in.sh (CASSANDRA-5562)


1.2.4
 * Ensure that PerRowSecondaryIndex updates see the most recent values
   (CASSANDRA-5397)
 * avoid duplicate index entries ind PrecompactedRow and 
   ParallelCompactionIterable (CASSANDRA-5395)
 * remove the index entry on oldColumn when new column is a tombstone 
   (CASSANDRA-5395)
 * Change default stream throughput from 400 to 200 mbps (CASSANDRA-5036)
 * Gossiper logs DOWN for symmetry with UP (CASSANDRA-5187)
 * Fix mixing prepared statements between keyspaces (CASSANDRA-5352)
 * Fix consistency level during bootstrap - strike 3 (CASSANDRA-5354)
 * Fix transposed arguments in AlreadyExistsException (CASSANDRA-5362)
 * Improve asynchronous hint delivery (CASSANDRA-5179)
 * Fix Guava dependency version (12.0 -> 13.0.1) for Maven (CASSANDRA-5364)
 * Validate that provided CQL3 collection value are < 64K (CASSANDRA-5355)
 * Make upgradeSSTable skip current version sstables by default (CASSANDRA-5366)
 * Optimize min/max timestamp collection (CASSANDRA-5373)
 * Invalid streamId in cql binary protocol when using invalid CL 
   (CASSANDRA-5164)
 * Fix validation for IN where clauses with collections (CASSANDRA-5376)
 * Copy resultSet on count query to avoid ConcurrentModificationException 
   (CASSANDRA-5382)
 * Correctly typecheck in CQL3 even with ReversedType (CASSANDRA-5386)
 * Fix streaming compressed files when using encryption (CASSANDRA-5391)
 * cassandra-all 1.2.0 pom missing netty dependency (CASSANDRA-5392)
 * Fix writetime/ttl functions on null values (CASSANDRA-5341)
 * Fix NPE during cql3 select with token() (CASSANDRA-5404)
 * IndexHelper.skipBloomFilters won't skip non-SHA filters (CASSANDRA-5385)
 * cqlsh: Print maps ordered by key, sort sets (CASSANDRA-5413)
 * Add null syntax support in CQL3 for inserts (CASSANDRA-3783)
 * Allow unauthenticated set_keyspace() calls (CASSANDRA-5423)
 * Fix potential incremental backups race (CASSANDRA-5410)
 * Fix prepared BATCH statements with batch-level timestamps (CASSANDRA-5415)
 * Allow overriding superuser setup delay (CASSANDRA-5430)
 * cassandra-shuffle with JMX usernames and passwords (CASSANDRA-5431)
Merged from 1.1:
 * cli: Quote ks and cf names in schema output when needed (CASSANDRA-5052)
 * Fix bad default for min/max timestamp in SSTableMetadata (CASSANDRA-5372)
 * Fix cf name extraction from manifest in Directories.migrateFile() 
   (CASSANDRA-5242)
 * Support pluggable internode authentication (CASSANDRA-5401)


1.2.3
 * add check for sstable overlap within a level on startup (CASSANDRA-5327)
 * replace ipv6 colons in jmx object names (CASSANDRA-5298, 5328)
 * Avoid allocating SSTableBoundedScanner during repair when the range does 
   not intersect the sstable (CASSANDRA-5249)
 * Don't lowercase property map keys (this breaks NTS) (CASSANDRA-5292)
 * Fix composite comparator with super columns (CASSANDRA-5287)
 * Fix insufficient validation of UPDATE queries against counter cfs
   (CASSANDRA-5300)
 * Fix PropertyFileSnitch default DC/Rack behavior (CASSANDRA-5285)
 * Handle null values when executing prepared statement (CASSANDRA-5081)
 * Add netty to pom dependencies (CASSANDRA-5181)
 * Include type arguments in Thrift CQLPreparedResult (CASSANDRA-5311)
 * Fix compaction not removing columns when bf_fp_ratio is 1 (CASSANDRA-5182)
 * cli: Warn about missing CQL3 tables in schema descriptions (CASSANDRA-5309)
 * Re-enable unknown option in replication/compaction strategies option for
   backward compatibility (CASSANDRA-4795)
 * Add binary protocol support to stress (CASSANDRA-4993)
 * cqlsh: Fix COPY FROM value quoting and null handling (CASSANDRA-5305)
 * Fix repair -pr for vnodes (CASSANDRA-5329)
 * Relax CL for auth queries for non-default users (CASSANDRA-5310)
 * Fix AssertionError during repair (CASSANDRA-5245)
 * Don't announce migrations to pre-1.2 nodes (CASSANDRA-5334)
Merged from 1.1:
 * Update offline scrub for 1.0 -> 1.1 directory structure (CASSANDRA-5195)
 * add tmp flag to Descriptor hashcode (CASSANDRA-4021)
 * fix logging of "Found table data in data directories" when only system tables
   are present (CASSANDRA-5289)
 * cli: Add JMX authentication support (CASSANDRA-5080)
 * nodetool: ability to repair specific range (CASSANDRA-5280)
 * Fix possible assertion triggered in SliceFromReadCommand (CASSANDRA-5284)
 * cqlsh: Add inet type support on Windows (ipv4-only) (CASSANDRA-4801)
 * Fix race when initializing ColumnFamilyStore (CASSANDRA-5350)
 * Add UseTLAB JVM flag (CASSANDRA-5361)


1.2.2
 * fix potential for multiple concurrent compactions of the same sstables
   (CASSANDRA-5256)
 * avoid no-op caching of byte[] on commitlog append (CASSANDRA-5199)
 * fix symlinks under data dir not working (CASSANDRA-5185)
 * fix bug in compact storage metadata handling (CASSANDRA-5189)
 * Validate login for USE queries (CASSANDRA-5207)
 * cli: remove default username and password (CASSANDRA-5208)
 * configure populate_io_cache_on_flush per-CF (CASSANDRA-4694)
 * allow configuration of internode socket buffer (CASSANDRA-3378)
 * Make sstable directory picking blacklist-aware again (CASSANDRA-5193)
 * Correctly expire gossip states for edge cases (CASSANDRA-5216)
 * Improve handling of directory creation failures (CASSANDRA-5196)
 * Expose secondary indicies to the rest of nodetool (CASSANDRA-4464)
 * Binary protocol: avoid sending notification for 0.0.0.0 (CASSANDRA-5227)
 * add UseCondCardMark XX jvm settings on jdk 1.7 (CASSANDRA-4366)
 * CQL3 refactor to allow conversion function (CASSANDRA-5226)
 * Fix drop of sstables in some circumstance (CASSANDRA-5232)
 * Implement caching of authorization results (CASSANDRA-4295)
 * Add support for LZ4 compression (CASSANDRA-5038)
 * Fix missing columns in wide rows queries (CASSANDRA-5225)
 * Simplify auth setup and make system_auth ks alterable (CASSANDRA-5112)
 * Stop compactions from hanging during bootstrap (CASSANDRA-5244)
 * fix compressed streaming sending extra chunk (CASSANDRA-5105)
 * Add CQL3-based implementations of IAuthenticator and IAuthorizer
   (CASSANDRA-4898)
 * Fix timestamp-based tomstone removal logic (CASSANDRA-5248)
 * cli: Add JMX authentication support (CASSANDRA-5080)
 * Fix forceFlush behavior (CASSANDRA-5241)
 * cqlsh: Add username autocompletion (CASSANDRA-5231)
 * Fix CQL3 composite partition key error (CASSANDRA-5240)
 * Allow IN clause on last clustering key (CASSANDRA-5230)
Merged from 1.1:
 * fix start key/end token validation for wide row iteration (CASSANDRA-5168)
 * add ConfigHelper support for Thrift frame and max message sizes (CASSANDRA-5188)
 * fix nodetool repair not fail on node down (CASSANDRA-5203)
 * always collect tombstone hints (CASSANDRA-5068)
 * Fix error when sourcing file in cqlsh (CASSANDRA-5235)


1.2.1
 * stream undelivered hints on decommission (CASSANDRA-5128)
 * GossipingPropertyFileSnitch loads saved dc/rack info if needed (CASSANDRA-5133)
 * drain should flush system CFs too (CASSANDRA-4446)
 * add inter_dc_tcp_nodelay setting (CASSANDRA-5148)
 * re-allow wrapping ranges for start_token/end_token range pairitspwng (CASSANDRA-5106)
 * fix validation compaction of empty rows (CASSANDRA-5136)
 * nodetool methods to enable/disable hint storage/delivery (CASSANDRA-4750)
 * disallow bloom filter false positive chance of 0 (CASSANDRA-5013)
 * add threadpool size adjustment methods to JMXEnabledThreadPoolExecutor and 
   CompactionManagerMBean (CASSANDRA-5044)
 * fix hinting for dropped local writes (CASSANDRA-4753)
 * off-heap cache doesn't need mutable column container (CASSANDRA-5057)
 * apply disk_failure_policy to bad disks on initial directory creation 
   (CASSANDRA-4847)
 * Optimize name-based queries to use ArrayBackedSortedColumns (CASSANDRA-5043)
 * Fall back to old manifest if most recent is unparseable (CASSANDRA-5041)
 * pool [Compressed]RandomAccessReader objects on the partitioned read path
   (CASSANDRA-4942)
 * Add debug logging to list filenames processed by Directories.migrateFile 
   method (CASSANDRA-4939)
 * Expose black-listed directories via JMX (CASSANDRA-4848)
 * Log compaction merge counts (CASSANDRA-4894)
 * Minimize byte array allocation by AbstractData{Input,Output} (CASSANDRA-5090)
 * Add SSL support for the binary protocol (CASSANDRA-5031)
 * Allow non-schema system ks modification for shuffle to work (CASSANDRA-5097)
 * cqlsh: Add default limit to SELECT statements (CASSANDRA-4972)
 * cqlsh: fix DESCRIBE for 1.1 cfs in CQL3 (CASSANDRA-5101)
 * Correctly gossip with nodes >= 1.1.7 (CASSANDRA-5102)
 * Ensure CL guarantees on digest mismatch (CASSANDRA-5113)
 * Validate correctly selects on composite partition key (CASSANDRA-5122)
 * Fix exception when adding collection (CASSANDRA-5117)
 * Handle states for non-vnode clusters correctly (CASSANDRA-5127)
 * Refuse unrecognized replication and compaction strategy options (CASSANDRA-4795)
 * Pick the correct value validator in sstable2json for cql3 tables (CASSANDRA-5134)
 * Validate login for describe_keyspace, describe_keyspaces and set_keyspace
   (CASSANDRA-5144)
 * Fix inserting empty maps (CASSANDRA-5141)
 * Don't remove tokens from System table for node we know (CASSANDRA-5121)
 * fix streaming progress report for compresed files (CASSANDRA-5130)
 * Coverage analysis for low-CL queries (CASSANDRA-4858)
 * Stop interpreting dates as valid timeUUID value (CASSANDRA-4936)
 * Adds E notation for floating point numbers (CASSANDRA-4927)
 * Detect (and warn) unintentional use of the cql2 thrift methods when cql3 was
   intended (CASSANDRA-5172)
 * cli: Quote ks and cf names in schema output when needed (CASSANDRA-5052)
 * Fix cf name extraction from manifest in Directories.migrateFile() (CASSANDRA-5242)
 * Replace mistaken usage of commons-logging with slf4j (CASSANDRA-5464)
 * Ensure Jackson dependency matches lib (CASSANDRA-5126)
 * Expose droppable tombstone ratio stats over JMX (CASSANDRA-5159)
Merged from 1.1:
 * Simplify CompressedRandomAccessReader to work around JDK FD bug (CASSANDRA-5088)
 * Improve handling a changing target throttle rate mid-compaction (CASSANDRA-5087)
 * Pig: correctly decode row keys in widerow mode (CASSANDRA-5098)
 * nodetool repair command now prints progress (CASSANDRA-4767)
 * fix user defined compaction to run against 1.1 data directory (CASSANDRA-5118)
 * Fix CQL3 BATCH authorization caching (CASSANDRA-5145)
 * fix get_count returns incorrect value with TTL (CASSANDRA-5099)
 * better handling for mid-compaction failure (CASSANDRA-5137)
 * convert default marshallers list to map for better readability (CASSANDRA-5109)
 * fix ConcurrentModificationException in getBootstrapSource (CASSANDRA-5170)
 * fix sstable maxtimestamp for row deletes and pre-1.1.1 sstables (CASSANDRA-5153)
 * Fix thread growth on node removal (CASSANDRA-5175)
 * Make Ec2Region's datacenter name configurable (CASSANDRA-5155)


1.2.0
 * Disallow counters in collections (CASSANDRA-5082)
 * cqlsh: add unit tests (CASSANDRA-3920)
 * fix default bloom_filter_fp_chance for LeveledCompactionStrategy (CASSANDRA-5093)
Merged from 1.1:
 * add validation for get_range_slices with start_key and end_token (CASSANDRA-5089)


1.2.0-rc2
 * fix nodetool ownership display with vnodes (CASSANDRA-5065)
 * cqlsh: add DESCRIBE KEYSPACES command (CASSANDRA-5060)
 * Fix potential infinite loop when reloading CFS (CASSANDRA-5064)
 * Fix SimpleAuthorizer example (CASSANDRA-5072)
 * cqlsh: force CL.ONE for tracing and system.schema* queries (CASSANDRA-5070)
 * Includes cassandra-shuffle in the debian package (CASSANDRA-5058)
Merged from 1.1:
 * fix multithreaded compaction deadlock (CASSANDRA-4492)
 * fix temporarily missing schema after upgrade from pre-1.1.5 (CASSANDRA-5061)
 * Fix ALTER TABLE overriding compression options with defaults
   (CASSANDRA-4996, 5066)
 * fix specifying and altering crc_check_chance (CASSANDRA-5053)
 * fix Murmur3Partitioner ownership% calculation (CASSANDRA-5076)
 * Don't expire columns sooner than they should in 2ndary indexes (CASSANDRA-5079)


1.2-rc1
 * rename rpc_timeout settings to request_timeout (CASSANDRA-5027)
 * add BF with 0.1 FP to LCS by default (CASSANDRA-5029)
 * Fix preparing insert queries (CASSANDRA-5016)
 * Fix preparing queries with counter increment (CASSANDRA-5022)
 * Fix preparing updates with collections (CASSANDRA-5017)
 * Don't generate UUID based on other node address (CASSANDRA-5002)
 * Fix message when trying to alter a clustering key type (CASSANDRA-5012)
 * Update IAuthenticator to match the new IAuthorizer (CASSANDRA-5003)
 * Fix inserting only a key in CQL3 (CASSANDRA-5040)
 * Fix CQL3 token() function when used with strings (CASSANDRA-5050)
Merged from 1.1:
 * reduce log spam from invalid counter shards (CASSANDRA-5026)
 * Improve schema propagation performance (CASSANDRA-5025)
 * Fix for IndexHelper.IndexFor throws OOB Exception (CASSANDRA-5030)
 * cqlsh: make it possible to describe thrift CFs (CASSANDRA-4827)
 * cqlsh: fix timestamp formatting on some platforms (CASSANDRA-5046)


1.2-beta3
 * make consistency level configurable in cqlsh (CASSANDRA-4829)
 * fix cqlsh rendering of blob fields (CASSANDRA-4970)
 * fix cqlsh DESCRIBE command (CASSANDRA-4913)
 * save truncation position in system table (CASSANDRA-4906)
 * Move CompressionMetadata off-heap (CASSANDRA-4937)
 * allow CLI to GET cql3 columnfamily data (CASSANDRA-4924)
 * Fix rare race condition in getExpireTimeForEndpoint (CASSANDRA-4402)
 * acquire references to overlapping sstables during compaction so bloom filter
   doesn't get free'd prematurely (CASSANDRA-4934)
 * Don't share slice query filter in CQL3 SelectStatement (CASSANDRA-4928)
 * Separate tracing from Log4J (CASSANDRA-4861)
 * Exclude gcable tombstones from merkle-tree computation (CASSANDRA-4905)
 * Better printing of AbstractBounds for tracing (CASSANDRA-4931)
 * Optimize mostRecentTombstone check in CC.collectAllData (CASSANDRA-4883)
 * Change stream session ID to UUID to avoid collision from same node (CASSANDRA-4813)
 * Use Stats.db when bulk loading if present (CASSANDRA-4957)
 * Skip repair on system_trace and keyspaces with RF=1 (CASSANDRA-4956)
 * (cql3) Remove arbitrary SELECT limit (CASSANDRA-4918)
 * Correctly handle prepared operation on collections (CASSANDRA-4945)
 * Fix CQL3 LIMIT (CASSANDRA-4877)
 * Fix Stress for CQL3 (CASSANDRA-4979)
 * Remove cassandra specific exceptions from JMX interface (CASSANDRA-4893)
 * (CQL3) Force using ALLOW FILTERING on potentially inefficient queries (CASSANDRA-4915)
 * (cql3) Fix adding column when the table has collections (CASSANDRA-4982)
 * (cql3) Fix allowing collections with compact storage (CASSANDRA-4990)
 * (cql3) Refuse ttl/writetime function on collections (CASSANDRA-4992)
 * Replace IAuthority with new IAuthorizer (CASSANDRA-4874)
 * clqsh: fix KEY pseudocolumn escaping when describing Thrift tables
   in CQL3 mode (CASSANDRA-4955)
 * add basic authentication support for Pig CassandraStorage (CASSANDRA-3042)
 * fix CQL2 ALTER TABLE compaction_strategy_class altering (CASSANDRA-4965)
Merged from 1.1:
 * Fall back to old describe_splits if d_s_ex is not available (CASSANDRA-4803)
 * Improve error reporting when streaming ranges fail (CASSANDRA-5009)
 * Fix cqlsh timestamp formatting of timezone info (CASSANDRA-4746)
 * Fix assertion failure with leveled compaction (CASSANDRA-4799)
 * Check for null end_token in get_range_slice (CASSANDRA-4804)
 * Remove all remnants of removed nodes (CASSANDRA-4840)
 * Add aut-reloading of the log4j file in debian package (CASSANDRA-4855)
 * Fix estimated row cache entry size (CASSANDRA-4860)
 * reset getRangeSlice filter after finishing a row for get_paged_slice
   (CASSANDRA-4919)
 * expunge row cache post-truncate (CASSANDRA-4940)
 * Allow static CF definition with compact storage (CASSANDRA-4910)
 * Fix endless loop/compaction of schema_* CFs due to broken timestamps (CASSANDRA-4880)
 * Fix 'wrong class type' assertion in CounterColumn (CASSANDRA-4976)


1.2-beta2
 * fp rate of 1.0 disables BF entirely; LCS defaults to 1.0 (CASSANDRA-4876)
 * off-heap bloom filters for row keys (CASSANDRA_4865)
 * add extension point for sstable components (CASSANDRA-4049)
 * improve tracing output (CASSANDRA-4852, 4862)
 * make TRACE verb droppable (CASSANDRA-4672)
 * fix BulkLoader recognition of CQL3 columnfamilies (CASSANDRA-4755)
 * Sort commitlog segments for replay by id instead of mtime (CASSANDRA-4793)
 * Make hint delivery asynchronous (CASSANDRA-4761)
 * Pluggable Thrift transport factories for CLI and cqlsh (CASSANDRA-4609, 4610)
 * cassandra-cli: allow Double value type to be inserted to a column (CASSANDRA-4661)
 * Add ability to use custom TServerFactory implementations (CASSANDRA-4608)
 * optimize batchlog flushing to skip successful batches (CASSANDRA-4667)
 * include metadata for system keyspace itself in schema tables (CASSANDRA-4416)
 * add check to PropertyFileSnitch to verify presence of location for
   local node (CASSANDRA-4728)
 * add PBSPredictor consistency modeler (CASSANDRA-4261)
 * remove vestiges of Thrift unframed mode (CASSANDRA-4729)
 * optimize single-row PK lookups (CASSANDRA-4710)
 * adjust blockFor calculation to account for pending ranges due to node 
   movement (CASSANDRA-833)
 * Change CQL version to 3.0.0 and stop accepting 3.0.0-beta1 (CASSANDRA-4649)
 * (CQL3) Make prepared statement global instead of per connection 
   (CASSANDRA-4449)
 * Fix scrubbing of CQL3 created tables (CASSANDRA-4685)
 * (CQL3) Fix validation when using counter and regular columns in the same 
   table (CASSANDRA-4706)
 * Fix bug starting Cassandra with simple authentication (CASSANDRA-4648)
 * Add support for batchlog in CQL3 (CASSANDRA-4545, 4738)
 * Add support for multiple column family outputs in CFOF (CASSANDRA-4208)
 * Support repairing only the local DC nodes (CASSANDRA-4747)
 * Use rpc_address for binary protocol and change default port (CASSANDRA-4751)
 * Fix use of collections in prepared statements (CASSANDRA-4739)
 * Store more information into peers table (CASSANDRA-4351, 4814)
 * Configurable bucket size for size tiered compaction (CASSANDRA-4704)
 * Run leveled compaction in parallel (CASSANDRA-4310)
 * Fix potential NPE during CFS reload (CASSANDRA-4786)
 * Composite indexes may miss results (CASSANDRA-4796)
 * Move consistency level to the protocol level (CASSANDRA-4734, 4824)
 * Fix Subcolumn slice ends not respected (CASSANDRA-4826)
 * Fix Assertion error in cql3 select (CASSANDRA-4783)
 * Fix list prepend logic (CQL3) (CASSANDRA-4835)
 * Add booleans as literals in CQL3 (CASSANDRA-4776)
 * Allow renaming PK columns in CQL3 (CASSANDRA-4822)
 * Fix binary protocol NEW_NODE event (CASSANDRA-4679)
 * Fix potential infinite loop in tombstone compaction (CASSANDRA-4781)
 * Remove system tables accounting from schema (CASSANDRA-4850)
 * (cql3) Force provided columns in clustering key order in 
   'CLUSTERING ORDER BY' (CASSANDRA-4881)
 * Fix composite index bug (CASSANDRA-4884)
 * Fix short read protection for CQL3 (CASSANDRA-4882)
 * Add tracing support to the binary protocol (CASSANDRA-4699)
 * (cql3) Don't allow prepared marker inside collections (CASSANDRA-4890)
 * Re-allow order by on non-selected columns (CASSANDRA-4645)
 * Bug when composite index is created in a table having collections (CASSANDRA-4909)
 * log index scan subject in CompositesSearcher (CASSANDRA-4904)
Merged from 1.1:
 * add get[Row|Key]CacheEntries to CacheServiceMBean (CASSANDRA-4859)
 * fix get_paged_slice to wrap to next row correctly (CASSANDRA-4816)
 * fix indexing empty column values (CASSANDRA-4832)
 * allow JdbcDate to compose null Date objects (CASSANDRA-4830)
 * fix possible stackoverflow when compacting 1000s of sstables
   (CASSANDRA-4765)
 * fix wrong leveled compaction progress calculation (CASSANDRA-4807)
 * add a close() method to CRAR to prevent leaking file descriptors (CASSANDRA-4820)
 * fix potential infinite loop in get_count (CASSANDRA-4833)
 * fix compositeType.{get/from}String methods (CASSANDRA-4842)
 * (CQL) fix CREATE COLUMNFAMILY permissions check (CASSANDRA-4864)
 * Fix DynamicCompositeType same type comparison (CASSANDRA-4711)
 * Fix duplicate SSTable reference when stream session failed (CASSANDRA-3306)
 * Allow static CF definition with compact storage (CASSANDRA-4910)
 * Fix endless loop/compaction of schema_* CFs due to broken timestamps (CASSANDRA-4880)
 * Fix 'wrong class type' assertion in CounterColumn (CASSANDRA-4976)


1.2-beta1
 * add atomic_batch_mutate (CASSANDRA-4542, -4635)
 * increase default max_hint_window_in_ms to 3h (CASSANDRA-4632)
 * include message initiation time to replicas so they can more
   accurately drop timed-out requests (CASSANDRA-2858)
 * fix clientutil.jar dependencies (CASSANDRA-4566)
 * optimize WriteResponse (CASSANDRA-4548)
 * new metrics (CASSANDRA-4009)
 * redesign KEYS indexes to avoid read-before-write (CASSANDRA-2897)
 * debug tracing (CASSANDRA-1123)
 * parallelize row cache loading (CASSANDRA-4282)
 * Make compaction, flush JBOD-aware (CASSANDRA-4292)
 * run local range scans on the read stage (CASSANDRA-3687)
 * clean up ioexceptions (CASSANDRA-2116)
 * add disk_failure_policy (CASSANDRA-2118)
 * Introduce new json format with row level deletion (CASSANDRA-4054)
 * remove redundant "name" column from schema_keyspaces (CASSANDRA-4433)
 * improve "nodetool ring" handling of multi-dc clusters (CASSANDRA-3047)
 * update NTS calculateNaturalEndpoints to be O(N log N) (CASSANDRA-3881)
 * split up rpc timeout by operation type (CASSANDRA-2819)
 * rewrite key cache save/load to use only sequential i/o (CASSANDRA-3762)
 * update MS protocol with a version handshake + broadcast address id
   (CASSANDRA-4311)
 * multithreaded hint replay (CASSANDRA-4189)
 * add inter-node message compression (CASSANDRA-3127)
 * remove COPP (CASSANDRA-2479)
 * Track tombstone expiration and compact when tombstone content is
   higher than a configurable threshold, default 20% (CASSANDRA-3442, 4234)
 * update MurmurHash to version 3 (CASSANDRA-2975)
 * (CLI) track elapsed time for `delete' operation (CASSANDRA-4060)
 * (CLI) jline version is bumped to 1.0 to properly  support
   'delete' key function (CASSANDRA-4132)
 * Save IndexSummary into new SSTable 'Summary' component (CASSANDRA-2392, 4289)
 * Add support for range tombstones (CASSANDRA-3708)
 * Improve MessagingService efficiency (CASSANDRA-3617)
 * Avoid ID conflicts from concurrent schema changes (CASSANDRA-3794)
 * Set thrift HSHA server thread limit to unlimited by default (CASSANDRA-4277)
 * Avoids double serialization of CF id in RowMutation messages
   (CASSANDRA-4293)
 * stream compressed sstables directly with java nio (CASSANDRA-4297)
 * Support multiple ranges in SliceQueryFilter (CASSANDRA-3885)
 * Add column metadata to system column families (CASSANDRA-4018)
 * (cql3) Always use composite types by default (CASSANDRA-4329)
 * (cql3) Add support for set, map and list (CASSANDRA-3647)
 * Validate date type correctly (CASSANDRA-4441)
 * (cql3) Allow definitions with only a PK (CASSANDRA-4361)
 * (cql3) Add support for row key composites (CASSANDRA-4179)
 * improve DynamicEndpointSnitch by using reservoir sampling (CASSANDRA-4038)
 * (cql3) Add support for 2ndary indexes (CASSANDRA-3680)
 * (cql3) fix defining more than one PK to be invalid (CASSANDRA-4477)
 * remove schema agreement checking from all external APIs (Thrift, CQL and CQL3) (CASSANDRA-4487)
 * add Murmur3Partitioner and make it default for new installations (CASSANDRA-3772, 4621)
 * (cql3) update pseudo-map syntax to use map syntax (CASSANDRA-4497)
 * Finer grained exceptions hierarchy and provides error code with exceptions (CASSANDRA-3979)
 * Adds events push to binary protocol (CASSANDRA-4480)
 * Rewrite nodetool help (CASSANDRA-2293)
 * Make CQL3 the default for CQL (CASSANDRA-4640)
 * update stress tool to be able to use CQL3 (CASSANDRA-4406)
 * Accept all thrift update on CQL3 cf but don't expose their metadata (CASSANDRA-4377)
 * Replace Throttle with Guava's RateLimiter for HintedHandOff (CASSANDRA-4541)
 * fix counter add/get using CQL2 and CQL3 in stress tool (CASSANDRA-4633)
 * Add sstable count per level to cfstats (CASSANDRA-4537)
 * (cql3) Add ALTER KEYSPACE statement (CASSANDRA-4611)
 * (cql3) Allow defining default consistency levels (CASSANDRA-4448)
 * (cql3) Fix queries using LIMIT missing results (CASSANDRA-4579)
 * fix cross-version gossip messaging (CASSANDRA-4576)
 * added inet data type (CASSANDRA-4627)


1.1.6
 * Wait for writes on synchronous read digest mismatch (CASSANDRA-4792)
 * fix commitlog replay for nanotime-infected sstables (CASSANDRA-4782)
 * preflight check ttl for maximum of 20 years (CASSANDRA-4771)
 * (Pig) fix widerow input with single column rows (CASSANDRA-4789)
 * Fix HH to compact with correct gcBefore, which avoids wiping out
   undelivered hints (CASSANDRA-4772)
 * LCS will merge up to 32 L0 sstables as intended (CASSANDRA-4778)
 * NTS will default unconfigured DC replicas to zero (CASSANDRA-4675)
 * use default consistency level in counter validation if none is
   explicitly provide (CASSANDRA-4700)
 * Improve IAuthority interface by introducing fine-grained
   access permissions and grant/revoke commands (CASSANDRA-4490, 4644)
 * fix assumption error in CLI when updating/describing keyspace 
   (CASSANDRA-4322)
 * Adds offline sstablescrub to debian packaging (CASSANDRA-4642)
 * Automatic fixing of overlapping leveled sstables (CASSANDRA-4644)
 * fix error when using ORDER BY with extended selections (CASSANDRA-4689)
 * (CQL3) Fix validation for IN queries for non-PK cols (CASSANDRA-4709)
 * fix re-created keyspace disappering after 1.1.5 upgrade 
   (CASSANDRA-4698, 4752)
 * (CLI) display elapsed time in 2 fraction digits (CASSANDRA-3460)
 * add authentication support to sstableloader (CASSANDRA-4712)
 * Fix CQL3 'is reversed' logic (CASSANDRA-4716, 4759)
 * (CQL3) Don't return ReversedType in result set metadata (CASSANDRA-4717)
 * Backport adding AlterKeyspace statement (CASSANDRA-4611)
 * (CQL3) Correcty accept upper-case data types (CASSANDRA-4770)
 * Add binary protocol events for schema changes (CASSANDRA-4684)
Merged from 1.0:
 * Switch from NBHM to CHM in MessagingService's callback map, which
   prevents OOM in long-running instances (CASSANDRA-4708)


1.1.5
 * add SecondaryIndex.reload API (CASSANDRA-4581)
 * use millis + atomicint for commitlog segment creation instead of
   nanotime, which has issues under some hypervisors (CASSANDRA-4601)
 * fix FD leak in slice queries (CASSANDRA-4571)
 * avoid recursion in leveled compaction (CASSANDRA-4587)
 * increase stack size under Java7 to 180K
 * Log(info) schema changes (CASSANDRA-4547)
 * Change nodetool setcachecapcity to manipulate global caches (CASSANDRA-4563)
 * (cql3) fix setting compaction strategy (CASSANDRA-4597)
 * fix broken system.schema_* timestamps on system startup (CASSANDRA-4561)
 * fix wrong skip of cache saving (CASSANDRA-4533)
 * Avoid NPE when lost+found is in data dir (CASSANDRA-4572)
 * Respect five-minute flush moratorium after initial CL replay (CASSANDRA-4474)
 * Adds ntp as recommended in debian packaging (CASSANDRA-4606)
 * Configurable transport in CF Record{Reader|Writer} (CASSANDRA-4558)
 * (cql3) fix potential NPE with both equal and unequal restriction (CASSANDRA-4532)
 * (cql3) improves ORDER BY validation (CASSANDRA-4624)
 * Fix potential deadlock during counter writes (CASSANDRA-4578)
 * Fix cql error with ORDER BY when using IN (CASSANDRA-4612)
Merged from 1.0:
 * increase Xss to 160k to accomodate latest 1.6 JVMs (CASSANDRA-4602)
 * fix toString of hint destination tokens (CASSANDRA-4568)
 * Fix multiple values for CurrentLocal NodeID (CASSANDRA-4626)


1.1.4
 * fix offline scrub to catch >= out of order rows (CASSANDRA-4411)
 * fix cassandra-env.sh on RHEL and other non-dash-based systems 
   (CASSANDRA-4494)
Merged from 1.0:
 * (Hadoop) fix setting key length for old-style mapred api (CASSANDRA-4534)
 * (Hadoop) fix iterating through a resultset consisting entirely
   of tombstoned rows (CASSANDRA-4466)


1.1.3
 * (cqlsh) add COPY TO (CASSANDRA-4434)
 * munmap commitlog segments before rename (CASSANDRA-4337)
 * (JMX) rename getRangeKeySample to sampleKeyRange to avoid returning
   multi-MB results as an attribute (CASSANDRA-4452)
 * flush based on data size, not throughput; overwritten columns no 
   longer artificially inflate liveRatio (CASSANDRA-4399)
 * update default commitlog segment size to 32MB and total commitlog
   size to 32/1024 MB for 32/64 bit JVMs, respectively (CASSANDRA-4422)
 * avoid using global partitioner to estimate ranges in index sstables
   (CASSANDRA-4403)
 * restore pre-CASSANDRA-3862 approach to removing expired tombstones
   from row cache during compaction (CASSANDRA-4364)
 * (stress) support for CQL prepared statements (CASSANDRA-3633)
 * Correctly catch exception when Snappy cannot be loaded (CASSANDRA-4400)
 * (cql3) Support ORDER BY when IN condition is given in WHERE clause (CASSANDRA-4327)
 * (cql3) delete "component_index" column on DROP TABLE call (CASSANDRA-4420)
 * change nanoTime() to currentTimeInMillis() in schema related code (CASSANDRA-4432)
 * add a token generation tool (CASSANDRA-3709)
 * Fix LCS bug with sstable containing only 1 row (CASSANDRA-4411)
 * fix "Can't Modify Index Name" problem on CF update (CASSANDRA-4439)
 * Fix assertion error in getOverlappingSSTables during repair (CASSANDRA-4456)
 * fix nodetool's setcompactionthreshold command (CASSANDRA-4455)
 * Ensure compacted files are never used, to avoid counter overcount (CASSANDRA-4436)
Merged from 1.0:
 * Push the validation of secondary index values to the SecondaryIndexManager (CASSANDRA-4240)
 * allow dropping columns shadowed by not-yet-expired supercolumn or row
   tombstones in PrecompactedRow (CASSANDRA-4396)


1.1.2
 * Fix cleanup not deleting index entries (CASSANDRA-4379)
 * Use correct partitioner when saving + loading caches (CASSANDRA-4331)
 * Check schema before trying to export sstable (CASSANDRA-2760)
 * Raise a meaningful exception instead of NPE when PFS encounters
   an unconfigured node + no default (CASSANDRA-4349)
 * fix bug in sstable blacklisting with LCS (CASSANDRA-4343)
 * LCS no longer promotes tiny sstables out of L0 (CASSANDRA-4341)
 * skip tombstones during hint replay (CASSANDRA-4320)
 * fix NPE in compactionstats (CASSANDRA-4318)
 * enforce 1m min keycache for auto (CASSANDRA-4306)
 * Have DeletedColumn.isMFD always return true (CASSANDRA-4307)
 * (cql3) exeption message for ORDER BY constraints said primary filter can be
    an IN clause, which is misleading (CASSANDRA-4319)
 * (cql3) Reject (not yet supported) creation of 2ndardy indexes on tables with
   composite primary keys (CASSANDRA-4328)
 * Set JVM stack size to 160k for java 7 (CASSANDRA-4275)
 * cqlsh: add COPY command to load data from CSV flat files (CASSANDRA-4012)
 * CFMetaData.fromThrift to throw ConfigurationException upon error (CASSANDRA-4353)
 * Use CF comparator to sort indexed columns in SecondaryIndexManager
   (CASSANDRA-4365)
 * add strategy_options to the KSMetaData.toString() output (CASSANDRA-4248)
 * (cql3) fix range queries containing unqueried results (CASSANDRA-4372)
 * (cql3) allow updating column_alias types (CASSANDRA-4041)
 * (cql3) Fix deletion bug (CASSANDRA-4193)
 * Fix computation of overlapping sstable for leveled compaction (CASSANDRA-4321)
 * Improve scrub and allow to run it offline (CASSANDRA-4321)
 * Fix assertionError in StorageService.bulkLoad (CASSANDRA-4368)
 * (cqlsh) add option to authenticate to a keyspace at startup (CASSANDRA-4108)
 * (cqlsh) fix ASSUME functionality (CASSANDRA-4352)
 * Fix ColumnFamilyRecordReader to not return progress > 100% (CASSANDRA-3942)
Merged from 1.0:
 * Set gc_grace on index CF to 0 (CASSANDRA-4314)


1.1.1
 * add populate_io_cache_on_flush option (CASSANDRA-2635)
 * allow larger cache capacities than 2GB (CASSANDRA-4150)
 * add getsstables command to nodetool (CASSANDRA-4199)
 * apply parent CF compaction settings to secondary index CFs (CASSANDRA-4280)
 * preserve commitlog size cap when recycling segments at startup
   (CASSANDRA-4201)
 * (Hadoop) fix split generation regression (CASSANDRA-4259)
 * ignore min/max compactions settings in LCS, while preserving
   behavior that min=max=0 disables autocompaction (CASSANDRA-4233)
 * log number of rows read from saved cache (CASSANDRA-4249)
 * calculate exact size required for cleanup operations (CASSANDRA-1404)
 * avoid blocking additional writes during flush when the commitlog
   gets behind temporarily (CASSANDRA-1991)
 * enable caching on index CFs based on data CF cache setting (CASSANDRA-4197)
 * warn on invalid replication strategy creation options (CASSANDRA-4046)
 * remove [Freeable]Memory finalizers (CASSANDRA-4222)
 * include tombstone size in ColumnFamily.size, which can prevent OOM
   during sudden mass delete operations by yielding a nonzero liveRatio
   (CASSANDRA-3741)
 * Open 1 sstableScanner per level for leveled compaction (CASSANDRA-4142)
 * Optimize reads when row deletion timestamps allow us to restrict
   the set of sstables we check (CASSANDRA-4116)
 * add support for commitlog archiving and point-in-time recovery
   (CASSANDRA-3690)
 * avoid generating redundant compaction tasks during streaming
   (CASSANDRA-4174)
 * add -cf option to nodetool snapshot, and takeColumnFamilySnapshot to
   StorageService mbean (CASSANDRA-556)
 * optimize cleanup to drop entire sstables where possible (CASSANDRA-4079)
 * optimize truncate when autosnapshot is disabled (CASSANDRA-4153)
 * update caches to use byte[] keys to reduce memory overhead (CASSANDRA-3966)
 * add column limit to cli (CASSANDRA-3012, 4098)
 * clean up and optimize DataOutputBuffer, used by CQL compression and
   CompositeType (CASSANDRA-4072)
 * optimize commitlog checksumming (CASSANDRA-3610)
 * identify and blacklist corrupted SSTables from future compactions 
   (CASSANDRA-2261)
 * Move CfDef and KsDef validation out of thrift (CASSANDRA-4037)
 * Expose API to repair a user provided range (CASSANDRA-3912)
 * Add way to force the cassandra-cli to refresh its schema (CASSANDRA-4052)
 * Avoid having replicate on write tasks stacking up at CL.ONE (CASSANDRA-2889)
 * (cql3) Backwards compatibility for composite comparators in non-cql3-aware
   clients (CASSANDRA-4093)
 * (cql3) Fix order by for reversed queries (CASSANDRA-4160)
 * (cql3) Add ReversedType support (CASSANDRA-4004)
 * (cql3) Add timeuuid type (CASSANDRA-4194)
 * (cql3) Minor fixes (CASSANDRA-4185)
 * (cql3) Fix prepared statement in BATCH (CASSANDRA-4202)
 * (cql3) Reduce the list of reserved keywords (CASSANDRA-4186)
 * (cql3) Move max/min compaction thresholds to compaction strategy options
   (CASSANDRA-4187)
 * Fix exception during move when localhost is the only source (CASSANDRA-4200)
 * (cql3) Allow paging through non-ordered partitioner results (CASSANDRA-3771)
 * (cql3) Fix drop index (CASSANDRA-4192)
 * (cql3) Don't return range ghosts anymore (CASSANDRA-3982)
 * fix re-creating Keyspaces/ColumnFamilies with the same name as dropped
   ones (CASSANDRA-4219)
 * fix SecondaryIndex LeveledManifest save upon snapshot (CASSANDRA-4230)
 * fix missing arrayOffset in FBUtilities.hash (CASSANDRA-4250)
 * (cql3) Add name of parameters in CqlResultSet (CASSANDRA-4242)
 * (cql3) Correctly validate order by queries (CASSANDRA-4246)
 * rename stress to cassandra-stress for saner packaging (CASSANDRA-4256)
 * Fix exception on colum metadata with non-string comparator (CASSANDRA-4269)
 * Check for unknown/invalid compression options (CASSANDRA-4266)
 * (cql3) Adds simple access to column timestamp and ttl (CASSANDRA-4217)
 * (cql3) Fix range queries with secondary indexes (CASSANDRA-4257)
 * Better error messages from improper input in cli (CASSANDRA-3865)
 * Try to stop all compaction upon Keyspace or ColumnFamily drop (CASSANDRA-4221)
 * (cql3) Allow keyspace properties to contain hyphens (CASSANDRA-4278)
 * (cql3) Correctly validate keyspace access in create table (CASSANDRA-4296)
 * Avoid deadlock in migration stage (CASSANDRA-3882)
 * Take supercolumn names and deletion info into account in memtable throughput
   (CASSANDRA-4264)
 * Add back backward compatibility for old style replication factor (CASSANDRA-4294)
 * Preserve compatibility with pre-1.1 index queries (CASSANDRA-4262)
Merged from 1.0:
 * Fix super columns bug where cache is not updated (CASSANDRA-4190)
 * fix maxTimestamp to include row tombstones (CASSANDRA-4116)
 * (CLI) properly handle quotes in create/update keyspace commands (CASSANDRA-4129)
 * Avoids possible deadlock during bootstrap (CASSANDRA-4159)
 * fix stress tool that hangs forever on timeout or error (CASSANDRA-4128)
 * stress tool to return appropriate exit code on failure (CASSANDRA-4188)
 * fix compaction NPE when out of disk space and assertions disabled
   (CASSANDRA-3985)
 * synchronize LCS getEstimatedTasks to avoid CME (CASSANDRA-4255)
 * ensure unique streaming session id's (CASSANDRA-4223)
 * kick off background compaction when min/max thresholds change 
   (CASSANDRA-4279)
 * improve ability of STCS.getBuckets to deal with 100s of 1000s of
   sstables, such as when convertinb back from LCS (CASSANDRA-4287)
 * Oversize integer in CQL throws NumberFormatException (CASSANDRA-4291)
 * fix 1.0.x node join to mixed version cluster, other nodes >= 1.1 (CASSANDRA-4195)
 * Fix LCS splitting sstable base on uncompressed size (CASSANDRA-4419)
 * Push the validation of secondary index values to the SecondaryIndexManager (CASSANDRA-4240)
 * Don't purge columns during upgradesstables (CASSANDRA-4462)
 * Make cqlsh work with piping (CASSANDRA-4113)
 * Validate arguments for nodetool decommission (CASSANDRA-4061)
 * Report thrift status in nodetool info (CASSANDRA-4010)


1.1.0-final
 * average a reduced liveRatio estimate with the previous one (CASSANDRA-4065)
 * Allow KS and CF names up to 48 characters (CASSANDRA-4157)
 * fix stress build (CASSANDRA-4140)
 * add time remaining estimate to nodetool compactionstats (CASSANDRA-4167)
 * (cql) fix NPE in cql3 ALTER TABLE (CASSANDRA-4163)
 * (cql) Add support for CL.TWO and CL.THREE in CQL (CASSANDRA-4156)
 * (cql) Fix type in CQL3 ALTER TABLE preventing update (CASSANDRA-4170)
 * (cql) Throw invalid exception from CQL3 on obsolete options (CASSANDRA-4171)
 * (cqlsh) fix recognizing uppercase SELECT keyword (CASSANDRA-4161)
 * Pig: wide row support (CASSANDRA-3909)
Merged from 1.0:
 * avoid streaming empty files with bulk loader if sstablewriter errors out
   (CASSANDRA-3946)


1.1-rc1
 * Include stress tool in binary builds (CASSANDRA-4103)
 * (Hadoop) fix wide row iteration when last row read was deleted
   (CASSANDRA-4154)
 * fix read_repair_chance to really default to 0.1 in the cli (CASSANDRA-4114)
 * Adds caching and bloomFilterFpChange to CQL options (CASSANDRA-4042)
 * Adds posibility to autoconfigure size of the KeyCache (CASSANDRA-4087)
 * fix KEYS index from skipping results (CASSANDRA-3996)
 * Remove sliced_buffer_size_in_kb dead option (CASSANDRA-4076)
 * make loadNewSStable preserve sstable version (CASSANDRA-4077)
 * Respect 1.0 cache settings as much as possible when upgrading 
   (CASSANDRA-4088)
 * relax path length requirement for sstable files when upgrading on 
   non-Windows platforms (CASSANDRA-4110)
 * fix terminination of the stress.java when errors were encountered
   (CASSANDRA-4128)
 * Move CfDef and KsDef validation out of thrift (CASSANDRA-4037)
 * Fix get_paged_slice (CASSANDRA-4136)
 * CQL3: Support slice with exclusive start and stop (CASSANDRA-3785)
Merged from 1.0:
 * support PropertyFileSnitch in bulk loader (CASSANDRA-4145)
 * add auto_snapshot option allowing disabling snapshot before drop/truncate
   (CASSANDRA-3710)
 * allow short snitch names (CASSANDRA-4130)


1.1-beta2
 * rename loaded sstables to avoid conflicts with local snapshots
   (CASSANDRA-3967)
 * start hint replay as soon as FD notifies that the target is back up
   (CASSANDRA-3958)
 * avoid unproductive deserializing of cached rows during compaction
   (CASSANDRA-3921)
 * fix concurrency issues with CQL keyspace creation (CASSANDRA-3903)
 * Show Effective Owership via Nodetool ring <keyspace> (CASSANDRA-3412)
 * Update ORDER BY syntax for CQL3 (CASSANDRA-3925)
 * Fix BulkRecordWriter to not throw NPE if reducer gets no map data from Hadoop (CASSANDRA-3944)
 * Fix bug with counters in super columns (CASSANDRA-3821)
 * Remove deprecated merge_shard_chance (CASSANDRA-3940)
 * add a convenient way to reset a node's schema (CASSANDRA-2963)
 * fix for intermittent SchemaDisagreementException (CASSANDRA-3884)
 * CLI `list <CF>` to limit number of columns and their order (CASSANDRA-3012)
 * ignore deprecated KsDef/CfDef/ColumnDef fields in native schema (CASSANDRA-3963)
 * CLI to report when unsupported column_metadata pair was given (CASSANDRA-3959)
 * reincarnate removed and deprecated KsDef/CfDef attributes (CASSANDRA-3953)
 * Fix race between writes and read for cache (CASSANDRA-3862)
 * perform static initialization of StorageProxy on start-up (CASSANDRA-3797)
 * support trickling fsync() on writes (CASSANDRA-3950)
 * expose counters for unavailable/timeout exceptions given to thrift clients (CASSANDRA-3671)
 * avoid quadratic startup time in LeveledManifest (CASSANDRA-3952)
 * Add type information to new schema_ columnfamilies and remove thrift
   serialization for schema (CASSANDRA-3792)
 * add missing column validator options to the CLI help (CASSANDRA-3926)
 * skip reading saved key cache if CF's caching strategy is NONE or ROWS_ONLY (CASSANDRA-3954)
 * Unify migration code (CASSANDRA-4017)
Merged from 1.0:
 * cqlsh: guess correct version of Python for Arch Linux (CASSANDRA-4090)
 * (CLI) properly handle quotes in create/update keyspace commands (CASSANDRA-4129)
 * Avoids possible deadlock during bootstrap (CASSANDRA-4159)
 * fix stress tool that hangs forever on timeout or error (CASSANDRA-4128)
 * Fix super columns bug where cache is not updated (CASSANDRA-4190)
 * stress tool to return appropriate exit code on failure (CASSANDRA-4188)


1.0.9
 * improve index sampling performance (CASSANDRA-4023)
 * always compact away deleted hints immediately after handoff (CASSANDRA-3955)
 * delete hints from dropped ColumnFamilies on handoff instead of
   erroring out (CASSANDRA-3975)
 * add CompositeType ref to the CLI doc for create/update column family (CASSANDRA-3980)
 * Pig: support Counter ColumnFamilies (CASSANDRA-3973)
 * Pig: Composite column support (CASSANDRA-3684)
 * Avoid NPE during repair when a keyspace has no CFs (CASSANDRA-3988)
 * Fix division-by-zero error on get_slice (CASSANDRA-4000)
 * don't change manifest level for cleanup, scrub, and upgradesstables
   operations under LeveledCompactionStrategy (CASSANDRA-3989, 4112)
 * fix race leading to super columns assertion failure (CASSANDRA-3957)
 * fix NPE on invalid CQL delete command (CASSANDRA-3755)
 * allow custom types in CLI's assume command (CASSANDRA-4081)
 * fix totalBytes count for parallel compactions (CASSANDRA-3758)
 * fix intermittent NPE in get_slice (CASSANDRA-4095)
 * remove unnecessary asserts in native code interfaces (CASSANDRA-4096)
 * Validate blank keys in CQL to avoid assertion errors (CASSANDRA-3612)
 * cqlsh: fix bad decoding of some column names (CASSANDRA-4003)
 * cqlsh: fix incorrect padding with unicode chars (CASSANDRA-4033)
 * Fix EC2 snitch incorrectly reporting region (CASSANDRA-4026)
 * Shut down thrift during decommission (CASSANDRA-4086)
 * Expose nodetool cfhistograms for 2ndary indexes (CASSANDRA-4063)
Merged from 0.8:
 * Fix ConcurrentModificationException in gossiper (CASSANDRA-4019)


1.1-beta1
 * (cqlsh)
   + add SOURCE and CAPTURE commands, and --file option (CASSANDRA-3479)
   + add ALTER COLUMNFAMILY WITH (CASSANDRA-3523)
   + bundle Python dependencies with Cassandra (CASSANDRA-3507)
   + added to Debian package (CASSANDRA-3458)
   + display byte data instead of erroring out on decode failure 
     (CASSANDRA-3874)
 * add nodetool rebuild_index (CASSANDRA-3583)
 * add nodetool rangekeysample (CASSANDRA-2917)
 * Fix streaming too much data during move operations (CASSANDRA-3639)
 * Nodetool and CLI connect to localhost by default (CASSANDRA-3568)
 * Reduce memory used by primary index sample (CASSANDRA-3743)
 * (Hadoop) separate input/output configurations (CASSANDRA-3197, 3765)
 * avoid returning internal Cassandra classes over JMX (CASSANDRA-2805)
 * add row-level isolation via SnapTree (CASSANDRA-2893)
 * Optimize key count estimation when opening sstable on startup
   (CASSANDRA-2988)
 * multi-dc replication optimization supporting CL > ONE (CASSANDRA-3577)
 * add command to stop compactions (CASSANDRA-1740, 3566, 3582)
 * multithreaded streaming (CASSANDRA-3494)
 * removed in-tree redhat spec (CASSANDRA-3567)
 * "defragment" rows for name-based queries under STCS, again (CASSANDRA-2503)
 * Recycle commitlog segments for improved performance 
   (CASSANDRA-3411, 3543, 3557, 3615)
 * update size-tiered compaction to prioritize small tiers (CASSANDRA-2407)
 * add message expiration logic to OutboundTcpConnection (CASSANDRA-3005)
 * off-heap cache to use sun.misc.Unsafe instead of JNA (CASSANDRA-3271)
 * EACH_QUORUM is only supported for writes (CASSANDRA-3272)
 * replace compactionlock use in schema migration by checking CFS.isValid
   (CASSANDRA-3116)
 * recognize that "SELECT first ... *" isn't really "SELECT *" (CASSANDRA-3445)
 * Use faster bytes comparison (CASSANDRA-3434)
 * Bulk loader is no longer a fat client, (HADOOP) bulk load output format
   (CASSANDRA-3045)
 * (Hadoop) add support for KeyRange.filter
 * remove assumption that keys and token are in bijection
   (CASSANDRA-1034, 3574, 3604)
 * always remove endpoints from delevery queue in HH (CASSANDRA-3546)
 * fix race between cf flush and its 2ndary indexes flush (CASSANDRA-3547)
 * fix potential race in AES when a repair fails (CASSANDRA-3548)
 * Remove columns shadowed by a deleted container even when we cannot purge
   (CASSANDRA-3538)
 * Improve memtable slice iteration performance (CASSANDRA-3545)
 * more efficient allocation of small bloom filters (CASSANDRA-3618)
 * Use separate writer thread in SSTableSimpleUnsortedWriter (CASSANDRA-3619)
 * fsync the directory after new sstable or commitlog segment are created (CASSANDRA-3250)
 * fix minor issues reported by FindBugs (CASSANDRA-3658)
 * global key/row caches (CASSANDRA-3143, 3849)
 * optimize memtable iteration during range scan (CASSANDRA-3638)
 * introduce 'crc_check_chance' in CompressionParameters to support
   a checksum percentage checking chance similarly to read-repair (CASSANDRA-3611)
 * a way to deactivate global key/row cache on per-CF basis (CASSANDRA-3667)
 * fix LeveledCompactionStrategy broken because of generation pre-allocation
   in LeveledManifest (CASSANDRA-3691)
 * finer-grained control over data directories (CASSANDRA-2749)
 * Fix ClassCastException during hinted handoff (CASSANDRA-3694)
 * Upgrade Thrift to 0.7 (CASSANDRA-3213)
 * Make stress.java insert operation to use microseconds (CASSANDRA-3725)
 * Allows (internally) doing a range query with a limit of columns instead of
   rows (CASSANDRA-3742)
 * Allow rangeSlice queries to be start/end inclusive/exclusive (CASSANDRA-3749)
 * Fix BulkLoader to support new SSTable layout and add stream
   throttling to prevent an NPE when there is no yaml config (CASSANDRA-3752)
 * Allow concurrent schema migrations (CASSANDRA-1391, 3832)
 * Add SnapshotCommand to trigger snapshot on remote node (CASSANDRA-3721)
 * Make CFMetaData conversions to/from thrift/native schema inverses
   (CASSANDRA_3559)
 * Add initial code for CQL 3.0-beta (CASSANDRA-2474, 3781, 3753)
 * Add wide row support for ColumnFamilyInputFormat (CASSANDRA-3264)
 * Allow extending CompositeType comparator (CASSANDRA-3657)
 * Avoids over-paging during get_count (CASSANDRA-3798)
 * Add new command to rebuild a node without (repair) merkle tree calculations
   (CASSANDRA-3483, 3922)
 * respect not only row cache capacity but caching mode when
   trying to read data (CASSANDRA-3812)
 * fix system tests (CASSANDRA-3827)
 * CQL support for altering row key type in ALTER TABLE (CASSANDRA-3781)
 * turn compression on by default (CASSANDRA-3871)
 * make hexToBytes refuse invalid input (CASSANDRA-2851)
 * Make secondary indexes CF inherit compression and compaction from their
   parent CF (CASSANDRA-3877)
 * Finish cleanup up tombstone purge code (CASSANDRA-3872)
 * Avoid NPE on aboarted stream-out sessions (CASSANDRA-3904)
 * BulkRecordWriter throws NPE for counter columns (CASSANDRA-3906)
 * Support compression using BulkWriter (CASSANDRA-3907)


1.0.8
 * fix race between cleanup and flush on secondary index CFSes (CASSANDRA-3712)
 * avoid including non-queried nodes in rangeslice read repair
   (CASSANDRA-3843)
 * Only snapshot CF being compacted for snapshot_before_compaction 
   (CASSANDRA-3803)
 * Log active compactions in StatusLogger (CASSANDRA-3703)
 * Compute more accurate compaction score per level (CASSANDRA-3790)
 * Return InvalidRequest when using a keyspace that doesn't exist
   (CASSANDRA-3764)
 * disallow user modification of System keyspace (CASSANDRA-3738)
 * allow using sstable2json on secondary index data (CASSANDRA-3738)
 * (cqlsh) add DESCRIBE COLUMNFAMILIES (CASSANDRA-3586)
 * (cqlsh) format blobs correctly and use colors to improve output
   readability (CASSANDRA-3726)
 * synchronize BiMap of bootstrapping tokens (CASSANDRA-3417)
 * show index options in CLI (CASSANDRA-3809)
 * add optional socket timeout for streaming (CASSANDRA-3838)
 * fix truncate not to leave behind non-CFS backed secondary indexes
   (CASSANDRA-3844)
 * make CLI `show schema` to use output stream directly instead
   of StringBuilder (CASSANDRA-3842)
 * remove the wait on hint future during write (CASSANDRA-3870)
 * (cqlsh) ignore missing CfDef opts (CASSANDRA-3933)
 * (cqlsh) look for cqlshlib relative to realpath (CASSANDRA-3767)
 * Fix short read protection (CASSANDRA-3934)
 * Make sure infered and actual schema match (CASSANDRA-3371)
 * Fix NPE during HH delivery (CASSANDRA-3677)
 * Don't put boostrapping node in 'hibernate' status (CASSANDRA-3737)
 * Fix double quotes in windows bat files (CASSANDRA-3744)
 * Fix bad validator lookup (CASSANDRA-3789)
 * Fix soft reset in EC2MultiRegionSnitch (CASSANDRA-3835)
 * Don't leave zombie connections with THSHA thrift server (CASSANDRA-3867)
 * (cqlsh) fix deserialization of data (CASSANDRA-3874)
 * Fix removetoken force causing an inconsistent state (CASSANDRA-3876)
 * Fix ahndling of some types with Pig (CASSANDRA-3886)
 * Don't allow to drop the system keyspace (CASSANDRA-3759)
 * Make Pig deletes disabled by default and configurable (CASSANDRA-3628)
Merged from 0.8:
 * (Pig) fix CassandraStorage to use correct comparator in Super ColumnFamily
   case (CASSANDRA-3251)
 * fix thread safety issues in commitlog replay, primarily affecting
   systems with many (100s) of CF definitions (CASSANDRA-3751)
 * Fix relevant tombstone ignored with super columns (CASSANDRA-3875)


1.0.7
 * fix regression in HH page size calculation (CASSANDRA-3624)
 * retry failed stream on IOException (CASSANDRA-3686)
 * allow configuring bloom_filter_fp_chance (CASSANDRA-3497)
 * attempt hint delivery every ten minutes, or when failure detector
   notifies us that a node is back up, whichever comes first.  hint
   handoff throttle delay default changed to 1ms, from 50 (CASSANDRA-3554)
 * add nodetool setstreamthroughput (CASSANDRA-3571)
 * fix assertion when dropping a columnfamily with no sstables (CASSANDRA-3614)
 * more efficient allocation of small bloom filters (CASSANDRA-3618)
 * CLibrary.createHardLinkWithExec() to check for errors (CASSANDRA-3101)
 * Avoid creating empty and non cleaned writer during compaction (CASSANDRA-3616)
 * stop thrift service in shutdown hook so we can quiesce MessagingService
   (CASSANDRA-3335)
 * (CQL) compaction_strategy_options and compression_parameters for
   CREATE COLUMNFAMILY statement (CASSANDRA-3374)
 * Reset min/max compaction threshold when creating size tiered compaction
   strategy (CASSANDRA-3666)
 * Don't ignore IOException during compaction (CASSANDRA-3655)
 * Fix assertion error for CF with gc_grace=0 (CASSANDRA-3579)
 * Shutdown ParallelCompaction reducer executor after use (CASSANDRA-3711)
 * Avoid < 0 value for pending tasks in leveled compaction (CASSANDRA-3693)
 * (Hadoop) Support TimeUUID in Pig CassandraStorage (CASSANDRA-3327)
 * Check schema is ready before continuing boostrapping (CASSANDRA-3629)
 * Catch overflows during parsing of chunk_length_kb (CASSANDRA-3644)
 * Improve stream protocol mismatch errors (CASSANDRA-3652)
 * Avoid multiple thread doing HH to the same target (CASSANDRA-3681)
 * Add JMX property for rp_timeout_in_ms (CASSANDRA-2940)
 * Allow DynamicCompositeType to compare component of different types
   (CASSANDRA-3625)
 * Flush non-cfs backed secondary indexes (CASSANDRA-3659)
 * Secondary Indexes should report memory consumption (CASSANDRA-3155)
 * fix for SelectStatement start/end key are not set correctly
   when a key alias is involved (CASSANDRA-3700)
 * fix CLI `show schema` command insert of an extra comma in
   column_metadata (CASSANDRA-3714)
Merged from 0.8:
 * avoid logging (harmless) exception when GC takes < 1ms (CASSANDRA-3656)
 * prevent new nodes from thinking down nodes are up forever (CASSANDRA-3626)
 * use correct list of replicas for LOCAL_QUORUM reads when read repair
   is disabled (CASSANDRA-3696)
 * block on flush before compacting hints (may prevent OOM) (CASSANDRA-3733)


1.0.6
 * (CQL) fix cqlsh support for replicate_on_write (CASSANDRA-3596)
 * fix adding to leveled manifest after streaming (CASSANDRA-3536)
 * filter out unavailable cipher suites when using encryption (CASSANDRA-3178)
 * (HADOOP) add old-style api support for CFIF and CFRR (CASSANDRA-2799)
 * Support TimeUUIDType column names in Stress.java tool (CASSANDRA-3541)
 * (CQL) INSERT/UPDATE/DELETE/TRUNCATE commands should allow CF names to
   be qualified by keyspace (CASSANDRA-3419)
 * always remove endpoints from delevery queue in HH (CASSANDRA-3546)
 * fix race between cf flush and its 2ndary indexes flush (CASSANDRA-3547)
 * fix potential race in AES when a repair fails (CASSANDRA-3548)
 * fix default value validation usage in CLI SET command (CASSANDRA-3553)
 * Optimize componentsFor method for compaction and startup time
   (CASSANDRA-3532)
 * (CQL) Proper ColumnFamily metadata validation on CREATE COLUMNFAMILY 
   (CASSANDRA-3565)
 * fix compression "chunk_length_kb" option to set correct kb value for 
   thrift/avro (CASSANDRA-3558)
 * fix missing response during range slice repair (CASSANDRA-3551)
 * 'describe ring' moved from CLI to nodetool and available through JMX (CASSANDRA-3220)
 * add back partitioner to sstable metadata (CASSANDRA-3540)
 * fix NPE in get_count for counters (CASSANDRA-3601)
Merged from 0.8:
 * remove invalid assertion that table was opened before dropping it
   (CASSANDRA-3580)
 * range and index scans now only send requests to enough replicas to
   satisfy requested CL + RR (CASSANDRA-3598)
 * use cannonical host for local node in nodetool info (CASSANDRA-3556)
 * remove nonlocal DC write optimization since it only worked with
   CL.ONE or CL.LOCAL_QUORUM (CASSANDRA-3577, 3585)
 * detect misuses of CounterColumnType (CASSANDRA-3422)
 * turn off string interning in json2sstable, take 2 (CASSANDRA-2189)
 * validate compression parameters on add/update of the ColumnFamily 
   (CASSANDRA-3573)
 * Check for 0.0.0.0 is incorrect in CFIF (CASSANDRA-3584)
 * Increase vm.max_map_count in debian packaging (CASSANDRA-3563)
 * gossiper will never add itself to saved endpoints (CASSANDRA-3485)


1.0.5
 * revert CASSANDRA-3407 (see CASSANDRA-3540)
 * fix assertion error while forwarding writes to local nodes (CASSANDRA-3539)


1.0.4
 * fix self-hinting of timed out read repair updates and make hinted handoff
   less prone to OOMing a coordinator (CASSANDRA-3440)
 * expose bloom filter sizes via JMX (CASSANDRA-3495)
 * enforce RP tokens 0..2**127 (CASSANDRA-3501)
 * canonicalize paths exposed through JMX (CASSANDRA-3504)
 * fix "liveSize" stat when sstables are removed (CASSANDRA-3496)
 * add bloom filter FP rates to nodetool cfstats (CASSANDRA-3347)
 * record partitioner in sstable metadata component (CASSANDRA-3407)
 * add new upgradesstables nodetool command (CASSANDRA-3406)
 * skip --debug requirement to see common exceptions in CLI (CASSANDRA-3508)
 * fix incorrect query results due to invalid max timestamp (CASSANDRA-3510)
 * make sstableloader recognize compressed sstables (CASSANDRA-3521)
 * avoids race in OutboundTcpConnection in multi-DC setups (CASSANDRA-3530)
 * use SETLOCAL in cassandra.bat (CASSANDRA-3506)
 * fix ConcurrentModificationException in Table.all() (CASSANDRA-3529)
Merged from 0.8:
 * fix concurrence issue in the FailureDetector (CASSANDRA-3519)
 * fix array out of bounds error in counter shard removal (CASSANDRA-3514)
 * avoid dropping tombstones when they might still be needed to shadow
   data in a different sstable (CASSANDRA-2786)


1.0.3
 * revert name-based query defragmentation aka CASSANDRA-2503 (CASSANDRA-3491)
 * fix invalidate-related test failures (CASSANDRA-3437)
 * add next-gen cqlsh to bin/ (CASSANDRA-3188, 3131, 3493)
 * (CQL) fix handling of rows with no columns (CASSANDRA-3424, 3473)
 * fix querying supercolumns by name returning only a subset of
   subcolumns or old subcolumn versions (CASSANDRA-3446)
 * automatically compute sha1 sum for uncompressed data files (CASSANDRA-3456)
 * fix reading metadata/statistics component for version < h (CASSANDRA-3474)
 * add sstable forward-compatibility (CASSANDRA-3478)
 * report compression ratio in CFSMBean (CASSANDRA-3393)
 * fix incorrect size exception during streaming of counters (CASSANDRA-3481)
 * (CQL) fix for counter decrement syntax (CASSANDRA-3418)
 * Fix race introduced by CASSANDRA-2503 (CASSANDRA-3482)
 * Fix incomplete deletion of delivered hints (CASSANDRA-3466)
 * Avoid rescheduling compactions when no compaction was executed 
   (CASSANDRA-3484)
 * fix handling of the chunk_length_kb compression options (CASSANDRA-3492)
Merged from 0.8:
 * fix updating CF row_cache_provider (CASSANDRA-3414)
 * CFMetaData.convertToThrift method to set RowCacheProvider (CASSANDRA-3405)
 * acquire compactionlock during truncate (CASSANDRA-3399)
 * fix displaying cfdef entries for super columnfamilies (CASSANDRA-3415)
 * Make counter shard merging thread safe (CASSANDRA-3178)
 * Revert CASSANDRA-2855
 * Fix bug preventing the use of efficient cross-DC writes (CASSANDRA-3472)
 * `describe ring` command for CLI (CASSANDRA-3220)
 * (Hadoop) skip empty rows when entire row is requested, redux (CASSANDRA-2855)


1.0.2
 * "defragment" rows for name-based queries under STCS (CASSANDRA-2503)
 * Add timing information to cassandra-cli GET/SET/LIST queries (CASSANDRA-3326)
 * Only create one CompressionMetadata object per sstable (CASSANDRA-3427)
 * cleanup usage of StorageService.setMode() (CASSANDRA-3388)
 * Avoid large array allocation for compressed chunk offsets (CASSANDRA-3432)
 * fix DecimalType bytebuffer marshalling (CASSANDRA-3421)
 * fix bug that caused first column in per row indexes to be ignored 
   (CASSANDRA-3441)
 * add JMX call to clean (failed) repair sessions (CASSANDRA-3316)
 * fix sstableloader reference acquisition bug (CASSANDRA-3438)
 * fix estimated row size regression (CASSANDRA-3451)
 * make sure we don't return more columns than asked (CASSANDRA-3303, 3395)
Merged from 0.8:
 * acquire compactionlock during truncate (CASSANDRA-3399)
 * fix displaying cfdef entries for super columnfamilies (CASSANDRA-3415)


1.0.1
 * acquire references during index build to prevent delete problems
   on Windows (CASSANDRA-3314)
 * describe_ring should include datacenter/topology information (CASSANDRA-2882)
 * Thrift sockets are not properly buffered (CASSANDRA-3261)
 * performance improvement for bytebufferutil compare function (CASSANDRA-3286)
 * add system.versions ColumnFamily (CASSANDRA-3140)
 * reduce network copies (CASSANDRA-3333, 3373)
 * limit nodetool to 32MB of heap (CASSANDRA-3124)
 * (CQL) update parser to accept "timestamp" instead of "date" (CASSANDRA-3149)
 * Fix CLI `show schema` to include "compression_options" (CASSANDRA-3368)
 * Snapshot to include manifest under LeveledCompactionStrategy (CASSANDRA-3359)
 * (CQL) SELECT query should allow CF name to be qualified by keyspace (CASSANDRA-3130)
 * (CQL) Fix internal application error specifying 'using consistency ...'
   in lower case (CASSANDRA-3366)
 * fix Deflate compression when compression actually makes the data bigger
   (CASSANDRA-3370)
 * optimize UUIDGen to avoid lock contention on InetAddress.getLocalHost 
   (CASSANDRA-3387)
 * tolerate index being dropped mid-mutation (CASSANDRA-3334, 3313)
 * CompactionManager is now responsible for checking for new candidates
   post-task execution, enabling more consistent leveled compaction 
   (CASSANDRA-3391)
 * Cache HSHA threads (CASSANDRA-3372)
 * use CF/KS names as snapshot prefix for drop + truncate operations
   (CASSANDRA-2997)
 * Break bloom filters up to avoid heap fragmentation (CASSANDRA-2466)
 * fix cassandra hanging on jsvc stop (CASSANDRA-3302)
 * Avoid leveled compaction getting blocked on errors (CASSANDRA-3408)
 * Make reloading the compaction strategy safe (CASSANDRA-3409)
 * ignore 0.8 hints even if compaction begins before we try to purge
   them (CASSANDRA-3385)
 * remove procrun (bin\daemon) from Cassandra source tree and 
   artifacts (CASSANDRA-3331)
 * make cassandra compile under JDK7 (CASSANDRA-3275)
 * remove dependency of clientutil.jar to FBUtilities (CASSANDRA-3299)
 * avoid truncation errors by using long math on long values (CASSANDRA-3364)
 * avoid clock drift on some Windows machine (CASSANDRA-3375)
 * display cache provider in cli 'describe keyspace' command (CASSANDRA-3384)
 * fix incomplete topology information in describe_ring (CASSANDRA-3403)
 * expire dead gossip states based on time (CASSANDRA-2961)
 * improve CompactionTask extensibility (CASSANDRA-3330)
 * Allow one leveled compaction task to kick off another (CASSANDRA-3363)
 * allow encryption only between datacenters (CASSANDRA-2802)
Merged from 0.8:
 * fix truncate allowing data to be replayed post-restart (CASSANDRA-3297)
 * make iwriter final in IndexWriter to avoid NPE (CASSANDRA-2863)
 * (CQL) update grammar to require key clause in DELETE statement
   (CASSANDRA-3349)
 * (CQL) allow numeric keyspace names in USE statement (CASSANDRA-3350)
 * (Hadoop) skip empty rows when slicing the entire row (CASSANDRA-2855)
 * Fix handling of tombstone by SSTableExport/Import (CASSANDRA-3357)
 * fix ColumnIndexer to use long offsets (CASSANDRA-3358)
 * Improved CLI exceptions (CASSANDRA-3312)
 * Fix handling of tombstone by SSTableExport/Import (CASSANDRA-3357)
 * Only count compaction as active (for throttling) when they have
   successfully acquired the compaction lock (CASSANDRA-3344)
 * Display CLI version string on startup (CASSANDRA-3196)
 * (Hadoop) make CFIF try rpc_address or fallback to listen_address
   (CASSANDRA-3214)
 * (Hadoop) accept comma delimited lists of initial thrift connections
   (CASSANDRA-3185)
 * ColumnFamily min_compaction_threshold should be >= 2 (CASSANDRA-3342)
 * (Pig) add 0.8+ types and key validation type in schema (CASSANDRA-3280)
 * Fix completely removing column metadata using CLI (CASSANDRA-3126)
 * CLI `describe cluster;` output should be on separate lines for separate versions
   (CASSANDRA-3170)
 * fix changing durable_writes keyspace option during CF creation
   (CASSANDRA-3292)
 * avoid locking on update when no indexes are involved (CASSANDRA-3386)
 * fix assertionError during repair with ordered partitioners (CASSANDRA-3369)
 * correctly serialize key_validation_class for avro (CASSANDRA-3391)
 * don't expire counter tombstone after streaming (CASSANDRA-3394)
 * prevent nodes that failed to join from hanging around forever 
   (CASSANDRA-3351)
 * remove incorrect optimization from slice read path (CASSANDRA-3390)
 * Fix race in AntiEntropyService (CASSANDRA-3400)


1.0.0-final
 * close scrubbed sstable fd before deleting it (CASSANDRA-3318)
 * fix bug preventing obsolete commitlog segments from being removed
   (CASSANDRA-3269)
 * tolerate whitespace in seed CDL (CASSANDRA-3263)
 * Change default heap thresholds to max(min(1/2 ram, 1G), min(1/4 ram, 8GB))
   (CASSANDRA-3295)
 * Fix broken CompressedRandomAccessReaderTest (CASSANDRA-3298)
 * (CQL) fix type information returned for wildcard queries (CASSANDRA-3311)
 * add estimated tasks to LeveledCompactionStrategy (CASSANDRA-3322)
 * avoid including compaction cache-warming in keycache stats (CASSANDRA-3325)
 * run compaction and hinted handoff threads at MIN_PRIORITY (CASSANDRA-3308)
 * default hsha thrift server to cpu core count in rpc pool (CASSANDRA-3329)
 * add bin\daemon to binary tarball for Windows service (CASSANDRA-3331)
 * Fix places where uncompressed size of sstables was use in place of the
   compressed one (CASSANDRA-3338)
 * Fix hsha thrift server (CASSANDRA-3346)
 * Make sure repair only stream needed sstables (CASSANDRA-3345)


1.0.0-rc2
 * Log a meaningful warning when a node receives a message for a repair session
   that doesn't exist anymore (CASSANDRA-3256)
 * test for NUMA policy support as well as numactl presence (CASSANDRA-3245)
 * Fix FD leak when internode encryption is enabled (CASSANDRA-3257)
 * Remove incorrect assertion in mergeIterator (CASSANDRA-3260)
 * FBUtilities.hexToBytes(String) to throw NumberFormatException when string
   contains non-hex characters (CASSANDRA-3231)
 * Keep SimpleSnitch proximity ordering unchanged from what the Strategy
   generates, as intended (CASSANDRA-3262)
 * remove Scrub from compactionstats when finished (CASSANDRA-3255)
 * fix counter entry in jdbc TypesMap (CASSANDRA-3268)
 * fix full queue scenario for ParallelCompactionIterator (CASSANDRA-3270)
 * fix bootstrap process (CASSANDRA-3285)
 * don't try delivering hints if when there isn't any (CASSANDRA-3176)
 * CLI documentation change for ColumnFamily `compression_options` (CASSANDRA-3282)
 * ignore any CF ids sent by client for adding CF/KS (CASSANDRA-3288)
 * remove obsolete hints on first startup (CASSANDRA-3291)
 * use correct ISortedColumns for time-optimized reads (CASSANDRA-3289)
 * Evict gossip state immediately when a token is taken over by a new IP 
   (CASSANDRA-3259)


1.0.0-rc1
 * Update CQL to generate microsecond timestamps by default (CASSANDRA-3227)
 * Fix counting CFMetadata towards Memtable liveRatio (CASSANDRA-3023)
 * Kill server on wrapped OOME such as from FileChannel.map (CASSANDRA-3201)
 * remove unnecessary copy when adding to row cache (CASSANDRA-3223)
 * Log message when a full repair operation completes (CASSANDRA-3207)
 * Fix streamOutSession keeping sstables references forever if the remote end
   dies (CASSANDRA-3216)
 * Remove dynamic_snitch boolean from example configuration (defaulting to 
   true) and set default badness threshold to 0.1 (CASSANDRA-3229)
 * Base choice of random or "balanced" token on bootstrap on whether
   schema definitions were found (CASSANDRA-3219)
 * Fixes for LeveledCompactionStrategy score computation, prioritization,
   scheduling, and performance (CASSANDRA-3224, 3234)
 * parallelize sstable open at server startup (CASSANDRA-2988)
 * fix handling of exceptions writing to OutboundTcpConnection (CASSANDRA-3235)
 * Allow using quotes in "USE <keyspace>;" CLI command (CASSANDRA-3208)
 * Don't allow any cache loading exceptions to halt startup (CASSANDRA-3218)
 * Fix sstableloader --ignores option (CASSANDRA-3247)
 * File descriptor limit increased in packaging (CASSANDRA-3206)
 * Fix deadlock in commit log during flush (CASSANDRA-3253) 


1.0.0-beta1
 * removed binarymemtable (CASSANDRA-2692)
 * add commitlog_total_space_in_mb to prevent fragmented logs (CASSANDRA-2427)
 * removed commitlog_rotation_threshold_in_mb configuration (CASSANDRA-2771)
 * make AbstractBounds.normalize de-overlapp overlapping ranges (CASSANDRA-2641)
 * replace CollatingIterator, ReducingIterator with MergeIterator 
   (CASSANDRA-2062)
 * Fixed the ability to set compaction strategy in cli using create column 
   family command (CASSANDRA-2778)
 * clean up tmp files after failed compaction (CASSANDRA-2468)
 * restrict repair streaming to specific columnfamilies (CASSANDRA-2280)
 * don't bother persisting columns shadowed by a row tombstone (CASSANDRA-2589)
 * reset CF and SC deletion times after gc_grace (CASSANDRA-2317)
 * optimize away seek when compacting wide rows (CASSANDRA-2879)
 * single-pass streaming (CASSANDRA-2677, 2906, 2916, 3003)
 * use reference counting for deleting sstables instead of relying on GC
   (CASSANDRA-2521, 3179)
 * store hints as serialized mutations instead of pointers to data row
   (CASSANDRA-2045)
 * store hints in the coordinator node instead of in the closest replica 
   (CASSANDRA-2914)
 * add row_cache_keys_to_save CF option (CASSANDRA-1966)
 * check column family validity in nodetool repair (CASSANDRA-2933)
 * use lazy initialization instead of class initialization in NodeId
   (CASSANDRA-2953)
 * add paging to get_count (CASSANDRA-2894)
 * fix "short reads" in [multi]get (CASSANDRA-2643, 3157, 3192)
 * add optional compression for sstables (CASSANDRA-47, 2994, 3001, 3128)
 * add scheduler JMX metrics (CASSANDRA-2962)
 * add block level checksum for compressed data (CASSANDRA-1717)
 * make column family backed column map pluggable and introduce unsynchronized
   ArrayList backed one to speedup reads (CASSANDRA-2843, 3165, 3205)
 * refactoring of the secondary index api (CASSANDRA-2982)
 * make CL > ONE reads wait for digest reconciliation before returning
   (CASSANDRA-2494)
 * fix missing logging for some exceptions (CASSANDRA-2061)
 * refactor and optimize ColumnFamilyStore.files(...) and Descriptor.fromFilename(String)
   and few other places responsible for work with SSTable files (CASSANDRA-3040)
 * Stop reading from sstables once we know we have the most recent columns,
   for query-by-name requests (CASSANDRA-2498)
 * Add query-by-column mode to stress.java (CASSANDRA-3064)
 * Add "install" command to cassandra.bat (CASSANDRA-292)
 * clean up KSMetadata, CFMetadata from unnecessary
   Thrift<->Avro conversion methods (CASSANDRA-3032)
 * Add timeouts to client request schedulers (CASSANDRA-3079, 3096)
 * Cli to use hashes rather than array of hashes for strategy options (CASSANDRA-3081)
 * LeveledCompactionStrategy (CASSANDRA-1608, 3085, 3110, 3087, 3145, 3154, 3182)
 * Improvements of the CLI `describe` command (CASSANDRA-2630)
 * reduce window where dropped CF sstables may not be deleted (CASSANDRA-2942)
 * Expose gossip/FD info to JMX (CASSANDRA-2806)
 * Fix streaming over SSL when compressed SSTable involved (CASSANDRA-3051)
 * Add support for pluggable secondary index implementations (CASSANDRA-3078)
 * remove compaction_thread_priority setting (CASSANDRA-3104)
 * generate hints for replicas that timeout, not just replicas that are known
   to be down before starting (CASSANDRA-2034)
 * Add throttling for internode streaming (CASSANDRA-3080)
 * make the repair of a range repair all replica (CASSANDRA-2610, 3194)
 * expose the ability to repair the first range (as returned by the
   partitioner) of a node (CASSANDRA-2606)
 * Streams Compression (CASSANDRA-3015)
 * add ability to use multiple threads during a single compaction
   (CASSANDRA-2901)
 * make AbstractBounds.normalize support overlapping ranges (CASSANDRA-2641)
 * fix of the CQL count() behavior (CASSANDRA-3068)
 * use TreeMap backed column families for the SSTable simple writers
   (CASSANDRA-3148)
 * fix inconsistency of the CLI syntax when {} should be used instead of [{}]
   (CASSANDRA-3119)
 * rename CQL type names to match expected SQL behavior (CASSANDRA-3149, 3031)
 * Arena-based allocation for memtables (CASSANDRA-2252, 3162, 3163, 3168)
 * Default RR chance to 0.1 (CASSANDRA-3169)
 * Add RowLevel support to secondary index API (CASSANDRA-3147)
 * Make SerializingCacheProvider the default if JNA is available (CASSANDRA-3183)
 * Fix backwards compatibilty for CQL memtable properties (CASSANDRA-3190)
 * Add five-minute delay before starting compactions on a restarted server
   (CASSANDRA-3181)
 * Reduce copies done for intra-host messages (CASSANDRA-1788, 3144)
 * support of compaction strategy option for stress.java (CASSANDRA-3204)
 * make memtable throughput and column count thresholds no-ops (CASSANDRA-2449)
 * Return schema information along with the resultSet in CQL (CASSANDRA-2734)
 * Add new DecimalType (CASSANDRA-2883)
 * Fix assertion error in RowRepairResolver (CASSANDRA-3156)
 * Reduce unnecessary high buffer sizes (CASSANDRA-3171)
 * Pluggable compaction strategy (CASSANDRA-1610)
 * Add new broadcast_address config option (CASSANDRA-2491)


0.8.7
 * Kill server on wrapped OOME such as from FileChannel.map (CASSANDRA-3201)
 * Allow using quotes in "USE <keyspace>;" CLI command (CASSANDRA-3208)
 * Log message when a full repair operation completes (CASSANDRA-3207)
 * Don't allow any cache loading exceptions to halt startup (CASSANDRA-3218)
 * Fix sstableloader --ignores option (CASSANDRA-3247)
 * File descriptor limit increased in packaging (CASSANDRA-3206)
 * Log a meaningfull warning when a node receive a message for a repair session
   that doesn't exist anymore (CASSANDRA-3256)
 * Fix FD leak when internode encryption is enabled (CASSANDRA-3257)
 * FBUtilities.hexToBytes(String) to throw NumberFormatException when string
   contains non-hex characters (CASSANDRA-3231)
 * Keep SimpleSnitch proximity ordering unchanged from what the Strategy
   generates, as intended (CASSANDRA-3262)
 * remove Scrub from compactionstats when finished (CASSANDRA-3255)
 * Fix tool .bat files when CASSANDRA_HOME contains spaces (CASSANDRA-3258)
 * Force flush of status table when removing/updating token (CASSANDRA-3243)
 * Evict gossip state immediately when a token is taken over by a new IP (CASSANDRA-3259)
 * Fix bug where the failure detector can take too long to mark a host
   down (CASSANDRA-3273)
 * (Hadoop) allow wrapping ranges in queries (CASSANDRA-3137)
 * (Hadoop) check all interfaces for a match with split location
   before falling back to random replica (CASSANDRA-3211)
 * (Hadoop) Make Pig storage handle implements LoadMetadata (CASSANDRA-2777)
 * (Hadoop) Fix exception during PIG 'dump' (CASSANDRA-2810)
 * Fix stress COUNTER_GET option (CASSANDRA-3301)
 * Fix missing fields in CLI `show schema` output (CASSANDRA-3304)
 * Nodetool no longer leaks threads and closes JMX connections (CASSANDRA-3309)
 * fix truncate allowing data to be replayed post-restart (CASSANDRA-3297)
 * Move SimpleAuthority and SimpleAuthenticator to examples (CASSANDRA-2922)
 * Fix handling of tombstone by SSTableExport/Import (CASSANDRA-3357)
 * Fix transposition in cfHistograms (CASSANDRA-3222)
 * Allow using number as DC name when creating keyspace in CQL (CASSANDRA-3239)
 * Force flush of system table after updating/removing a token (CASSANDRA-3243)


0.8.6
 * revert CASSANDRA-2388
 * change TokenRange.endpoints back to listen/broadcast address to match
   pre-1777 behavior, and add TokenRange.rpc_endpoints instead (CASSANDRA-3187)
 * avoid trying to watch cassandra-topology.properties when loaded from jar
   (CASSANDRA-3138)
 * prevent users from creating keyspaces with LocalStrategy replication
   (CASSANDRA-3139)
 * fix CLI `show schema;` to output correct keyspace definition statement
   (CASSANDRA-3129)
 * CustomTThreadPoolServer to log TTransportException at DEBUG level
   (CASSANDRA-3142)
 * allow topology sort to work with non-unique rack names between 
   datacenters (CASSANDRA-3152)
 * Improve caching of same-version Messages on digest and repair paths
   (CASSANDRA-3158)
 * Randomize choice of first replica for counter increment (CASSANDRA-2890)
 * Fix using read_repair_chance instead of merge_shard_change (CASSANDRA-3202)
 * Avoid streaming data to nodes that already have it, on move as well as
   decommission (CASSANDRA-3041)
 * Fix divide by zero error in GCInspector (CASSANDRA-3164)
 * allow quoting of the ColumnFamily name in CLI `create column family`
   statement (CASSANDRA-3195)
 * Fix rolling upgrade from 0.7 to 0.8 problem (CASSANDRA-3166)
 * Accomodate missing encryption_options in IncomingTcpConnection.stream
   (CASSANDRA-3212)


0.8.5
 * fix NPE when encryption_options is unspecified (CASSANDRA-3007)
 * include column name in validation failure exceptions (CASSANDRA-2849)
 * make sure truncate clears out the commitlog so replay won't re-
   populate with truncated data (CASSANDRA-2950)
 * fix NPE when debug logging is enabled and dropped CF is present
   in a commitlog segment (CASSANDRA-3021)
 * fix cassandra.bat when CASSANDRA_HOME contains spaces (CASSANDRA-2952)
 * fix to SSTableSimpleUnsortedWriter bufferSize calculation (CASSANDRA-3027)
 * make cleanup and normal compaction able to skip empty rows
   (rows containing nothing but expired tombstones) (CASSANDRA-3039)
 * work around native memory leak in com.sun.management.GarbageCollectorMXBean
   (CASSANDRA-2868)
 * validate that column names in column_metadata are not equal to key_alias
   on create/update of the ColumnFamily and CQL 'ALTER' statement (CASSANDRA-3036)
 * return an InvalidRequestException if an indexed column is assigned
   a value larger than 64KB (CASSANDRA-3057)
 * fix of numeric-only and string column names handling in CLI "drop index" 
   (CASSANDRA-3054)
 * prune index scan resultset back to original request for lazy
   resultset expansion case (CASSANDRA-2964)
 * (Hadoop) fail jobs when Cassandra node has failed but TaskTracker
   has not (CASSANDRA-2388)
 * fix dynamic snitch ignoring nodes when read_repair_chance is zero
   (CASSANDRA-2662)
 * avoid retaining references to dropped CFS objects in 
   CompactionManager.estimatedCompactions (CASSANDRA-2708)
 * expose rpc timeouts per host in MessagingServiceMBean (CASSANDRA-2941)
 * avoid including cwd in classpath for deb and rpm packages (CASSANDRA-2881)
 * remove gossip state when a new IP takes over a token (CASSANDRA-3071)
 * allow sstable2json to work on index sstable files (CASSANDRA-3059)
 * always hint counters (CASSANDRA-3099)
 * fix log4j initialization in EmbeddedCassandraService (CASSANDRA-2857)
 * remove gossip state when a new IP takes over a token (CASSANDRA-3071)
 * work around native memory leak in com.sun.management.GarbageCollectorMXBean
    (CASSANDRA-2868)
 * fix UnavailableException with writes at CL.EACH_QUORM (CASSANDRA-3084)
 * fix parsing of the Keyspace and ColumnFamily names in numeric
   and string representations in CLI (CASSANDRA-3075)
 * fix corner cases in Range.differenceToFetch (CASSANDRA-3084)
 * fix ip address String representation in the ring cache (CASSANDRA-3044)
 * fix ring cache compatibility when mixing pre-0.8.4 nodes with post-
   in the same cluster (CASSANDRA-3023)
 * make repair report failure when a node participating dies (instead of
   hanging forever) (CASSANDRA-2433)
 * fix handling of the empty byte buffer by ReversedType (CASSANDRA-3111)
 * Add validation that Keyspace names are case-insensitively unique (CASSANDRA-3066)
 * catch invalid key_validation_class before instantiating UpdateColumnFamily (CASSANDRA-3102)
 * make Range and Bounds objects client-safe (CASSANDRA-3108)
 * optionally skip log4j configuration (CASSANDRA-3061)
 * bundle sstableloader with the debian package (CASSANDRA-3113)
 * don't try to build secondary indexes when there is none (CASSANDRA-3123)
 * improve SSTableSimpleUnsortedWriter speed for large rows (CASSANDRA-3122)
 * handle keyspace arguments correctly in nodetool snapshot (CASSANDRA-3038)
 * Fix SSTableImportTest on windows (CASSANDRA-3043)
 * expose compactionThroughputMbPerSec through JMX (CASSANDRA-3117)
 * log keyspace and CF of large rows being compacted


0.8.4
 * change TokenRing.endpoints to be a list of rpc addresses instead of 
   listen/broadcast addresses (CASSANDRA-1777)
 * include files-to-be-streamed in StreamInSession.getSources (CASSANDRA-2972)
 * use JAVA env var in cassandra-env.sh (CASSANDRA-2785, 2992)
 * avoid doing read for no-op replicate-on-write at CL=1 (CASSANDRA-2892)
 * refuse counter write for CL.ANY (CASSANDRA-2990)
 * switch back to only logging recent dropped messages (CASSANDRA-3004)
 * always deserialize RowMutation for counters (CASSANDRA-3006)
 * ignore saved replication_factor strategy_option for NTS (CASSANDRA-3011)
 * make sure pre-truncate CL segments are discarded (CASSANDRA-2950)


0.8.3
 * add ability to drop local reads/writes that are going to timeout
   (CASSANDRA-2943)
 * revamp token removal process, keep gossip states for 3 days (CASSANDRA-2496)
 * don't accept extra args for 0-arg nodetool commands (CASSANDRA-2740)
 * log unavailableexception details at debug level (CASSANDRA-2856)
 * expose data_dir though jmx (CASSANDRA-2770)
 * don't include tmp files as sstable when create cfs (CASSANDRA-2929)
 * log Java classpath on startup (CASSANDRA-2895)
 * keep gossipped version in sync with actual on migration coordinator 
   (CASSANDRA-2946)
 * use lazy initialization instead of class initialization in NodeId
   (CASSANDRA-2953)
 * check column family validity in nodetool repair (CASSANDRA-2933)
 * speedup bytes to hex conversions dramatically (CASSANDRA-2850)
 * Flush memtables on shutdown when durable writes are disabled 
   (CASSANDRA-2958)
 * improved POSIX compatibility of start scripts (CASsANDRA-2965)
 * add counter support to Hadoop InputFormat (CASSANDRA-2981)
 * fix bug where dirty commitlog segments were removed (and avoid keeping 
   segments with no post-flush activity permanently dirty) (CASSANDRA-2829)
 * fix throwing exception with batch mutation of counter super columns
   (CASSANDRA-2949)
 * ignore system tables during repair (CASSANDRA-2979)
 * throw exception when NTS is given replication_factor as an option
   (CASSANDRA-2960)
 * fix assertion error during compaction of counter CFs (CASSANDRA-2968)
 * avoid trying to create index names, when no index exists (CASSANDRA-2867)
 * don't sample the system table when choosing a bootstrap token
   (CASSANDRA-2825)
 * gossiper notifies of local state changes (CASSANDRA-2948)
 * add asynchronous and half-sync/half-async (hsha) thrift servers 
   (CASSANDRA-1405)
 * fix potential use of free'd native memory in SerializingCache 
   (CASSANDRA-2951)
 * prune index scan resultset back to original request for lazy
   resultset expansion case (CASSANDRA-2964)
 * (Hadoop) fail jobs when Cassandra node has failed but TaskTracker
    has not (CASSANDRA-2388)


0.8.2
 * CQL: 
   - include only one row per unique key for IN queries (CASSANDRA-2717)
   - respect client timestamp on full row deletions (CASSANDRA-2912)
 * improve thread-safety in StreamOutSession (CASSANDRA-2792)
 * allow deleting a row and updating indexed columns in it in the
   same mutation (CASSANDRA-2773)
 * Expose number of threads blocked on submitting memtable to flush
   in JMX (CASSANDRA-2817)
 * add ability to return "endpoints" to nodetool (CASSANDRA-2776)
 * Add support for multiple (comma-delimited) coordinator addresses
   to ColumnFamilyInputFormat (CASSANDRA-2807)
 * fix potential NPE while scheduling read repair for range slice
   (CASSANDRA-2823)
 * Fix race in SystemTable.getCurrentLocalNodeId (CASSANDRA-2824)
 * Correctly set default for replicate_on_write (CASSANDRA-2835)
 * improve nodetool compactionstats formatting (CASSANDRA-2844)
 * fix index-building status display (CASSANDRA-2853)
 * fix CLI perpetuating obsolete KsDef.replication_factor (CASSANDRA-2846)
 * improve cli treatment of multiline comments (CASSANDRA-2852)
 * handle row tombstones correctly in EchoedRow (CASSANDRA-2786)
 * add MessagingService.get[Recently]DroppedMessages and
   StorageService.getExceptionCount (CASSANDRA-2804)
 * fix possibility of spurious UnavailableException for LOCAL_QUORUM
   reads with dynamic snitch + read repair disabled (CASSANDRA-2870)
 * add ant-optional as dependence for the debian package (CASSANDRA-2164)
 * add option to specify limit for get_slice in the CLI (CASSANDRA-2646)
 * decrease HH page size (CASSANDRA-2832)
 * reset cli keyspace after dropping the current one (CASSANDRA-2763)
 * add KeyRange option to Hadoop inputformat (CASSANDRA-1125)
 * fix protocol versioning (CASSANDRA-2818, 2860)
 * support spaces in path to log4j configuration (CASSANDRA-2383)
 * avoid including inferred types in CF update (CASSANDRA-2809)
 * fix JMX bulkload call (CASSANDRA-2908)
 * fix updating KS with durable_writes=false (CASSANDRA-2907)
 * add simplified facade to SSTableWriter for bulk loading use
   (CASSANDRA-2911)
 * fix re-using index CF sstable names after drop/recreate (CASSANDRA-2872)
 * prepend CF to default index names (CASSANDRA-2903)
 * fix hint replay (CASSANDRA-2928)
 * Properly synchronize repair's merkle tree computation (CASSANDRA-2816)


0.8.1
 * CQL:
   - support for insert, delete in BATCH (CASSANDRA-2537)
   - support for IN to SELECT, UPDATE (CASSANDRA-2553)
   - timestamp support for INSERT, UPDATE, and BATCH (CASSANDRA-2555)
   - TTL support (CASSANDRA-2476)
   - counter support (CASSANDRA-2473)
   - ALTER COLUMNFAMILY (CASSANDRA-1709)
   - DROP INDEX (CASSANDRA-2617)
   - add SCHEMA/TABLE as aliases for KS/CF (CASSANDRA-2743)
   - server handles wait-for-schema-agreement (CASSANDRA-2756)
   - key alias support (CASSANDRA-2480)
 * add support for comparator parameters and a generic ReverseType
   (CASSANDRA-2355)
 * add CompositeType and DynamicCompositeType (CASSANDRA-2231)
 * optimize batches containing multiple updates to the same row
   (CASSANDRA-2583)
 * adjust hinted handoff page size to avoid OOM with large columns 
   (CASSANDRA-2652)
 * mark BRAF buffer invalid post-flush so we don't re-flush partial
   buffers again, especially on CL writes (CASSANDRA-2660)
 * add DROP INDEX support to CLI (CASSANDRA-2616)
 * don't perform HH to client-mode [storageproxy] nodes (CASSANDRA-2668)
 * Improve forceDeserialize/getCompactedRow encapsulation (CASSANDRA-2659)
 * Don't write CounterUpdateColumn to disk in tests (CASSANDRA-2650)
 * Add sstable bulk loading utility (CASSANDRA-1278)
 * avoid replaying hints to dropped columnfamilies (CASSANDRA-2685)
 * add placeholders for missing rows in range query pseudo-RR (CASSANDRA-2680)
 * remove no-op HHOM.renameHints (CASSANDRA-2693)
 * clone super columns to avoid modifying them during flush (CASSANDRA-2675)
 * allow writes to bypass the commitlog for certain keyspaces (CASSANDRA-2683)
 * avoid NPE when bypassing commitlog during memtable flush (CASSANDRA-2781)
 * Added support for making bootstrap retry if nodes flap (CASSANDRA-2644)
 * Added statusthrift to nodetool to report if thrift server is running (CASSANDRA-2722)
 * Fixed rows being cached if they do not exist (CASSANDRA-2723)
 * Support passing tableName and cfName to RowCacheProviders (CASSANDRA-2702)
 * close scrub file handles (CASSANDRA-2669)
 * throttle migration replay (CASSANDRA-2714)
 * optimize column serializer creation (CASSANDRA-2716)
 * Added support for making bootstrap retry if nodes flap (CASSANDRA-2644)
 * Added statusthrift to nodetool to report if thrift server is running
   (CASSANDRA-2722)
 * Fixed rows being cached if they do not exist (CASSANDRA-2723)
 * fix truncate/compaction race (CASSANDRA-2673)
 * workaround large resultsets causing large allocation retention
   by nio sockets (CASSANDRA-2654)
 * fix nodetool ring use with Ec2Snitch (CASSANDRA-2733)
 * fix removing columns and subcolumns that are supressed by a row or
   supercolumn tombstone during replica resolution (CASSANDRA-2590)
 * support sstable2json against snapshot sstables (CASSANDRA-2386)
 * remove active-pull schema requests (CASSANDRA-2715)
 * avoid marking entire list of sstables as actively being compacted
   in multithreaded compaction (CASSANDRA-2765)
 * seek back after deserializing a row to update cache with (CASSANDRA-2752)
 * avoid skipping rows in scrub for counter column family (CASSANDRA-2759)
 * fix ConcurrentModificationException in repair when dealing with 0.7 node
   (CASSANDRA-2767)
 * use threadsafe collections for StreamInSession (CASSANDRA-2766)
 * avoid infinite loop when creating merkle tree (CASSANDRA-2758)
 * avoids unmarking compacting sstable prematurely in cleanup (CASSANDRA-2769)
 * fix NPE when the commit log is bypassed (CASSANDRA-2718)
 * don't throw an exception in SS.isRPCServerRunning (CASSANDRA-2721)
 * make stress.jar executable (CASSANDRA-2744)
 * add daemon mode to java stress (CASSANDRA-2267)
 * expose the DC and rack of a node through JMX and nodetool ring (CASSANDRA-2531)
 * fix cache mbean getSize (CASSANDRA-2781)
 * Add Date, Float, Double, and Boolean types (CASSANDRA-2530)
 * Add startup flag to renew counter node id (CASSANDRA-2788)
 * add jamm agent to cassandra.bat (CASSANDRA-2787)
 * fix repair hanging if a neighbor has nothing to send (CASSANDRA-2797)
 * purge tombstone even if row is in only one sstable (CASSANDRA-2801)
 * Fix wrong purge of deleted cf during compaction (CASSANDRA-2786)
 * fix race that could result in Hadoop writer failing to throw an
   exception encountered after close() (CASSANDRA-2755)
 * fix scan wrongly throwing assertion error (CASSANDRA-2653)
 * Always use even distribution for merkle tree with RandomPartitionner
   (CASSANDRA-2841)
 * fix describeOwnership for OPP (CASSANDRA-2800)
 * ensure that string tokens do not contain commas (CASSANDRA-2762)


0.8.0-final
 * fix CQL grammar warning and cqlsh regression from CASSANDRA-2622
 * add ant generate-cql-html target (CASSANDRA-2526)
 * update CQL consistency levels (CASSANDRA-2566)
 * debian packaging fixes (CASSANDRA-2481, 2647)
 * fix UUIDType, IntegerType for direct buffers (CASSANDRA-2682, 2684)
 * switch to native Thrift for Hadoop map/reduce (CASSANDRA-2667)
 * fix StackOverflowError when building from eclipse (CASSANDRA-2687)
 * only provide replication_factor to strategy_options "help" for
   SimpleStrategy, OldNetworkTopologyStrategy (CASSANDRA-2678, 2713)
 * fix exception adding validators to non-string columns (CASSANDRA-2696)
 * avoid instantiating DatabaseDescriptor in JDBC (CASSANDRA-2694)
 * fix potential stack overflow during compaction (CASSANDRA-2626)
 * clone super columns to avoid modifying them during flush (CASSANDRA-2675)
 * reset underlying iterator in EchoedRow constructor (CASSANDRA-2653)


0.8.0-rc1
 * faster flushes and compaction from fixing excessively pessimistic 
   rebuffering in BRAF (CASSANDRA-2581)
 * fix returning null column values in the python cql driver (CASSANDRA-2593)
 * fix merkle tree splitting exiting early (CASSANDRA-2605)
 * snapshot_before_compaction directory name fix (CASSANDRA-2598)
 * Disable compaction throttling during bootstrap (CASSANDRA-2612) 
 * fix CQL treatment of > and < operators in range slices (CASSANDRA-2592)
 * fix potential double-application of counter updates on commitlog replay
   by moving replay position from header to sstable metadata (CASSANDRA-2419)
 * JDBC CQL driver exposes getColumn for access to timestamp
 * JDBC ResultSetMetadata properties added to AbstractType
 * r/m clustertool (CASSANDRA-2607)
 * add support for presenting row key as a column in CQL result sets 
   (CASSANDRA-2622)
 * Don't allow {LOCAL|EACH}_QUORUM unless strategy is NTS (CASSANDRA-2627)
 * validate keyspace strategy_options during CQL create (CASSANDRA-2624)
 * fix empty Result with secondary index when limit=1 (CASSANDRA-2628)
 * Fix regression where bootstrapping a node with no schema fails
   (CASSANDRA-2625)
 * Allow removing LocationInfo sstables (CASSANDRA-2632)
 * avoid attempting to replay mutations from dropped keyspaces (CASSANDRA-2631)
 * avoid using cached position of a key when GT is requested (CASSANDRA-2633)
 * fix counting bloom filter true positives (CASSANDRA-2637)
 * initialize local ep state prior to gossip startup if needed (CASSANDRA-2638)
 * fix counter increment lost after restart (CASSANDRA-2642)
 * add quote-escaping via backslash to CLI (CASSANDRA-2623)
 * fix pig example script (CASSANDRA-2487)
 * fix dynamic snitch race in adding latencies (CASSANDRA-2618)
 * Start/stop cassandra after more important services such as mdadm in
   debian packaging (CASSANDRA-2481)


0.8.0-beta2
 * fix NPE compacting index CFs (CASSANDRA-2528)
 * Remove checking all column families on startup for compaction candidates 
   (CASSANDRA-2444)
 * validate CQL create keyspace options (CASSANDRA-2525)
 * fix nodetool setcompactionthroughput (CASSANDRA-2550)
 * move	gossip heartbeat back to its own thread (CASSANDRA-2554)
 * validate cql TRUNCATE columnfamily before truncating (CASSANDRA-2570)
 * fix batch_mutate for mixed standard-counter mutations (CASSANDRA-2457)
 * disallow making schema changes to system keyspace (CASSANDRA-2563)
 * fix sending mutation messages multiple times (CASSANDRA-2557)
 * fix incorrect use of NBHM.size in ReadCallback that could cause
   reads to time out even when responses were received (CASSANDRA-2552)
 * trigger read repair correctly for LOCAL_QUORUM reads (CASSANDRA-2556)
 * Allow configuring the number of compaction thread (CASSANDRA-2558)
 * forceUserDefinedCompaction will attempt to compact what it is given
   even if the pessimistic estimate is that there is not enough disk space;
   automatic compactions will only compact 2 or more sstables (CASSANDRA-2575)
 * refuse to apply migrations with older timestamps than the current 
   schema (CASSANDRA-2536)
 * remove unframed Thrift transport option
 * include indexes in snapshots (CASSANDRA-2596)
 * improve ignoring of obsolete mutations in index maintenance (CASSANDRA-2401)
 * recognize attempt to drop just the index while leaving the column
   definition alone (CASSANDRA-2619)
  

0.8.0-beta1
 * remove Avro RPC support (CASSANDRA-926)
 * support for columns that act as incr/decr counters 
   (CASSANDRA-1072, 1937, 1944, 1936, 2101, 2093, 2288, 2105, 2384, 2236, 2342,
   2454)
 * CQL (CASSANDRA-1703, 1704, 1705, 1706, 1707, 1708, 1710, 1711, 1940, 
   2124, 2302, 2277, 2493)
 * avoid double RowMutation serialization on write path (CASSANDRA-1800)
 * make NetworkTopologyStrategy the default (CASSANDRA-1960)
 * configurable internode encryption (CASSANDRA-1567, 2152)
 * human readable column names in sstable2json output (CASSANDRA-1933)
 * change default JMX port to 7199 (CASSANDRA-2027)
 * backwards compatible internal messaging (CASSANDRA-1015)
 * atomic switch of memtables and sstables (CASSANDRA-2284)
 * add pluggable SeedProvider (CASSANDRA-1669)
 * Fix clustertool to not throw exception when calling get_endpoints (CASSANDRA-2437)
 * upgrade to thrift 0.6 (CASSANDRA-2412) 
 * repair works on a token range instead of full ring (CASSANDRA-2324)
 * purge tombstones from row cache (CASSANDRA-2305)
 * push replication_factor into strategy_options (CASSANDRA-1263)
 * give snapshots the same name on each node (CASSANDRA-1791)
 * remove "nodetool loadbalance" (CASSANDRA-2448)
 * multithreaded compaction (CASSANDRA-2191)
 * compaction throttling (CASSANDRA-2156)
 * add key type information and alias (CASSANDRA-2311, 2396)
 * cli no longer divides read_repair_chance by 100 (CASSANDRA-2458)
 * made CompactionInfo.getTaskType return an enum (CASSANDRA-2482)
 * add a server-wide cap on measured memtable memory usage and aggressively
   flush to keep under that threshold (CASSANDRA-2006)
 * add unified UUIDType (CASSANDRA-2233)
 * add off-heap row cache support (CASSANDRA-1969)


0.7.5
 * improvements/fixes to PIG driver (CASSANDRA-1618, CASSANDRA-2387,
   CASSANDRA-2465, CASSANDRA-2484)
 * validate index names (CASSANDRA-1761)
 * reduce contention on Table.flusherLock (CASSANDRA-1954)
 * try harder to detect failures during streaming, cleaning up temporary
   files more reliably (CASSANDRA-2088)
 * shut down server for OOM on a Thrift thread (CASSANDRA-2269)
 * fix tombstone handling in repair and sstable2json (CASSANDRA-2279)
 * preserve version when streaming data from old sstables (CASSANDRA-2283)
 * don't start repair if a neighboring node is marked as dead (CASSANDRA-2290)
 * purge tombstones from row cache (CASSANDRA-2305)
 * Avoid seeking when sstable2json exports the entire file (CASSANDRA-2318)
 * clear Built flag in system table when dropping an index (CASSANDRA-2320)
 * don't allow arbitrary argument for stress.java (CASSANDRA-2323)
 * validate values for index predicates in get_indexed_slice (CASSANDRA-2328)
 * queue secondary indexes for flush before the parent (CASSANDRA-2330)
 * allow job configuration to set the CL used in Hadoop jobs (CASSANDRA-2331)
 * add memtable_flush_queue_size defaulting to 4 (CASSANDRA-2333)
 * Allow overriding of initial_token, storage_port and rpc_port from system
   properties (CASSANDRA-2343)
 * fix comparator used for non-indexed secondary expressions in index scan
   (CASSANDRA-2347)
 * ensure size calculation and write phase of large-row compaction use
   the same threshold for TTL expiration (CASSANDRA-2349)
 * fix race when iterating CFs during add/drop (CASSANDRA-2350)
 * add ConsistencyLevel command to CLI (CASSANDRA-2354)
 * allow negative numbers in the cli (CASSANDRA-2358)
 * hard code serialVersionUID for tokens class (CASSANDRA-2361)
 * fix potential infinite loop in ByteBufferUtil.inputStream (CASSANDRA-2365)
 * fix encoding bugs in HintedHandoffManager, SystemTable when default
   charset is not UTF8 (CASSANDRA-2367)
 * avoids having removed node reappearing in Gossip (CASSANDRA-2371)
 * fix incorrect truncation of long to int when reading columns via block
   index (CASSANDRA-2376)
 * fix NPE during stream session (CASSANDRA-2377)
 * fix race condition that could leave orphaned data files when dropping CF or
   KS (CASSANDRA-2381)
 * fsync statistics component on write (CASSANDRA-2382)
 * fix duplicate results from CFS.scan (CASSANDRA-2406)
 * add IntegerType to CLI help (CASSANDRA-2414)
 * avoid caching token-only decoratedkeys (CASSANDRA-2416)
 * convert mmap assertion to if/throw so scrub can catch it (CASSANDRA-2417)
 * don't overwrite gc log (CASSANDR-2418)
 * invalidate row cache for streamed row to avoid inconsitencies
   (CASSANDRA-2420)
 * avoid copies in range/index scans (CASSANDRA-2425)
 * make sure we don't wipe data during cleanup if the node has not join
   the ring (CASSANDRA-2428)
 * Try harder to close files after compaction (CASSANDRA-2431)
 * re-set bootstrapped flag after move finishes (CASSANDRA-2435)
 * display validation_class in CLI 'describe keyspace' (CASSANDRA-2442)
 * make cleanup compactions cleanup the row cache (CASSANDRA-2451)
 * add column fields validation to scrub (CASSANDRA-2460)
 * use 64KB flush buffer instead of in_memory_compaction_limit (CASSANDRA-2463)
 * fix backslash substitutions in CLI (CASSANDRA-2492)
 * disable cache saving for system CFS (CASSANDRA-2502)
 * fixes for verifying destination availability under hinted conditions
   so UE can be thrown intead of timing out (CASSANDRA-2514)
 * fix update of validation class in column metadata (CASSANDRA-2512)
 * support LOCAL_QUORUM, EACH_QUORUM CLs outside of NTS (CASSANDRA-2516)
 * preserve version when streaming data from old sstables (CASSANDRA-2283)
 * fix backslash substitutions in CLI (CASSANDRA-2492)
 * count a row deletion as one operation towards memtable threshold 
   (CASSANDRA-2519)
 * support LOCAL_QUORUM, EACH_QUORUM CLs outside of NTS (CASSANDRA-2516)


0.7.4
 * add nodetool join command (CASSANDRA-2160)
 * fix secondary indexes on pre-existing or streamed data (CASSANDRA-2244)
 * initialize endpoint in gossiper earlier (CASSANDRA-2228)
 * add ability to write to Cassandra from Pig (CASSANDRA-1828)
 * add rpc_[min|max]_threads (CASSANDRA-2176)
 * add CL.TWO, CL.THREE (CASSANDRA-2013)
 * avoid exporting an un-requested row in sstable2json, when exporting 
   a key that does not exist (CASSANDRA-2168)
 * add incremental_backups option (CASSANDRA-1872)
 * add configurable row limit to Pig loadfunc (CASSANDRA-2276)
 * validate column values in batches as well as single-Column inserts
   (CASSANDRA-2259)
 * move sample schema from cassandra.yaml to schema-sample.txt,
   a cli scripts (CASSANDRA-2007)
 * avoid writing empty rows when scrubbing tombstoned rows (CASSANDRA-2296)
 * fix assertion error in range and index scans for CL < ALL
   (CASSANDRA-2282)
 * fix commitlog replay when flush position refers to data that didn't
   get synced before server died (CASSANDRA-2285)
 * fix fd leak in sstable2json with non-mmap'd i/o (CASSANDRA-2304)
 * reduce memory use during streaming of multiple sstables (CASSANDRA-2301)
 * purge tombstoned rows from cache after GCGraceSeconds (CASSANDRA-2305)
 * allow zero replicas in a NTS datacenter (CASSANDRA-1924)
 * make range queries respect snitch for local replicas (CASSANDRA-2286)
 * fix HH delivery when column index is larger than 2GB (CASSANDRA-2297)
 * make 2ary indexes use parent CF flush thresholds during initial build
   (CASSANDRA-2294)
 * update memtable_throughput to be a long (CASSANDRA-2158)


0.7.3
 * Keep endpoint state until aVeryLongTime (CASSANDRA-2115)
 * lower-latency read repair (CASSANDRA-2069)
 * add hinted_handoff_throttle_delay_in_ms option (CASSANDRA-2161)
 * fixes for cache save/load (CASSANDRA-2172, -2174)
 * Handle whole-row deletions in CFOutputFormat (CASSANDRA-2014)
 * Make memtable_flush_writers flush in parallel (CASSANDRA-2178)
 * Add compaction_preheat_key_cache option (CASSANDRA-2175)
 * refactor stress.py to have only one copy of the format string 
   used for creating row keys (CASSANDRA-2108)
 * validate index names for \w+ (CASSANDRA-2196)
 * Fix Cassandra cli to respect timeout if schema does not settle 
   (CASSANDRA-2187)
 * fix for compaction and cleanup writing old-format data into new-version 
   sstable (CASSANDRA-2211, -2216)
 * add nodetool scrub (CASSANDRA-2217, -2240)
 * fix sstable2json large-row pagination (CASSANDRA-2188)
 * fix EOFing on requests for the last bytes in a file (CASSANDRA-2213)
 * fix BufferedRandomAccessFile bugs (CASSANDRA-2218, -2241)
 * check for memtable flush_after_mins exceeded every 10s (CASSANDRA-2183)
 * fix cache saving on Windows (CASSANDRA-2207)
 * add validateSchemaAgreement call + synchronization to schema
   modification operations (CASSANDRA-2222)
 * fix for reversed slice queries on large rows (CASSANDRA-2212)
 * fat clients were writing local data (CASSANDRA-2223)
 * set DEFAULT_MEMTABLE_LIFETIME_IN_MINS to 24h
 * improve detection and cleanup of partially-written sstables 
   (CASSANDRA-2206)
 * fix supercolumn de/serialization when subcolumn comparator is different
   from supercolumn's (CASSANDRA-2104)
 * fix starting up on Windows when CASSANDRA_HOME contains whitespace
   (CASSANDRA-2237)
 * add [get|set][row|key]cacheSavePeriod to JMX (CASSANDRA-2100)
 * fix Hadoop ColumnFamilyOutputFormat dropping of mutations
   when batch fills up (CASSANDRA-2255)
 * move file deletions off of scheduledtasks executor (CASSANDRA-2253)


0.7.2
 * copy DecoratedKey.key when inserting into caches to avoid retaining
   a reference to the underlying buffer (CASSANDRA-2102)
 * format subcolumn names with subcomparator (CASSANDRA-2136)
 * fix column bloom filter deserialization (CASSANDRA-2165)


0.7.1
 * refactor MessageDigest creation code. (CASSANDRA-2107)
 * buffer network stack to avoid inefficient small TCP messages while avoiding
   the nagle/delayed ack problem (CASSANDRA-1896)
 * check log4j configuration for changes every 10s (CASSANDRA-1525, 1907)
 * more-efficient cross-DC replication (CASSANDRA-1530, -2051, -2138)
 * avoid polluting page cache with commitlog or sstable writes
   and seq scan operations (CASSANDRA-1470)
 * add RMI authentication options to nodetool (CASSANDRA-1921)
 * make snitches configurable at runtime (CASSANDRA-1374)
 * retry hadoop split requests on connection failure (CASSANDRA-1927)
 * implement describeOwnership for BOP, COPP (CASSANDRA-1928)
 * make read repair behave as expected for ConsistencyLevel > ONE
   (CASSANDRA-982, 2038)
 * distributed test harness (CASSANDRA-1859, 1964)
 * reduce flush lock contention (CASSANDRA-1930)
 * optimize supercolumn deserialization (CASSANDRA-1891)
 * fix CFMetaData.apply to only compare objects of the same class 
   (CASSANDRA-1962)
 * allow specifying specific SSTables to compact from JMX (CASSANDRA-1963)
 * fix race condition in MessagingService.targets (CASSANDRA-1959, 2094, 2081)
 * refuse to open sstables from a future version (CASSANDRA-1935)
 * zero-copy reads (CASSANDRA-1714)
 * fix copy bounds for word Text in wordcount demo (CASSANDRA-1993)
 * fixes for contrib/javautils (CASSANDRA-1979)
 * check more frequently for memtable expiration (CASSANDRA-2000)
 * fix writing SSTable column count statistics (CASSANDRA-1976)
 * fix streaming of multiple CFs during bootstrap (CASSANDRA-1992)
 * explicitly set JVM GC new generation size with -Xmn (CASSANDRA-1968)
 * add short options for CLI flags (CASSANDRA-1565)
 * make keyspace argument to "describe keyspace" in CLI optional
   when authenticated to keyspace already (CASSANDRA-2029)
 * added option to specify -Dcassandra.join_ring=false on startup
   to allow "warm spare" nodes or performing JMX maintenance before
   joining the ring (CASSANDRA-526)
 * log migrations at INFO (CASSANDRA-2028)
 * add CLI verbose option in file mode (CASSANDRA-2030)
 * add single-line "--" comments to CLI (CASSANDRA-2032)
 * message serialization tests (CASSANDRA-1923)
 * switch from ivy to maven-ant-tasks (CASSANDRA-2017)
 * CLI attempts to block for new schema to propagate (CASSANDRA-2044)
 * fix potential overflow in nodetool cfstats (CASSANDRA-2057)
 * add JVM shutdownhook to sync commitlog (CASSANDRA-1919)
 * allow nodes to be up without being part of  normal traffic (CASSANDRA-1951)
 * fix CLI "show keyspaces" with null options on NTS (CASSANDRA-2049)
 * fix possible ByteBuffer race conditions (CASSANDRA-2066)
 * reduce garbage generated by MessagingService to prevent load spikes
   (CASSANDRA-2058)
 * fix math in RandomPartitioner.describeOwnership (CASSANDRA-2071)
 * fix deletion of sstable non-data components (CASSANDRA-2059)
 * avoid blocking gossip while deleting handoff hints (CASSANDRA-2073)
 * ignore messages from newer versions, keep track of nodes in gossip 
   regardless of version (CASSANDRA-1970)
 * cache writing moved to CompactionManager to reduce i/o contention and
   updated to use non-cache-polluting writes (CASSANDRA-2053)
 * page through large rows when exporting to JSON (CASSANDRA-2041)
 * add flush_largest_memtables_at and reduce_cache_sizes_at options
   (CASSANDRA-2142)
 * add cli 'describe cluster' command (CASSANDRA-2127)
 * add cli support for setting username/password at 'connect' command 
   (CASSANDRA-2111)
 * add -D option to Stress.java to allow reading hosts from a file 
   (CASSANDRA-2149)
 * bound hints CF throughput between 32M and 256M (CASSANDRA-2148)
 * continue starting when invalid saved cache entries are encountered
   (CASSANDRA-2076)
 * add max_hint_window_in_ms option (CASSANDRA-1459)


0.7.0-final
 * fix offsets to ByteBuffer.get (CASSANDRA-1939)


0.7.0-rc4
 * fix cli crash after backgrounding (CASSANDRA-1875)
 * count timeouts in storageproxy latencies, and include latency 
   histograms in StorageProxyMBean (CASSANDRA-1893)
 * fix CLI get recognition of supercolumns (CASSANDRA-1899)
 * enable keepalive on intra-cluster sockets (CASSANDRA-1766)
 * count timeouts towards dynamicsnitch latencies (CASSANDRA-1905)
 * Expose index-building status in JMX + cli schema description
   (CASSANDRA-1871)
 * allow [LOCAL|EACH]_QUORUM to be used with non-NetworkTopology 
   replication Strategies
 * increased amount of index locks for faster commitlog replay
 * collect secondary index tombstones immediately (CASSANDRA-1914)
 * revert commitlog changes from #1780 (CASSANDRA-1917)
 * change RandomPartitioner min token to -1 to avoid collision w/
   tokens on actual nodes (CASSANDRA-1901)
 * examine the right nibble when validating TimeUUID (CASSANDRA-1910)
 * include secondary indexes in cleanup (CASSANDRA-1916)
 * CFS.scrubDataDirectories should also cleanup invalid secondary indexes
   (CASSANDRA-1904)
 * ability to disable/enable gossip on nodes to force them down
   (CASSANDRA-1108)


0.7.0-rc3
 * expose getNaturalEndpoints in StorageServiceMBean taking byte[]
   key; RMI cannot serialize ByteBuffer (CASSANDRA-1833)
 * infer org.apache.cassandra.locator for replication strategy classes
   when not otherwise specified
 * validation that generates less garbage (CASSANDRA-1814)
 * add TTL support to CLI (CASSANDRA-1838)
 * cli defaults to bytestype for subcomparator when creating
   column families (CASSANDRA-1835)
 * unregister index MBeans when index is dropped (CASSANDRA-1843)
 * make ByteBufferUtil.clone thread-safe (CASSANDRA-1847)
 * change exception for read requests during bootstrap from 
   InvalidRequest to Unavailable (CASSANDRA-1862)
 * respect row-level tombstones post-flush in range scans
   (CASSANDRA-1837)
 * ReadResponseResolver check digests against each other (CASSANDRA-1830)
 * return InvalidRequest when remove of subcolumn without supercolumn
   is requested (CASSANDRA-1866)
 * flush before repair (CASSANDRA-1748)
 * SSTableExport validates key order (CASSANDRA-1884)
 * large row support for SSTableExport (CASSANDRA-1867)
 * Re-cache hot keys post-compaction without hitting disk (CASSANDRA-1878)
 * manage read repair in coordinator instead of data source, to
   provide latency information to dynamic snitch (CASSANDRA-1873)


0.7.0-rc2
 * fix live-column-count of slice ranges including tombstoned supercolumn 
   with live subcolumn (CASSANDRA-1591)
 * rename o.a.c.internal.AntientropyStage -> AntiEntropyStage,
   o.a.c.request.Request_responseStage -> RequestResponseStage,
   o.a.c.internal.Internal_responseStage -> InternalResponseStage
 * add AbstractType.fromString (CASSANDRA-1767)
 * require index_type to be present when specifying index_name
   on ColumnDef (CASSANDRA-1759)
 * fix add/remove index bugs in CFMetadata (CASSANDRA-1768)
 * rebuild Strategy during system_update_keyspace (CASSANDRA-1762)
 * cli updates prompt to ... in continuation lines (CASSANDRA-1770)
 * support multiple Mutations per key in hadoop ColumnFamilyOutputFormat
   (CASSANDRA-1774)
 * improvements to Debian init script (CASSANDRA-1772)
 * use local classloader to check for version.properties (CASSANDRA-1778)
 * Validate that column names in column_metadata are valid for the
   defined comparator, and decode properly in cli (CASSANDRA-1773)
 * use cross-platform newlines in cli (CASSANDRA-1786)
 * add ExpiringColumn support to sstable import/export (CASSANDRA-1754)
 * add flush for each append to periodic commitlog mode; added
   periodic_without_flush option to disable this (CASSANDRA-1780)
 * close file handle used for post-flush truncate (CASSANDRA-1790)
 * various code cleanup (CASSANDRA-1793, -1794, -1795)
 * fix range queries against wrapped range (CASSANDRA-1781)
 * fix consistencylevel calculations for NetworkTopologyStrategy
   (CASSANDRA-1804)
 * cli support index type enum names (CASSANDRA-1810)
 * improved validation of column_metadata (CASSANDRA-1813)
 * reads at ConsistencyLevel > 1 throw UnavailableException
   immediately if insufficient live nodes exist (CASSANDRA-1803)
 * copy bytebuffers for local writes to avoid retaining the entire
   Thrift frame (CASSANDRA-1801)
 * fix NPE adding index to column w/o prior metadata (CASSANDRA-1764)
 * reduce fat client timeout (CASSANDRA-1730)
 * fix botched merge of CASSANDRA-1316


0.7.0-rc1
 * fix compaction and flush races with schema updates (CASSANDRA-1715)
 * add clustertool, config-converter, sstablekeys, and schematool 
   Windows .bat files (CASSANDRA-1723)
 * reject range queries received during bootstrap (CASSANDRA-1739)
 * fix wrapping-range queries on non-minimum token (CASSANDRA-1700)
 * add nodetool cfhistogram (CASSANDRA-1698)
 * limit repaired ranges to what the nodes have in common (CASSANDRA-1674)
 * index scan treats missing columns as not matching secondary
   expressions (CASSANDRA-1745)
 * Fix misuse of DataOutputBuffer.getData in AntiEntropyService
   (CASSANDRA-1729)
 * detect and warn when obsolete version of JNA is present (CASSANDRA-1760)
 * reduce fat client timeout (CASSANDRA-1730)
 * cleanup smallest CFs first to increase free temp space for larger ones
   (CASSANDRA-1811)
 * Update windows .bat files to work outside of main Cassandra
   directory (CASSANDRA-1713)
 * fix read repair regression from 0.6.7 (CASSANDRA-1727)
 * more-efficient read repair (CASSANDRA-1719)
 * fix hinted handoff replay (CASSANDRA-1656)
 * log type of dropped messages (CASSANDRA-1677)
 * upgrade to SLF4J 1.6.1
 * fix ByteBuffer bug in ExpiringColumn.updateDigest (CASSANDRA-1679)
 * fix IntegerType.getString (CASSANDRA-1681)
 * make -Djava.net.preferIPv4Stack=true the default (CASSANDRA-628)
 * add INTERNAL_RESPONSE verb to differentiate from responses related
   to client requests (CASSANDRA-1685)
 * log tpstats when dropping messages (CASSANDRA-1660)
 * include unreachable nodes in describeSchemaVersions (CASSANDRA-1678)
 * Avoid dropping messages off the client request path (CASSANDRA-1676)
 * fix jna errno reporting (CASSANDRA-1694)
 * add friendlier error for UnknownHostException on startup (CASSANDRA-1697)
 * include jna dependency in RPM package (CASSANDRA-1690)
 * add --skip-keys option to stress.py (CASSANDRA-1696)
 * improve cli handling of non-string keys and column names 
   (CASSANDRA-1701, -1693)
 * r/m extra subcomparator line in cli keyspaces output (CASSANDRA-1712)
 * add read repair chance to cli "show keyspaces"
 * upgrade to ConcurrentLinkedHashMap 1.1 (CASSANDRA-975)
 * fix index scan routing (CASSANDRA-1722)
 * fix tombstoning of supercolumns in range queries (CASSANDRA-1734)
 * clear endpoint cache after updating keyspace metadata (CASSANDRA-1741)
 * fix wrapping-range queries on non-minimum token (CASSANDRA-1700)
 * truncate includes secondary indexes (CASSANDRA-1747)
 * retain reference to PendingFile sstables (CASSANDRA-1749)
 * fix sstableimport regression (CASSANDRA-1753)
 * fix for bootstrap when no non-system tables are defined (CASSANDRA-1732)
 * handle replica unavailability in index scan (CASSANDRA-1755)
 * fix service initialization order deadlock (CASSANDRA-1756)
 * multi-line cli commands (CASSANDRA-1742)
 * fix race between snapshot and compaction (CASSANDRA-1736)
 * add listEndpointsPendingHints, deleteHintsForEndpoint JMX methods 
   (CASSANDRA-1551)


0.7.0-beta3
 * add strategy options to describe_keyspace output (CASSANDRA-1560)
 * log warning when using randomly generated token (CASSANDRA-1552)
 * re-organize JMX into .db, .net, .internal, .request (CASSANDRA-1217)
 * allow nodes to change IPs between restarts (CASSANDRA-1518)
 * remember ring state between restarts by default (CASSANDRA-1518)
 * flush index built flag so we can read it before log replay (CASSANDRA-1541)
 * lock row cache updates to prevent race condition (CASSANDRA-1293)
 * remove assertion causing rare (and harmless) error messages in
   commitlog (CASSANDRA-1330)
 * fix moving nodes with no keyspaces defined (CASSANDRA-1574)
 * fix unbootstrap when no data is present in a transfer range (CASSANDRA-1573)
 * take advantage of AVRO-495 to simplify our avro IDL (CASSANDRA-1436)
 * extend authorization hierarchy to column family (CASSANDRA-1554)
 * deletion support in secondary indexes (CASSANDRA-1571)
 * meaningful error message for invalid replication strategy class 
   (CASSANDRA-1566)
 * allow keyspace creation with RF > N (CASSANDRA-1428)
 * improve cli error handling (CASSANDRA-1580)
 * add cache save/load ability (CASSANDRA-1417, 1606, 1647)
 * add StorageService.getDrainProgress (CASSANDRA-1588)
 * Disallow bootstrap to an in-use token (CASSANDRA-1561)
 * Allow dynamic secondary index creation and destruction (CASSANDRA-1532)
 * log auto-guessed memtable thresholds (CASSANDRA-1595)
 * add ColumnDef support to cli (CASSANDRA-1583)
 * reduce index sample time by 75% (CASSANDRA-1572)
 * add cli support for column, strategy metadata (CASSANDRA-1578, 1612)
 * add cli support for schema modification (CASSANDRA-1584)
 * delete temp files on failed compactions (CASSANDRA-1596)
 * avoid blocking for dead nodes during removetoken (CASSANDRA-1605)
 * remove ConsistencyLevel.ZERO (CASSANDRA-1607)
 * expose in-progress compaction type in jmx (CASSANDRA-1586)
 * removed IClock & related classes from internals (CASSANDRA-1502)
 * fix removing tokens from SystemTable on decommission and removetoken
   (CASSANDRA-1609)
 * include CF metadata in cli 'show keyspaces' (CASSANDRA-1613)
 * switch from Properties to HashMap in PropertyFileSnitch to
   avoid synchronization bottleneck (CASSANDRA-1481)
 * PropertyFileSnitch configuration file renamed to 
   cassandra-topology.properties
 * add cli support for get_range_slices (CASSANDRA-1088, CASSANDRA-1619)
 * Make memtable flush thresholds per-CF instead of global 
   (CASSANDRA-1007, 1637)
 * add cli support for binary data without CfDef hints (CASSANDRA-1603)
 * fix building SSTable statistics post-stream (CASSANDRA-1620)
 * fix potential infinite loop in 2ary index queries (CASSANDRA-1623)
 * allow creating NTS keyspaces with no replicas configured (CASSANDRA-1626)
 * add jmx histogram of sstables accessed per read (CASSANDRA-1624)
 * remove system_rename_column_family and system_rename_keyspace from the
   client API until races can be fixed (CASSANDRA-1630, CASSANDRA-1585)
 * add cli sanity tests (CASSANDRA-1582)
 * update GC settings in cassandra.bat (CASSANDRA-1636)
 * cli support for index queries (CASSANDRA-1635)
 * cli support for updating schema memtable settings (CASSANDRA-1634)
 * cli --file option (CASSANDRA-1616)
 * reduce automatically chosen memtable sizes by 50% (CASSANDRA-1641)
 * move endpoint cache from snitch to strategy (CASSANDRA-1643)
 * fix commitlog recovery deleting the newly-created segment as well as
   the old ones (CASSANDRA-1644)
 * upgrade to Thrift 0.5 (CASSANDRA-1367)
 * renamed CL.DCQUORUM to LOCAL_QUORUM and DCQUORUMSYNC to EACH_QUORUM
 * cli truncate support (CASSANDRA-1653)
 * update GC settings in cassandra.bat (CASSANDRA-1636)
 * avoid logging when a node's ip/token is gossipped back to it (CASSANDRA-1666)


0.7-beta2
 * always use UTF-8 for hint keys (CASSANDRA-1439)
 * remove cassandra.yaml dependency from Hadoop and Pig (CASSADRA-1322)
 * expose CfDef metadata in describe_keyspaces (CASSANDRA-1363)
 * restore use of mmap_index_only option (CASSANDRA-1241)
 * dropping a keyspace with no column families generated an error 
   (CASSANDRA-1378)
 * rename RackAwareStrategy to OldNetworkTopologyStrategy, RackUnawareStrategy 
   to SimpleStrategy, DatacenterShardStrategy to NetworkTopologyStrategy,
   AbstractRackAwareSnitch to AbstractNetworkTopologySnitch (CASSANDRA-1392)
 * merge StorageProxy.mutate, mutateBlocking (CASSANDRA-1396)
 * faster UUIDType, LongType comparisons (CASSANDRA-1386, 1393)
 * fix setting read_repair_chance from CLI addColumnFamily (CASSANDRA-1399)
 * fix updates to indexed columns (CASSANDRA-1373)
 * fix race condition leaving to FileNotFoundException (CASSANDRA-1382)
 * fix sharded lock hash on index write path (CASSANDRA-1402)
 * add support for GT/E, LT/E in subordinate index clauses (CASSANDRA-1401)
 * cfId counter got out of sync when CFs were added (CASSANDRA-1403)
 * less chatty schema updates (CASSANDRA-1389)
 * rename column family mbeans. 'type' will now include either 
   'IndexColumnFamilies' or 'ColumnFamilies' depending on the CFS type.
   (CASSANDRA-1385)
 * disallow invalid keyspace and column family names. This includes name that
   matches a '^\w+' regex. (CASSANDRA-1377)
 * use JNA, if present, to take snapshots (CASSANDRA-1371)
 * truncate hints if starting 0.7 for the first time (CASSANDRA-1414)
 * fix FD leak in single-row slicepredicate queries (CASSANDRA-1416)
 * allow index expressions against columns that are not part of the 
   SlicePredicate (CASSANDRA-1410)
 * config-converter properly handles snitches and framed support 
   (CASSANDRA-1420)
 * remove keyspace argument from multiget_count (CASSANDRA-1422)
 * allow specifying cassandra.yaml location as (local or remote) URL
   (CASSANDRA-1126)
 * fix using DynamicEndpointSnitch with NetworkTopologyStrategy
   (CASSANDRA-1429)
 * Add CfDef.default_validation_class (CASSANDRA-891)
 * fix EstimatedHistogram.max (CASSANDRA-1413)
 * quorum read optimization (CASSANDRA-1622)
 * handle zero-length (or missing) rows during HH paging (CASSANDRA-1432)
 * include secondary indexes during schema migrations (CASSANDRA-1406)
 * fix commitlog header race during schema change (CASSANDRA-1435)
 * fix ColumnFamilyStoreMBeanIterator to use new type name (CASSANDRA-1433)
 * correct filename generated by xml->yaml converter (CASSANDRA-1419)
 * add CMSInitiatingOccupancyFraction=75 and UseCMSInitiatingOccupancyOnly
   to default JVM options
 * decrease jvm heap for cassandra-cli (CASSANDRA-1446)
 * ability to modify keyspaces and column family definitions on a live cluster
   (CASSANDRA-1285)
 * support for Hadoop Streaming [non-jvm map/reduce via stdin/out]
   (CASSANDRA-1368)
 * Move persistent sstable stats from the system table to an sstable component
   (CASSANDRA-1430)
 * remove failed bootstrap attempt from pending ranges when gossip times
   it out after 1h (CASSANDRA-1463)
 * eager-create tcp connections to other cluster members (CASSANDRA-1465)
 * enumerate stages and derive stage from message type instead of 
   transmitting separately (CASSANDRA-1465)
 * apply reversed flag during collation from different data sources
   (CASSANDRA-1450)
 * make failure to remove commitlog segment non-fatal (CASSANDRA-1348)
 * correct ordering of drain operations so CL.recover is no longer 
   necessary (CASSANDRA-1408)
 * removed keyspace from describe_splits method (CASSANDRA-1425)
 * rename check_schema_agreement to describe_schema_versions
   (CASSANDRA-1478)
 * fix QUORUM calculation for RF > 3 (CASSANDRA-1487)
 * remove tombstones during non-major compactions when bloom filter
   verifies that row does not exist in other sstables (CASSANDRA-1074)
 * nodes that coordinated a loadbalance in the past could not be seen by
   newly added nodes (CASSANDRA-1467)
 * exposed endpoint states (gossip details) via jmx (CASSANDRA-1467)
 * ensure that compacted sstables are not included when new readers are
   instantiated (CASSANDRA-1477)
 * by default, calculate heap size and memtable thresholds at runtime (CASSANDRA-1469)
 * fix races dealing with adding/dropping keyspaces and column families in
   rapid succession (CASSANDRA-1477)
 * clean up of Streaming system (CASSANDRA-1503, 1504, 1506)
 * add options to configure Thrift socket keepalive and buffer sizes (CASSANDRA-1426)
 * make contrib CassandraServiceDataCleaner recursive (CASSANDRA-1509)
 * min, max compaction threshold are configurable and persistent 
   per-ColumnFamily (CASSANDRA-1468)
 * fix replaying the last mutation in a commitlog unnecessarily 
   (CASSANDRA-1512)
 * invoke getDefaultUncaughtExceptionHandler from DTPE with the original
   exception rather than the ExecutionException wrapper (CASSANDRA-1226)
 * remove Clock from the Thrift (and Avro) API (CASSANDRA-1501)
 * Close intra-node sockets when connection is broken (CASSANDRA-1528)
 * RPM packaging spec file (CASSANDRA-786)
 * weighted request scheduler (CASSANDRA-1485)
 * treat expired columns as deleted (CASSANDRA-1539)
 * make IndexInterval configurable (CASSANDRA-1488)
 * add describe_snitch to Thrift API (CASSANDRA-1490)
 * MD5 authenticator compares plain text submitted password with MD5'd
   saved property, instead of vice versa (CASSANDRA-1447)
 * JMX MessagingService pending and completed counts (CASSANDRA-1533)
 * fix race condition processing repair responses (CASSANDRA-1511)
 * make repair blocking (CASSANDRA-1511)
 * create EndpointSnitchInfo and MBean to expose rack and DC (CASSANDRA-1491)
 * added option to contrib/word_count to output results back to Cassandra
   (CASSANDRA-1342)
 * rewrite Hadoop ColumnFamilyRecordWriter to pool connections, retry to
   multiple Cassandra nodes, and smooth impact on the Cassandra cluster
   by using smaller batch sizes (CASSANDRA-1434)
 * fix setting gc_grace_seconds via CLI (CASSANDRA-1549)
 * support TTL'd index values (CASSANDRA-1536)
 * make removetoken work like decommission (CASSANDRA-1216)
 * make cli comparator-aware and improve quote rules (CASSANDRA-1523,-1524)
 * make nodetool compact and cleanup blocking (CASSANDRA-1449)
 * add memtable, cache information to GCInspector logs (CASSANDRA-1558)
 * enable/disable HintedHandoff via JMX (CASSANDRA-1550)
 * Ignore stray files in the commit log directory (CASSANDRA-1547)
 * Disallow bootstrap to an in-use token (CASSANDRA-1561)


0.7-beta1
 * sstable versioning (CASSANDRA-389)
 * switched to slf4j logging (CASSANDRA-625)
 * add (optional) expiration time for column (CASSANDRA-699)
 * access levels for authentication/authorization (CASSANDRA-900)
 * add ReadRepairChance to CF definition (CASSANDRA-930)
 * fix heisenbug in system tests, especially common on OS X (CASSANDRA-944)
 * convert to byte[] keys internally and all public APIs (CASSANDRA-767)
 * ability to alter schema definitions on a live cluster (CASSANDRA-44)
 * renamed configuration file to cassandra.xml, and log4j.properties to
   log4j-server.properties, which must now be loaded from
   the classpath (which is how our scripts in bin/ have always done it)
   (CASSANDRA-971)
 * change get_count to require a SlicePredicate. create multi_get_count
   (CASSANDRA-744)
 * re-organized endpointsnitch implementations and added SimpleSnitch
   (CASSANDRA-994)
 * Added preload_row_cache option (CASSANDRA-946)
 * add CRC to commitlog header (CASSANDRA-999)
 * removed deprecated batch_insert and get_range_slice methods (CASSANDRA-1065)
 * add truncate thrift method (CASSANDRA-531)
 * http mini-interface using mx4j (CASSANDRA-1068)
 * optimize away copy of sliced row on memtable read path (CASSANDRA-1046)
 * replace constant-size 2GB mmaped segments and special casing for index 
   entries spanning segment boundaries, with SegmentedFile that computes 
   segments that always contain entire entries/rows (CASSANDRA-1117)
 * avoid reading large rows into memory during compaction (CASSANDRA-16)
 * added hadoop OutputFormat (CASSANDRA-1101)
 * efficient Streaming (no more anticompaction) (CASSANDRA-579)
 * split commitlog header into separate file and add size checksum to
   mutations (CASSANDRA-1179)
 * avoid allocating a new byte[] for each mutation on replay (CASSANDRA-1219)
 * revise HH schema to be per-endpoint (CASSANDRA-1142)
 * add joining/leaving status to nodetool ring (CASSANDRA-1115)
 * allow multiple repair sessions per node (CASSANDRA-1190)
 * optimize away MessagingService for local range queries (CASSANDRA-1261)
 * make framed transport the default so malformed requests can't OOM the 
   server (CASSANDRA-475)
 * significantly faster reads from row cache (CASSANDRA-1267)
 * take advantage of row cache during range queries (CASSANDRA-1302)
 * make GCGraceSeconds a per-ColumnFamily value (CASSANDRA-1276)
 * keep persistent row size and column count statistics (CASSANDRA-1155)
 * add IntegerType (CASSANDRA-1282)
 * page within a single row during hinted handoff (CASSANDRA-1327)
 * push DatacenterShardStrategy configuration into keyspace definition,
   eliminating datacenter.properties. (CASSANDRA-1066)
 * optimize forward slices starting with '' and single-index-block name 
   queries by skipping the column index (CASSANDRA-1338)
 * streaming refactor (CASSANDRA-1189)
 * faster comparison for UUID types (CASSANDRA-1043)
 * secondary index support (CASSANDRA-749 and subtasks)
 * make compaction buckets deterministic (CASSANDRA-1265)


0.6.6
 * Allow using DynamicEndpointSnitch with RackAwareStrategy (CASSANDRA-1429)
 * remove the remaining vestiges of the unfinished DatacenterShardStrategy 
   (replaced by NetworkTopologyStrategy in 0.7)
   

0.6.5
 * fix key ordering in range query results with RandomPartitioner
   and ConsistencyLevel > ONE (CASSANDRA-1145)
 * fix for range query starting with the wrong token range (CASSANDRA-1042)
 * page within a single row during hinted handoff (CASSANDRA-1327)
 * fix compilation on non-sun JDKs (CASSANDRA-1061)
 * remove String.trim() call on row keys in batch mutations (CASSANDRA-1235)
 * Log summary of dropped messages instead of spamming log (CASSANDRA-1284)
 * add dynamic endpoint snitch (CASSANDRA-981)
 * fix streaming for keyspaces with hyphens in their name (CASSANDRA-1377)
 * fix errors in hard-coded bloom filter optKPerBucket by computing it
   algorithmically (CASSANDRA-1220
 * remove message deserialization stage, and uncap read/write stages
   so slow reads/writes don't block gossip processing (CASSANDRA-1358)
 * add jmx port configuration to Debian package (CASSANDRA-1202)
 * use mlockall via JNA, if present, to prevent Linux from swapping
   out parts of the JVM (CASSANDRA-1214)


0.6.4
 * avoid queuing multiple hint deliveries for the same endpoint
   (CASSANDRA-1229)
 * better performance for and stricter checking of UTF8 column names
   (CASSANDRA-1232)
 * extend option to lower compaction priority to hinted handoff
   as well (CASSANDRA-1260)
 * log errors in gossip instead of re-throwing (CASSANDRA-1289)
 * avoid aborting commitlog replay prematurely if a flushed-but-
   not-removed commitlog segment is encountered (CASSANDRA-1297)
 * fix duplicate rows being read during mapreduce (CASSANDRA-1142)
 * failure detection wasn't closing command sockets (CASSANDRA-1221)
 * cassandra-cli.bat works on windows (CASSANDRA-1236)
 * pre-emptively drop requests that cannot be processed within RPCTimeout
   (CASSANDRA-685)
 * add ack to Binary write verb and update CassandraBulkLoader
   to wait for acks for each row (CASSANDRA-1093)
 * added describe_partitioner Thrift method (CASSANDRA-1047)
 * Hadoop jobs no longer require the Cassandra storage-conf.xml
   (CASSANDRA-1280, CASSANDRA-1047)
 * log thread pool stats when GC is excessive (CASSANDRA-1275)
 * remove gossip message size limit (CASSANDRA-1138)
 * parallelize local and remote reads during multiget, and respect snitch 
   when determining whether to do local read for CL.ONE (CASSANDRA-1317)
 * fix read repair to use requested consistency level on digest mismatch,
   rather than assuming QUORUM (CASSANDRA-1316)
 * process digest mismatch re-reads in parallel (CASSANDRA-1323)
 * switch hints CF comparator to BytesType (CASSANDRA-1274)


0.6.3
 * retry to make streaming connections up to 8 times. (CASSANDRA-1019)
 * reject describe_ring() calls on invalid keyspaces (CASSANDRA-1111)
 * fix cache size calculation for size of 100% (CASSANDRA-1129)
 * fix cache capacity only being recalculated once (CASSANDRA-1129)
 * remove hourly scan of all hints on the off chance that the gossiper
   missed a status change; instead, expose deliverHintsToEndpoint to JMX
   so it can be done manually, if necessary (CASSANDRA-1141)
 * don't reject reads at CL.ALL (CASSANDRA-1152)
 * reject deletions to supercolumns in CFs containing only standard
   columns (CASSANDRA-1139)
 * avoid preserving login information after client disconnects
   (CASSANDRA-1057)
 * prefer sun jdk to openjdk in debian init script (CASSANDRA-1174)
 * detect partioner config changes between restarts and fail fast 
   (CASSANDRA-1146)
 * use generation time to resolve node token reassignment disagreements
   (CASSANDRA-1118)
 * restructure the startup ordering of Gossiper and MessageService to avoid
   timing anomalies (CASSANDRA-1160)
 * detect incomplete commit log hearders (CASSANDRA-1119)
 * force anti-entropy service to stream files on the stream stage to avoid
   sending streams out of order (CASSANDRA-1169)
 * remove inactive stream managers after AES streams files (CASSANDRA-1169)
 * allow removing entire row through batch_mutate Deletion (CASSANDRA-1027)
 * add JMX metrics for row-level bloom filter false positives (CASSANDRA-1212)
 * added a redhat init script to contrib (CASSANDRA-1201)
 * use midpoint when bootstrapping a new machine into range with not
   much data yet instead of random token (CASSANDRA-1112)
 * kill server on OOM in executor stage as well as Thrift (CASSANDRA-1226)
 * remove opportunistic repairs, when two machines with overlapping replica
   responsibilities happen to finish major compactions of the same CF near
   the same time.  repairs are now fully manual (CASSANDRA-1190)
 * add ability to lower compaction priority (default is no change from 0.6.2)
   (CASSANDRA-1181)


0.6.2
 * fix contrib/word_count build. (CASSANDRA-992)
 * split CommitLogExecutorService into BatchCommitLogExecutorService and 
   PeriodicCommitLogExecutorService (CASSANDRA-1014)
 * add latency histograms to CFSMBean (CASSANDRA-1024)
 * make resolving timestamp ties deterministic by using value bytes
   as a tiebreaker (CASSANDRA-1039)
 * Add option to turn off Hinted Handoff (CASSANDRA-894)
 * fix windows startup (CASSANDRA-948)
 * make concurrent_reads, concurrent_writes configurable at runtime via JMX
   (CASSANDRA-1060)
 * disable GCInspector on non-Sun JVMs (CASSANDRA-1061)
 * fix tombstone handling in sstable rows with no other data (CASSANDRA-1063)
 * fix size of row in spanned index entries (CASSANDRA-1056)
 * install json2sstable, sstable2json, and sstablekeys to Debian package
 * StreamingService.StreamDestinations wouldn't empty itself after streaming
   finished (CASSANDRA-1076)
 * added Collections.shuffle(splits) before returning the splits in 
   ColumnFamilyInputFormat (CASSANDRA-1096)
 * do not recalculate cache capacity post-compaction if it's been manually 
   modified (CASSANDRA-1079)
 * better defaults for flush sorter + writer executor queue sizes
   (CASSANDRA-1100)
 * windows scripts for SSTableImport/Export (CASSANDRA-1051)
 * windows script for nodetool (CASSANDRA-1113)
 * expose PhiConvictThreshold (CASSANDRA-1053)
 * make repair of RF==1 a no-op (CASSANDRA-1090)
 * improve default JVM GC options (CASSANDRA-1014)
 * fix SlicePredicate serialization inside Hadoop jobs (CASSANDRA-1049)
 * close Thrift sockets in Hadoop ColumnFamilyRecordReader (CASSANDRA-1081)


0.6.1
 * fix NPE in sstable2json when no excluded keys are given (CASSANDRA-934)
 * keep the replica set constant throughout the read repair process
   (CASSANDRA-937)
 * allow querying getAllRanges with empty token list (CASSANDRA-933)
 * fix command line arguments inversion in clustertool (CASSANDRA-942)
 * fix race condition that could trigger a false-positive assertion
   during post-flush discard of old commitlog segments (CASSANDRA-936)
 * fix neighbor calculation for anti-entropy repair (CASSANDRA-924)
 * perform repair even for small entropy differences (CASSANDRA-924)
 * Use hostnames in CFInputFormat to allow Hadoop's naive string-based
   locality comparisons to work (CASSANDRA-955)
 * cache read-only BufferedRandomAccessFile length to avoid
   3 system calls per invocation (CASSANDRA-950)
 * nodes with IPv6 (and no IPv4) addresses could not join cluster
   (CASSANDRA-969)
 * Retrieve the correct number of undeleted columns, if any, from
   a supercolumn in a row that had been deleted previously (CASSANDRA-920)
 * fix index scans that cross the 2GB mmap boundaries for both mmap
   and standard i/o modes (CASSANDRA-866)
 * expose drain via nodetool (CASSANDRA-978)


0.6.0-RC1
 * JMX drain to flush memtables and run through commit log (CASSANDRA-880)
 * Bootstrapping can skip ranges under the right conditions (CASSANDRA-902)
 * fix merging row versions in range_slice for CL > ONE (CASSANDRA-884)
 * default write ConsistencyLeven chaned from ZERO to ONE
 * fix for index entries spanning mmap buffer boundaries (CASSANDRA-857)
 * use lexical comparison if time part of TimeUUIDs are the same 
   (CASSANDRA-907)
 * bound read, mutation, and response stages to fix possible OOM
   during log replay (CASSANDRA-885)
 * Use microseconds-since-epoch (UTC) in cli, instead of milliseconds
 * Treat batch_mutate Deletion with null supercolumn as "apply this predicate 
   to top level supercolumns" (CASSANDRA-834)
 * Streaming destination nodes do not update their JMX status (CASSANDRA-916)
 * Fix internal RPC timeout calculation (CASSANDRA-911)
 * Added Pig loadfunc to contrib/pig (CASSANDRA-910)


0.6.0-beta3
 * fix compaction bucketing bug (CASSANDRA-814)
 * update windows batch file (CASSANDRA-824)
 * deprecate KeysCachedFraction configuration directive in favor
   of KeysCached; move to unified-per-CF key cache (CASSANDRA-801)
 * add invalidateRowCache to ColumnFamilyStoreMBean (CASSANDRA-761)
 * send Handoff hints to natural locations to reduce load on
   remaining nodes in a failure scenario (CASSANDRA-822)
 * Add RowWarningThresholdInMB configuration option to warn before very 
   large rows get big enough to threaten node stability, and -x option to
   be able to remove them with sstable2json if the warning is unheeded
   until it's too late (CASSANDRA-843)
 * Add logging of GC activity (CASSANDRA-813)
 * fix ConcurrentModificationException in commitlog discard (CASSANDRA-853)
 * Fix hardcoded row count in Hadoop RecordReader (CASSANDRA-837)
 * Add a jmx status to the streaming service and change several DEBUG
   messages to INFO (CASSANDRA-845)
 * fix classpath in cassandra-cli.bat for Windows (CASSANDRA-858)
 * allow re-specifying host, port to cassandra-cli if invalid ones
   are first tried (CASSANDRA-867)
 * fix race condition handling rpc timeout in the coordinator
   (CASSANDRA-864)
 * Remove CalloutLocation and StagingFileDirectory from storage-conf files 
   since those settings are no longer used (CASSANDRA-878)
 * Parse a long from RowWarningThresholdInMB instead of an int (CASSANDRA-882)
 * Remove obsolete ControlPort code from DatabaseDescriptor (CASSANDRA-886)
 * move skipBytes side effect out of assert (CASSANDRA-899)
 * add "double getLoad" to StorageServiceMBean (CASSANDRA-898)
 * track row stats per CF at compaction time (CASSANDRA-870)
 * disallow CommitLogDirectory matching a DataFileDirectory (CASSANDRA-888)
 * default key cache size is 200k entries, changed from 10% (CASSANDRA-863)
 * add -Dcassandra-foreground=yes to cassandra.bat
 * exit if cluster name is changed unexpectedly (CASSANDRA-769)


0.6.0-beta1/beta2
 * add batch_mutate thrift command, deprecating batch_insert (CASSANDRA-336)
 * remove get_key_range Thrift API, deprecated in 0.5 (CASSANDRA-710)
 * add optional login() Thrift call for authentication (CASSANDRA-547)
 * support fat clients using gossiper and StorageProxy to perform
   replication in-process [jvm-only] (CASSANDRA-535)
 * support mmapped I/O for reads, on by default on 64bit JVMs 
   (CASSANDRA-408, CASSANDRA-669)
 * improve insert concurrency, particularly during Hinted Handoff
   (CASSANDRA-658)
 * faster network code (CASSANDRA-675)
 * stress.py moved to contrib (CASSANDRA-635)
 * row caching [must be explicitly enabled per-CF in config] (CASSANDRA-678)
 * present a useful measure of compaction progress in JMX (CASSANDRA-599)
 * add bin/sstablekeys (CASSNADRA-679)
 * add ConsistencyLevel.ANY (CASSANDRA-687)
 * make removetoken remove nodes from gossip entirely (CASSANDRA-644)
 * add ability to set cache sizes at runtime (CASSANDRA-708)
 * report latency and cache hit rate statistics with lifetime totals
   instead of average over the last minute (CASSANDRA-702)
 * support get_range_slice for RandomPartitioner (CASSANDRA-745)
 * per-keyspace replication factory and replication strategy (CASSANDRA-620)
 * track latency in microseconds (CASSANDRA-733)
 * add describe_ Thrift methods, deprecating get_string_property and 
   get_string_list_property
 * jmx interface for tracking operation mode and streams in general.
   (CASSANDRA-709)
 * keep memtables in sorted order to improve range query performance
   (CASSANDRA-799)
 * use while loop instead of recursion when trimming sstables compaction list 
   to avoid blowing stack in pathological cases (CASSANDRA-804)
 * basic Hadoop map/reduce support (CASSANDRA-342)


0.5.1
 * ensure all files for an sstable are streamed to the same directory.
   (CASSANDRA-716)
 * more accurate load estimate for bootstrapping (CASSANDRA-762)
 * tolerate dead or unavailable bootstrap target on write (CASSANDRA-731)
 * allow larger numbers of keys (> 140M) in a sstable bloom filter
   (CASSANDRA-790)
 * include jvm argument improvements from CASSANDRA-504 in debian package
 * change streaming chunk size to 32MB to accomodate Windows XP limitations
   (was 64MB) (CASSANDRA-795)
 * fix get_range_slice returning results in the wrong order (CASSANDRA-781)
 

0.5.0 final
 * avoid attempting to delete temporary bootstrap files twice (CASSANDRA-681)
 * fix bogus NaN in nodeprobe cfstats output (CASSANDRA-646)
 * provide a policy for dealing with single thread executors w/ a full queue
   (CASSANDRA-694)
 * optimize inner read in MessagingService, vastly improving multiple-node
   performance (CASSANDRA-675)
 * wait for table flush before streaming data back to a bootstrapping node.
   (CASSANDRA-696)
 * keep track of bootstrapping sources by table so that bootstrapping doesn't 
   give the indication of finishing early (CASSANDRA-673)


0.5.0 RC3
 * commit the correct version of the patch for CASSANDRA-663


0.5.0 RC2 (unreleased)
 * fix bugs in converting get_range_slice results to Thrift 
   (CASSANDRA-647, CASSANDRA-649)
 * expose java.util.concurrent.TimeoutException in StorageProxy methods
   (CASSANDRA-600)
 * TcpConnectionManager was holding on to disconnected connections, 
   giving the false indication they were being used. (CASSANDRA-651)
 * Remove duplicated write. (CASSANDRA-662)
 * Abort bootstrap if IP is already in the token ring (CASSANDRA-663)
 * increase default commitlog sync period, and wait for last sync to 
   finish before submitting another (CASSANDRA-668)


0.5.0 RC1
 * Fix potential NPE in get_range_slice (CASSANDRA-623)
 * add CRC32 to commitlog entries (CASSANDRA-605)
 * fix data streaming on windows (CASSANDRA-630)
 * GC compacted sstables after cleanup and compaction (CASSANDRA-621)
 * Speed up anti-entropy validation (CASSANDRA-629)
 * Fix anti-entropy assertion error (CASSANDRA-639)
 * Fix pending range conflicts when bootstapping or moving
   multiple nodes at once (CASSANDRA-603)
 * Handle obsolete gossip related to node movement in the case where
   one or more nodes is down when the movement occurs (CASSANDRA-572)
 * Include dead nodes in gossip to avoid a variety of problems
   and fix HH to removed nodes (CASSANDRA-634)
 * return an InvalidRequestException for mal-formed SlicePredicates
   (CASSANDRA-643)
 * fix bug determining closest neighbor for use in multiple datacenters
   (CASSANDRA-648)
 * Vast improvements in anticompaction speed (CASSANDRA-607)
 * Speed up log replay and writes by avoiding redundant serializations
   (CASSANDRA-652)


0.5.0 beta 2
 * Bootstrap improvements (several tickets)
 * add nodeprobe repair anti-entropy feature (CASSANDRA-193, CASSANDRA-520)
 * fix possibility of partition when many nodes restart at once
   in clusters with multiple seeds (CASSANDRA-150)
 * fix NPE in get_range_slice when no data is found (CASSANDRA-578)
 * fix potential NPE in hinted handoff (CASSANDRA-585)
 * fix cleanup of local "system" keyspace (CASSANDRA-576)
 * improve computation of cluster load balance (CASSANDRA-554)
 * added super column read/write, column count, and column/row delete to
   cassandra-cli (CASSANDRA-567, CASSANDRA-594)
 * fix returning live subcolumns of deleted supercolumns (CASSANDRA-583)
 * respect JAVA_HOME in bin/ scripts (several tickets)
 * add StorageService.initClient for fat clients on the JVM (CASSANDRA-535)
   (see contrib/client_only for an example of use)
 * make consistency_level functional in get_range_slice (CASSANDRA-568)
 * optimize key deserialization for RandomPartitioner (CASSANDRA-581)
 * avoid GCing tombstones except on major compaction (CASSANDRA-604)
 * increase failure conviction threshold, resulting in less nodes
   incorrectly (and temporarily) marked as down (CASSANDRA-610)
 * respect memtable thresholds during log replay (CASSANDRA-609)
 * support ConsistencyLevel.ALL on read (CASSANDRA-584)
 * add nodeprobe removetoken command (CASSANDRA-564)


0.5.0 beta
 * Allow multiple simultaneous flushes, improving flush throughput 
   on multicore systems (CASSANDRA-401)
 * Split up locks to improve write and read throughput on multicore systems
   (CASSANDRA-444, CASSANDRA-414)
 * More efficient use of memory during compaction (CASSANDRA-436)
 * autobootstrap option: when enabled, all non-seed nodes will attempt
   to bootstrap when started, until bootstrap successfully
   completes. -b option is removed.  (CASSANDRA-438)
 * Unless a token is manually specified in the configuration xml,
   a bootstraping node will use a token that gives it half the
   keys from the most-heavily-loaded node in the cluster,
   instead of generating a random token. 
   (CASSANDRA-385, CASSANDRA-517)
 * Miscellaneous bootstrap fixes (several tickets)
 * Ability to change a node's token even after it has data on it
   (CASSANDRA-541)
 * Ability to decommission a live node from the ring (CASSANDRA-435)
 * Semi-automatic loadbalancing via nodeprobe (CASSANDRA-192)
 * Add ability to set compaction thresholds at runtime via
   JMX / nodeprobe.  (CASSANDRA-465)
 * Add "comment" field to ColumnFamily definition. (CASSANDRA-481)
 * Additional JMX metrics (CASSANDRA-482)
 * JSON based export and import tools (several tickets)
 * Hinted Handoff fixes (several tickets)
 * Add key cache to improve read performance (CASSANDRA-423)
 * Simplified construction of custom ReplicationStrategy classes
   (CASSANDRA-497)
 * Graphical application (Swing) for ring integrity verification and 
   visualization was added to contrib (CASSANDRA-252)
 * Add DCQUORUM, DCQUORUMSYNC consistency levels and corresponding
   ReplicationStrategy / EndpointSnitch classes.  Experimental.
   (CASSANDRA-492)
 * Web client interface added to contrib (CASSANDRA-457)
 * More-efficient flush for Random, CollatedOPP partitioners 
   for normal writes (CASSANDRA-446) and bulk load (CASSANDRA-420)
 * Add MemtableFlushAfterMinutes, a global replacement for the old 
   per-CF FlushPeriodInMinutes setting (CASSANDRA-463)
 * optimizations to slice reading (CASSANDRA-350) and supercolumn
   queries (CASSANDRA-510)
 * force binding to given listenaddress for nodes with multiple
   interfaces (CASSANDRA-546)
 * stress.py benchmarking tool improvements (several tickets)
 * optimized replica placement code (CASSANDRA-525)
 * faster log replay on restart (CASSANDRA-539, CASSANDRA-540)
 * optimized local-node writes (CASSANDRA-558)
 * added get_range_slice, deprecating get_key_range (CASSANDRA-344)
 * expose TimedOutException to thrift (CASSANDRA-563)
 

0.4.2
 * Add validation disallowing null keys (CASSANDRA-486)
 * Fix race conditions in TCPConnectionManager (CASSANDRA-487)
 * Fix using non-utf8-aware comparison as a sanity check.
   (CASSANDRA-493)
 * Improve default garbage collector options (CASSANDRA-504)
 * Add "nodeprobe flush" (CASSANDRA-505)
 * remove NotFoundException from get_slice throws list (CASSANDRA-518)
 * fix get (not get_slice) of entire supercolumn (CASSANDRA-508)
 * fix null token during bootstrap (CASSANDRA-501)


0.4.1
 * Fix FlushPeriod columnfamily configuration regression
   (CASSANDRA-455)
 * Fix long column name support (CASSANDRA-460)
 * Fix for serializing a row that only contains tombstones
   (CASSANDRA-458)
 * Fix for discarding unneeded commitlog segments (CASSANDRA-459)
 * Add SnapshotBeforeCompaction configuration option (CASSANDRA-426)
 * Fix compaction abort under insufficient disk space (CASSANDRA-473)
 * Fix reading subcolumn slice from tombstoned CF (CASSANDRA-484)
 * Fix race condition in RVH causing occasional NPE (CASSANDRA-478)


0.4.0
 * fix get_key_range problems when a node is down (CASSANDRA-440)
   and add UnavailableException to more Thrift methods
 * Add example EndPointSnitch contrib code (several tickets)


0.4.0 RC2
 * fix SSTable generation clash during compaction (CASSANDRA-418)
 * reject method calls with null parameters (CASSANDRA-308)
 * properly order ranges in nodeprobe output (CASSANDRA-421)
 * fix logging of certain errors on executor threads (CASSANDRA-425)


0.4.0 RC1
 * Bootstrap feature is live; use -b on startup (several tickets)
 * Added multiget api (CASSANDRA-70)
 * fix Deadlock with SelectorManager.doProcess and TcpConnection.write
   (CASSANDRA-392)
 * remove key cache b/c of concurrency bugs in third-party
   CLHM library (CASSANDRA-405)
 * update non-major compaction logic to use two threshold values
   (CASSANDRA-407)
 * add periodic / batch commitlog sync modes (several tickets)
 * inline BatchMutation into batch_insert params (CASSANDRA-403)
 * allow setting the logging level at runtime via mbean (CASSANDRA-402)
 * change default comparator to BytesType (CASSANDRA-400)
 * add forwards-compatible ConsistencyLevel parameter to get_key_range
   (CASSANDRA-322)
 * r/m special case of blocking for local destination when writing with 
   ConsistencyLevel.ZERO (CASSANDRA-399)
 * Fixes to make BinaryMemtable [bulk load interface] useful (CASSANDRA-337);
   see contrib/bmt_example for an example of using it.
 * More JMX properties added (several tickets)
 * Thrift changes (several tickets)
    - Merged _super get methods with the normal ones; return values
      are now of ColumnOrSuperColumn.
    - Similarly, merged batch_insert_super into batch_insert.



0.4.0 beta
 * On-disk data format has changed to allow billions of keys/rows per
   node instead of only millions
 * Multi-keyspace support
 * Scan all sstables for all queries to avoid situations where
   different types of operation on the same ColumnFamily could
   disagree on what data was present
 * Snapshot support via JMX
 * Thrift API has changed a _lot_:
    - removed time-sorted CFs; instead, user-defined comparators
      may be defined on the column names, which are now byte arrays.
      Default comparators are provided for UTF8, Bytes, Ascii, Long (i64),
      and UUID types.
    - removed colon-delimited strings in thrift api in favor of explicit
      structs such as ColumnPath, ColumnParent, etc.  Also normalized
      thrift struct and argument naming.
    - Added columnFamily argument to get_key_range.
    - Change signature of get_slice to accept starting and ending
      columns as well as an offset.  (This allows use of indexes.)
      Added "ascending" flag to allow reasonably-efficient reverse
      scans as well.  Removed get_slice_by_range as redundant.
    - get_key_range operates on one CF at a time
    - changed `block` boolean on insert methods to ConsistencyLevel enum,
      with options of NONE, ONE, QUORUM, and ALL.
    - added similar consistency_level parameter to read methods
    - column-name-set slice with no names given now returns zero columns
      instead of all of them.  ("all" can run your server out of memory.
      use a range-based slice with a high max column count instead.)
 * Removed the web interface. Node information can now be obtained by 
   using the newly introduced nodeprobe utility.
 * More JMX stats
 * Remove magic values from internals (e.g. special key to indicate
   when to flush memtables)
 * Rename configuration "table" to "keyspace"
 * Moved to crash-only design; no more shutdown (just kill the process)
 * Lots of bug fixes

Full list of issues resolved in 0.4 is at https://issues.apache.org/jira/secure/IssueNavigator.jspa?reset=true&&pid=12310865&fixfor=12313862&resolution=1&sorter/field=issuekey&sorter/order=DESC


0.3.0 RC3
 * Fix potential deadlock under load in TCPConnection.
   (CASSANDRA-220)


0.3.0 RC2
 * Fix possible data loss when server is stopped after replaying
   log but before new inserts force memtable flush.
   (CASSANDRA-204)
 * Added BUGS file


0.3.0 RC1
 * Range queries on keys, including user-defined key collation
 * Remove support
 * Workarounds for a weird bug in JDK select/register that seems
   particularly common on VM environments. Cassandra should deploy
   fine on EC2 now
 * Much improved infrastructure: the beginnings of a decent test suite
   ("ant test" for unit tests; "nosetests" for system tests), code
   coverage reporting, etc.
 * Expanded node status reporting via JMX
 * Improved error reporting/logging on both server and client
 * Reduced memory footprint in default configuration
 * Combined blocking and non-blocking versions of insert APIs
 * Added FlushPeriodInMinutes configuration parameter to force
   flushing of infrequently-updated ColumnFamilies<|MERGE_RESOLUTION|>--- conflicted
+++ resolved
@@ -1,16 +1,10 @@
-<<<<<<< HEAD
 2.1.6
  * GCInspector logs very different times (CASSANDRA-9124)
  * Fix deleting from an empty list (CASSANDRA-9198)
  * Update tuple and collection types that use a user-defined type when that UDT
    is modified (CASSANDRA-9148, CASSANDRA-9192)
 Merged from 2.0:
-=======
-2.0.15:
  * Disable single sstable tombstone compactions for DTCS by default (CASSANDRA-9234)
- * Do more agressive ttl expiration checks to be able to
-   drop more sstables (CASSANDRA-8243)
->>>>>>> 75e858a6
  * IncomingTcpConnection thread is not named (CASSANDRA-9262)
  * Close incoming connections when MessagingService is stopped (CASSANDRA-9238)
 
