2.2
 * Allow JMX over SSL directly from nodetool (CASSANDRA-9090)
 * Update cqlsh for UDFs (CASSANDRA-7556)
 * Change Windows kernel default timer resolution (CASSANDRA-9634)
 * Deprected sstable2json and json2sstable (CASSANDRA-9618)
 * Allow native functions in user-defined aggregates (CASSANDRA-9542)
 * Don't repair system_distributed by default (CASSANDRA-9621)
 * Fix mixing min, max, and count aggregates for blob type (CASSANRA-9622)
 * Rename class for DATE type in Java driver (CASSANDRA-9563)
 * Duplicate compilation of UDFs on coordinator (CASSANDRA-9475)
 * Fix connection leak in CqlRecordWriter (CASSANDRA-9576)
 * Mlockall before opening system sstables & remove boot_without_jna option (CASSANDRA-9573)
 * Add functions to convert timeuuid to date or time, deprecate dateOf and unixTimestampOf (CASSANDRA-9229)
 * Make sure we cancel non-compacting sstables from LifecycleTransaction (CASSANDRA-9566)
 * Fix deprecated repair JMX API (CASSANDRA-9570)
 * Add logback metrics (CASSANDRA-9378)
 * Update and refactor ant test/test-compression to run the tests in parallel (CASSANDRA-9583)
Merged from 2.1:
 * Fix IndexOutOfBoundsException when inserting tuple with too many
   elements using the string literal notation (CASSANDRA-9559)
 * Enable describe on indices (CASSANDRA-7814)
 * Fix incorrect result for IN queries where column not found (CASSANDRA-9540)
 * ColumnFamilyStore.selectAndReference may block during compaction (CASSANDRA-9637)
<<<<<<< HEAD
=======
Merged from 2.0
  * Fix error message when attempting to create an index on a column
    in a COMPACT STORAGE table with clustering columns (CASSANDRA-9527)
  * 'WITH WITH' in alter keyspace statements causes NPE (CASSANDRA-9565)


2.1.7
>>>>>>> 39c082ff
 * Fix bug in cardinality check when compacting (CASSANDRA-9580)
 * Fix memory leak in Ref due to ConcurrentLinkedQueue.remove() behaviour (CASSANDRA-9549)
 * Make rebuild only run one at a time (CASSANDRA-9119)
Merged from 2.0
 * 'WITH WITH' in alter keyspace statements causes NPE (CASSANDRA-9565)
 * Expose some internals of SelectStatement for inspection (CASSANDRA-9532)
 * ArrivalWindow should use primitives (CASSANDRA-9496)
 * Periodically submit background compaction tasks (CASSANDRA-9592)
 * Set HAS_MORE_PAGES flag to false when PagingState is null (CASSANDRA-9571)


2.2.0-rc1
 * Compressed commit log should measure compressed space used (CASSANDRA-9095)
 * Fix comparison bug in CassandraRoleManager#collectRoles (CASSANDRA-9551)
 * Add tinyint,smallint,time,date support for UDFs (CASSANDRA-9400)
 * Deprecates SSTableSimpleWriter and SSTableSimpleUnsortedWriter (CASSANDRA-9546)
 * Empty INITCOND treated as null in aggregate (CASSANDRA-9457)
 * Remove use of Cell in Thrift MapReduce classes (CASSANDRA-8609)
 * Integrate pre-release Java Driver 2.2-rc1, custom build (CASSANDRA-9493)
 * Clean up gossiper logic for old versions (CASSANDRA-9370)
 * Fix custom payload coding/decoding to match the spec (CASSANDRA-9515)
 * ant test-all results incomplete when parsed (CASSANDRA-9463)
 * Disallow frozen<> types in function arguments and return types for
   clarity (CASSANDRA-9411)
 * Static Analysis to warn on unsafe use of Autocloseable instances (CASSANDRA-9431)
 * Update commitlog archiving examples now that commitlog segments are
   not recycled (CASSANDRA-9350)
 * Extend Transactional API to sstable lifecycle management (CASSANDRA-8568)
 * (cqlsh) Add support for native protocol 4 (CASSANDRA-9399)
 * Ensure that UDF and UDAs are keyspace-isolated (CASSANDRA-9409)
 * Revert CASSANDRA-7807 (tracing completion client notifications) (CASSANDRA-9429)
 * Add ability to stop compaction by ID (CASSANDRA-7207)
 * Let CassandraVersion handle SNAPSHOT version (CASSANDRA-9438)
Merged from 2.1:
 * (cqlsh) Fix using COPY through SOURCE or -f (CASSANDRA-9083)
 * Fix occasional lack of `system` keyspace in schema tables (CASSANDRA-8487)
 * Use ProtocolError code instead of ServerError code for native protocol
   error responses to unsupported protocol versions (CASSANDRA-9451)
 * Default commitlog_sync_batch_window_in_ms changed to 2ms (CASSANDRA-9504)
 * Fix empty partition assertion in unsorted sstable writing tools (CASSANDRA-9071)
 * Ensure truncate without snapshot cannot produce corrupt responses (CASSANDRA-9388) 
 * Consistent error message when a table mixes counter and non-counter
   columns (CASSANDRA-9492)
 * Avoid getting unreadable keys during anticompaction (CASSANDRA-9508)
 * (cqlsh) Better float precision by default (CASSANDRA-9224)
 * Improve estimated row count (CASSANDRA-9107)
 * Optimize range tombstone memory footprint (CASSANDRA-8603)
 * Use configured gcgs in anticompaction (CASSANDRA-9397)
Merged from 2.0:
 * Don't accumulate more range than necessary in RangeTombstone.Tracker (CASSANDRA-9486)
 * Add broadcast and rpc addresses to system.local (CASSANDRA-9436)
 * Always mark sstable suspect when corrupted (CASSANDRA-9478)
 * Add database users and permissions to CQL3 documentation (CASSANDRA-7558)
 * Allow JVM_OPTS to be passed to standalone tools (CASSANDRA-5969)
 * Fix bad condition in RangeTombstoneList (CASSANDRA-9485)
 * Fix potential StackOverflow when setting CrcCheckChance over JMX (CASSANDRA-9488)
 * Fix null static columns in pages after the first, paged reversed
   queries (CASSANDRA-8502)
 * Fix counting cache serialization in request metrics (CASSANDRA-9466)
 * Add option not to validate atoms during scrub (CASSANDRA-9406)


2.2.0-beta1
 * Introduce Transactional API for internal state changes (CASSANDRA-8984)
 * Add a flag in cassandra.yaml to enable UDFs (CASSANDRA-9404)
 * Better support of null for UDF (CASSANDRA-8374)
 * Use ecj instead of javassist for UDFs (CASSANDRA-8241)
 * faster async logback configuration for tests (CASSANDRA-9376)
 * Add `smallint` and `tinyint` data types (CASSANDRA-8951)
 * Avoid thrift schema creation when native driver is used in stress tool (CASSANDRA-9374)
 * Make Functions.declared thread-safe
 * Add client warnings to native protocol v4 (CASSANDRA-8930)
 * Allow roles cache to be invalidated (CASSANDRA-8967)
 * Upgrade Snappy (CASSANDRA-9063)
 * Don't start Thrift rpc by default (CASSANDRA-9319)
 * Only stream from unrepaired sstables with incremental repair (CASSANDRA-8267)
 * Aggregate UDFs allow SFUNC return type to differ from STYPE if FFUNC specified (CASSANDRA-9321)
 * Remove Thrift dependencies in bundled tools (CASSANDRA-8358)
 * Disable memory mapping of hsperfdata file for JVM statistics (CASSANDRA-9242)
 * Add pre-startup checks to detect potential incompatibilities (CASSANDRA-8049)
 * Distinguish between null and unset in protocol v4 (CASSANDRA-7304)
 * Add user/role permissions for user-defined functions (CASSANDRA-7557)
 * Allow cassandra config to be updated to restart daemon without unloading classes (CASSANDRA-9046)
 * Don't initialize compaction writer before checking if iter is empty (CASSANDRA-9117)
 * Don't execute any functions at prepare-time (CASSANDRA-9037)
 * Share file handles between all instances of a SegmentedFile (CASSANDRA-8893)
 * Make it possible to major compact LCS (CASSANDRA-7272)
 * Make FunctionExecutionException extend RequestExecutionException
   (CASSANDRA-9055)
 * Add support for SELECT JSON, INSERT JSON syntax and new toJson(), fromJson()
   functions (CASSANDRA-7970)
 * Optimise max purgeable timestamp calculation in compaction (CASSANDRA-8920)
 * Constrain internode message buffer sizes, and improve IO class hierarchy (CASSANDRA-8670) 
 * New tool added to validate all sstables in a node (CASSANDRA-5791)
 * Push notification when tracing completes for an operation (CASSANDRA-7807)
 * Delay "node up" and "node added" notifications until native protocol server is started (CASSANDRA-8236)
 * Compressed Commit Log (CASSANDRA-6809)
 * Optimise IntervalTree (CASSANDRA-8988)
 * Add a key-value payload for third party usage (CASSANDRA-8553, 9212)
 * Bump metrics-reporter-config dependency for metrics 3.0 (CASSANDRA-8149)
 * Partition intra-cluster message streams by size, not type (CASSANDRA-8789)
 * Add WriteFailureException to native protocol, notify coordinator of
   write failures (CASSANDRA-8592)
 * Convert SequentialWriter to nio (CASSANDRA-8709)
 * Add role based access control (CASSANDRA-7653, 8650, 7216, 8760, 8849, 8761, 8850)
 * Record client ip address in tracing sessions (CASSANDRA-8162)
 * Indicate partition key columns in response metadata for prepared
   statements (CASSANDRA-7660)
 * Merge UUIDType and TimeUUIDType parse logic (CASSANDRA-8759)
 * Avoid memory allocation when searching index summary (CASSANDRA-8793)
 * Optimise (Time)?UUIDType Comparisons (CASSANDRA-8730)
 * Make CRC32Ex into a separate maven dependency (CASSANDRA-8836)
 * Use preloaded jemalloc w/ Unsafe (CASSANDRA-8714, 9197)
 * Avoid accessing partitioner through StorageProxy (CASSANDRA-8244, 8268)
 * Upgrade Metrics library and remove depricated metrics (CASSANDRA-5657)
 * Serializing Row cache alternative, fully off heap (CASSANDRA-7438)
 * Duplicate rows returned when in clause has repeated values (CASSANDRA-6707)
 * Make CassandraException unchecked, extend RuntimeException (CASSANDRA-8560)
 * Support direct buffer decompression for reads (CASSANDRA-8464)
 * DirectByteBuffer compatible LZ4 methods (CASSANDRA-7039)
 * Group sstables for anticompaction correctly (CASSANDRA-8578)
 * Add ReadFailureException to native protocol, respond
   immediately when replicas encounter errors while handling
   a read request (CASSANDRA-7886)
 * Switch CommitLogSegment from RandomAccessFile to nio (CASSANDRA-8308)
 * Allow mixing token and partition key restrictions (CASSANDRA-7016)
 * Support index key/value entries on map collections (CASSANDRA-8473)
 * Modernize schema tables (CASSANDRA-8261)
 * Support for user-defined aggregation functions (CASSANDRA-8053)
 * Fix NPE in SelectStatement with empty IN values (CASSANDRA-8419)
 * Refactor SelectStatement, return IN results in natural order instead
   of IN value list order and ignore duplicate values in partition key IN restrictions (CASSANDRA-7981)
 * Support UDTs, tuples, and collections in user-defined
   functions (CASSANDRA-7563)
 * Fix aggregate fn results on empty selection, result column name,
   and cqlsh parsing (CASSANDRA-8229)
 * Mark sstables as repaired after full repair (CASSANDRA-7586)
 * Extend Descriptor to include a format value and refactor reader/writer
   APIs (CASSANDRA-7443)
 * Integrate JMH for microbenchmarks (CASSANDRA-8151)
 * Keep sstable levels when bootstrapping (CASSANDRA-7460)
 * Add Sigar library and perform basic OS settings check on startup (CASSANDRA-7838)
 * Support for aggregation functions (CASSANDRA-4914)
 * Remove cassandra-cli (CASSANDRA-7920)
 * Accept dollar quoted strings in CQL (CASSANDRA-7769)
 * Make assassinate a first class command (CASSANDRA-7935)
 * Support IN clause on any partition key column (CASSANDRA-7855)
 * Support IN clause on any clustering column (CASSANDRA-4762)
 * Improve compaction logging (CASSANDRA-7818)
 * Remove YamlFileNetworkTopologySnitch (CASSANDRA-7917)
 * Do anticompaction in groups (CASSANDRA-6851)
 * Support user-defined functions (CASSANDRA-7395, 7526, 7562, 7740, 7781, 7929,
   7924, 7812, 8063, 7813, 7708)
 * Permit configurable timestamps with cassandra-stress (CASSANDRA-7416)
 * Move sstable RandomAccessReader to nio2, which allows using the
   FILE_SHARE_DELETE flag on Windows (CASSANDRA-4050)
 * Remove CQL2 (CASSANDRA-5918)
 * Optimize fetching multiple cells by name (CASSANDRA-6933)
 * Allow compilation in java 8 (CASSANDRA-7028)
 * Make incremental repair default (CASSANDRA-7250)
 * Enable code coverage thru JaCoCo (CASSANDRA-7226)
 * Switch external naming of 'column families' to 'tables' (CASSANDRA-4369) 
 * Shorten SSTable path (CASSANDRA-6962)
 * Use unsafe mutations for most unit tests (CASSANDRA-6969)
 * Fix race condition during calculation of pending ranges (CASSANDRA-7390)
 * Fail on very large batch sizes (CASSANDRA-8011)
 * Improve concurrency of repair (CASSANDRA-6455, 8208, 9145)
 * Select optimal CRC32 implementation at runtime (CASSANDRA-8614)
 * Evaluate MurmurHash of Token once per query (CASSANDRA-7096)
 * Generalize progress reporting (CASSANDRA-8901)
 * Resumable bootstrap streaming (CASSANDRA-8838, CASSANDRA-8942)
 * Allow scrub for secondary index (CASSANDRA-5174)
 * Save repair data to system table (CASSANDRA-5839)
 * fix nodetool names that reference column families (CASSANDRA-8872)
 Merged from 2.1:
 * Warn on misuse of unlogged batches (CASSANDRA-9282)
 * Failure detector detects and ignores local pauses (CASSANDRA-9183)
 * Add utility class to support for rate limiting a given log statement (CASSANDRA-9029)
 * Add missing consistency levels to cassandra-stess (CASSANDRA-9361)
 * Fix commitlog getCompletedTasks to not increment (CASSANDRA-9339)
 * Fix for harmless exceptions logged as ERROR (CASSANDRA-8564)
 * Delete processed sstables in sstablesplit/sstableupgrade (CASSANDRA-8606)
 * Improve sstable exclusion from partition tombstones (CASSANDRA-9298)
 * Validate the indexed column rather than the cell's contents for 2i (CASSANDRA-9057)
 * Add support for top-k custom 2i queries (CASSANDRA-8717)
 * Fix error when dropping table during compaction (CASSANDRA-9251)
 * cassandra-stress supports validation operations over user profiles (CASSANDRA-8773)
 * Add support for rate limiting log messages (CASSANDRA-9029)
 * Log the partition key with tombstone warnings (CASSANDRA-8561)
 * Reduce runWithCompactionsDisabled poll interval to 1ms (CASSANDRA-9271)
 * Fix PITR commitlog replay (CASSANDRA-9195)
 * GCInspector logs very different times (CASSANDRA-9124)
 * Fix deleting from an empty list (CASSANDRA-9198)
 * Update tuple and collection types that use a user-defined type when that UDT
   is modified (CASSANDRA-9148, CASSANDRA-9192)
 * Use higher timeout for prepair and snapshot in repair (CASSANDRA-9261)
 * Fix anticompaction blocking ANTI_ENTROPY stage (CASSANDRA-9151)
 * Repair waits for anticompaction to finish (CASSANDRA-9097)
 * Fix streaming not holding ref when stream error (CASSANDRA-9295)
 * Fix canonical view returning early opened SSTables (CASSANDRA-9396)
Merged from 2.0:
 * (cqlsh) Add LOGIN command to switch users (CASSANDRA-7212)
 * Clone SliceQueryFilter in AbstractReadCommand implementations (CASSANDRA-8940)
 * Push correct protocol notification for DROP INDEX (CASSANDRA-9310)
 * token-generator - generated tokens too long (CASSANDRA-9300)
 * Fix counting of tombstones for TombstoneOverwhelmingException (CASSANDRA-9299)
 * Fix ReconnectableSnitch reconnecting to peers during upgrade (CASSANDRA-6702)
 * Include keyspace and table name in error log for collections over the size
   limit (CASSANDRA-9286)
 * Avoid potential overlap in LCS with single-partition sstables (CASSANDRA-9322)
 * Log warning message when a table is queried before the schema has fully
   propagated (CASSANDRA-9136)
 * Overload SecondaryIndex#indexes to accept the column definition (CASSANDRA-9314)
 * (cqlsh) Add SERIAL and LOCAL_SERIAL consistency levels (CASSANDRA-8051)
 * Fix index selection during rebuild with certain table layouts (CASSANDRA-9281)
 * Fix partition-level-delete-only workload accounting (CASSANDRA-9194)
 * Allow scrub to handle corrupted compressed chunks (CASSANDRA-9140)
 * Fix assertion error when resetlocalschema is run during repair (CASSANDRA-9249)
 * Disable single sstable tombstone compactions for DTCS by default (CASSANDRA-9234)
 * IncomingTcpConnection thread is not named (CASSANDRA-9262)
 * Close incoming connections when MessagingService is stopped (CASSANDRA-9238)
 * Fix streaming hang when retrying (CASSANDRA-9132)


2.1.5
 * Re-add deprecated cold_reads_to_omit param for backwards compat (CASSANDRA-9203)
 * Make anticompaction visible in compactionstats (CASSANDRA-9098)
 * Improve nodetool getendpoints documentation about the partition
   key parameter (CASSANDRA-6458)
 * Don't check other keyspaces for schema changes when an user-defined
   type is altered (CASSANDRA-9187)
 * Add generate-idea-files target to build.xml (CASSANDRA-9123)
 * Allow takeColumnFamilySnapshot to take a list of tables (CASSANDRA-8348)
 * Limit major sstable operations to their canonical representation (CASSANDRA-8669)
 * cqlsh: Add tests for INSERT and UPDATE tab completion (CASSANDRA-9125)
 * cqlsh: quote column names when needed in COPY FROM inserts (CASSANDRA-9080)
 * Do not load read meter for offline operations (CASSANDRA-9082)
 * cqlsh: Make CompositeType data readable (CASSANDRA-8919)
 * cqlsh: Fix display of triggers (CASSANDRA-9081)
 * Fix NullPointerException when deleting or setting an element by index on
   a null list collection (CASSANDRA-9077)
 * Buffer bloom filter serialization (CASSANDRA-9066)
 * Fix anti-compaction target bloom filter size (CASSANDRA-9060)
 * Make FROZEN and TUPLE unreserved keywords in CQL (CASSANDRA-9047)
 * Prevent AssertionError from SizeEstimatesRecorder (CASSANDRA-9034)
 * Avoid overwriting index summaries for sstables with an older format that
   does not support downsampling; rebuild summaries on startup when this
   is detected (CASSANDRA-8993)
 * Fix potential data loss in CompressedSequentialWriter (CASSANDRA-8949)
 * Make PasswordAuthenticator number of hashing rounds configurable (CASSANDRA-8085)
 * Fix AssertionError when binding nested collections in DELETE (CASSANDRA-8900)
 * Check for overlap with non-early sstables in LCS (CASSANDRA-8739)
 * Only calculate max purgable timestamp if we have to (CASSANDRA-8914)
 * (cqlsh) Greatly improve performance of COPY FROM (CASSANDRA-8225)
 * IndexSummary effectiveIndexInterval is now a guideline, not a rule (CASSANDRA-8993)
 * Use correct bounds for page cache eviction of compressed files (CASSANDRA-8746)
 * SSTableScanner enforces its bounds (CASSANDRA-8946)
 * Cleanup cell equality (CASSANDRA-8947)
 * Introduce intra-cluster message coalescing (CASSANDRA-8692)
 * DatabaseDescriptor throws NPE when rpc_interface is used (CASSANDRA-8839)
 * Don't check if an sstable is live for offline compactions (CASSANDRA-8841)
 * Don't set clientMode in SSTableLoader (CASSANDRA-8238)
 * Fix SSTableRewriter with disabled early open (CASSANDRA-8535)
 * Fix cassandra-stress so it respects the CL passed in user mode (CASSANDRA-8948)
 * Fix rare NPE in ColumnDefinition#hasIndexOption() (CASSANDRA-8786)
 * cassandra-stress reports per-operation statistics, plus misc (CASSANDRA-8769)
 * Add SimpleDate (cql date) and Time (cql time) types (CASSANDRA-7523)
 * Use long for key count in cfstats (CASSANDRA-8913)
 * Make SSTableRewriter.abort() more robust to failure (CASSANDRA-8832)
 * Remove cold_reads_to_omit from STCS (CASSANDRA-8860)
 * Make EstimatedHistogram#percentile() use ceil instead of floor (CASSANDRA-8883)
 * Fix top partitions reporting wrong cardinality (CASSANDRA-8834)
 * Fix rare NPE in KeyCacheSerializer (CASSANDRA-8067)
 * Pick sstables for validation as late as possible inc repairs (CASSANDRA-8366)
 * Fix commitlog getPendingTasks to not increment (CASSANDRA-8862)
 * Fix parallelism adjustment in range and secondary index queries
   when the first fetch does not satisfy the limit (CASSANDRA-8856)
 * Check if the filtered sstables is non-empty in STCS (CASSANDRA-8843)
 * Upgrade java-driver used for cassandra-stress (CASSANDRA-8842)
 * Fix CommitLog.forceRecycleAllSegments() memory access error (CASSANDRA-8812)
 * Improve assertions in Memory (CASSANDRA-8792)
 * Fix SSTableRewriter cleanup (CASSANDRA-8802)
 * Introduce SafeMemory for CompressionMetadata.Writer (CASSANDRA-8758)
 * 'nodetool info' prints exception against older node (CASSANDRA-8796)
 * Ensure SSTableReader.last corresponds exactly with the file end (CASSANDRA-8750)
 * Make SSTableWriter.openEarly more robust and obvious (CASSANDRA-8747)
 * Enforce SSTableReader.first/last (CASSANDRA-8744)
 * Cleanup SegmentedFile API (CASSANDRA-8749)
 * Avoid overlap with early compaction replacement (CASSANDRA-8683)
 * Safer Resource Management++ (CASSANDRA-8707)
 * Write partition size estimates into a system table (CASSANDRA-7688)
 * cqlsh: Fix keys() and full() collection indexes in DESCRIBE output
   (CASSANDRA-8154)
 * Show progress of streaming in nodetool netstats (CASSANDRA-8886)
 * IndexSummaryBuilder utilises offheap memory, and shares data between
   each IndexSummary opened from it (CASSANDRA-8757)
 * markCompacting only succeeds if the exact SSTableReader instances being 
   marked are in the live set (CASSANDRA-8689)
 * cassandra-stress support for varint (CASSANDRA-8882)
 * Fix Adler32 digest for compressed sstables (CASSANDRA-8778)
 * Add nodetool statushandoff/statusbackup (CASSANDRA-8912)
 * Use stdout for progress and stats in sstableloader (CASSANDRA-8982)
 * Correctly identify 2i datadir from older versions (CASSANDRA-9116)
Merged from 2.0:
 * Ignore gossip SYNs after shutdown (CASSANDRA-9238)
 * Avoid overflow when calculating max sstable size in LCS (CASSANDRA-9235)
 * Make sstable blacklisting work with compression (CASSANDRA-9138)
 * Do not attempt to rebuild indexes if no index accepts any column (CASSANDRA-9196)
 * Don't initiate snitch reconnection for dead states (CASSANDRA-7292)
 * Fix ArrayIndexOutOfBoundsException in CQLSSTableWriter (CASSANDRA-8978)
 * Add shutdown gossip state to prevent timeouts during rolling restarts (CASSANDRA-8336)
 * Fix running with java.net.preferIPv6Addresses=true (CASSANDRA-9137)
 * Fix failed bootstrap/replace attempts being persisted in system.peers (CASSANDRA-9180)
 * Flush system.IndexInfo after marking index built (CASSANDRA-9128)
 * Fix updates to min/max_compaction_threshold through cassandra-cli
   (CASSANDRA-8102)
 * Don't include tmp files when doing offline relevel (CASSANDRA-9088)
 * Use the proper CAS WriteType when finishing a previous round during Paxos
   preparation (CASSANDRA-8672)
 * Avoid race in cancelling compactions (CASSANDRA-9070)
 * More aggressive check for expired sstables in DTCS (CASSANDRA-8359)
 * Fix ignored index_interval change in ALTER TABLE statements (CASSANDRA-7976)
 * Do more aggressive compaction in old time windows in DTCS (CASSANDRA-8360)
 * java.lang.AssertionError when reading saved cache (CASSANDRA-8740)
 * "disk full" when running cleanup (CASSANDRA-9036)
 * Lower logging level from ERROR to DEBUG when a scheduled schema pull
   cannot be completed due to a node being down (CASSANDRA-9032)
 * Fix MOVED_NODE client event (CASSANDRA-8516)
 * Allow overriding MAX_OUTSTANDING_REPLAY_COUNT (CASSANDRA-7533)
 * Fix malformed JMX ObjectName containing IPv6 addresses (CASSANDRA-9027)
 * (cqlsh) Allow increasing CSV field size limit through
   cqlshrc config option (CASSANDRA-8934)
 * Stop logging range tombstones when exceeding the threshold
   (CASSANDRA-8559)
 * Fix NullPointerException when nodetool getendpoints is run
   against invalid keyspaces or tables (CASSANDRA-8950)
 * Allow specifying the tmp dir (CASSANDRA-7712)
 * Improve compaction estimated tasks estimation (CASSANDRA-8904)
 * Fix duplicate up/down messages sent to native clients (CASSANDRA-7816)
 * Expose commit log archive status via JMX (CASSANDRA-8734)
 * Provide better exceptions for invalid replication strategy parameters
   (CASSANDRA-8909)
 * Fix regression in mixed single and multi-column relation support for
   SELECT statements (CASSANDRA-8613)
 * Add ability to limit number of native connections (CASSANDRA-8086)
 * Fix CQLSSTableWriter throwing exception and spawning threads
   (CASSANDRA-8808)
 * Fix MT mismatch between empty and GC-able data (CASSANDRA-8979)
 * Fix incorrect validation when snapshotting single table (CASSANDRA-8056)
 * Add offline tool to relevel sstables (CASSANDRA-8301)
 * Preserve stream ID for more protocol errors (CASSANDRA-8848)
 * Fix combining token() function with multi-column relations on
   clustering columns (CASSANDRA-8797)
 * Make CFS.markReferenced() resistant to bad refcounting (CASSANDRA-8829)
 * Fix StreamTransferTask abort/complete bad refcounting (CASSANDRA-8815)
 * Fix AssertionError when querying a DESC clustering ordered
   table with ASC ordering and paging (CASSANDRA-8767)
 * AssertionError: "Memory was freed" when running cleanup (CASSANDRA-8716)
 * Make it possible to set max_sstable_age to fractional days (CASSANDRA-8406)
 * Fix some multi-column relations with indexes on some clustering
   columns (CASSANDRA-8275)
 * Fix memory leak in SSTableSimple*Writer and SSTableReader.validate()
   (CASSANDRA-8748)
 * Throw OOM if allocating memory fails to return a valid pointer (CASSANDRA-8726)
 * Fix SSTableSimpleUnsortedWriter ConcurrentModificationException (CASSANDRA-8619)
 * 'nodetool info' prints exception against older node (CASSANDRA-8796)
 * Ensure SSTableSimpleUnsortedWriter.close() terminates if
   disk writer has crashed (CASSANDRA-8807)


2.1.4
 * Bind JMX to localhost unless explicitly configured otherwise (CASSANDRA-9085)


2.1.3
 * Fix HSHA/offheap_objects corruption (CASSANDRA-8719)
 * Upgrade libthrift to 0.9.2 (CASSANDRA-8685)
 * Don't use the shared ref in sstableloader (CASSANDRA-8704)
 * Purge internal prepared statements if related tables or
   keyspaces are dropped (CASSANDRA-8693)
 * (cqlsh) Handle unicode BOM at start of files (CASSANDRA-8638)
 * Stop compactions before exiting offline tools (CASSANDRA-8623)
 * Update tools/stress/README.txt to match current behaviour (CASSANDRA-7933)
 * Fix schema from Thrift conversion with empty metadata (CASSANDRA-8695)
 * Safer Resource Management (CASSANDRA-7705)
 * Make sure we compact highly overlapping cold sstables with
   STCS (CASSANDRA-8635)
 * rpc_interface and listen_interface generate NPE on startup when specified
   interface doesn't exist (CASSANDRA-8677)
 * Fix ArrayIndexOutOfBoundsException in nodetool cfhistograms (CASSANDRA-8514)
 * Switch from yammer metrics for nodetool cf/proxy histograms (CASSANDRA-8662)
 * Make sure we don't add tmplink files to the compaction
   strategy (CASSANDRA-8580)
 * (cqlsh) Handle maps with blob keys (CASSANDRA-8372)
 * (cqlsh) Handle DynamicCompositeType schemas correctly (CASSANDRA-8563)
 * Duplicate rows returned when in clause has repeated values (CASSANDRA-6706)
 * Add tooling to detect hot partitions (CASSANDRA-7974)
 * Fix cassandra-stress user-mode truncation of partition generation (CASSANDRA-8608)
 * Only stream from unrepaired sstables during inc repair (CASSANDRA-8267)
 * Don't allow starting multiple inc repairs on the same sstables (CASSANDRA-8316)
 * Invalidate prepared BATCH statements when related tables
   or keyspaces are dropped (CASSANDRA-8652)
 * Fix missing results in secondary index queries on collections
   with ALLOW FILTERING (CASSANDRA-8421)
 * Expose EstimatedHistogram metrics for range slices (CASSANDRA-8627)
 * (cqlsh) Escape clqshrc passwords properly (CASSANDRA-8618)
 * Fix NPE when passing wrong argument in ALTER TABLE statement (CASSANDRA-8355)
 * Pig: Refactor and deprecate CqlStorage (CASSANDRA-8599)
 * Don't reuse the same cleanup strategy for all sstables (CASSANDRA-8537)
 * Fix case-sensitivity of index name on CREATE and DROP INDEX
   statements (CASSANDRA-8365)
 * Better detection/logging for corruption in compressed sstables (CASSANDRA-8192)
 * Use the correct repairedAt value when closing writer (CASSANDRA-8570)
 * (cqlsh) Handle a schema mismatch being detected on startup (CASSANDRA-8512)
 * Properly calculate expected write size during compaction (CASSANDRA-8532)
 * Invalidate affected prepared statements when a table's columns
   are altered (CASSANDRA-7910)
 * Stress - user defined writes should populate sequentally (CASSANDRA-8524)
 * Fix regression in SSTableRewriter causing some rows to become unreadable 
   during compaction (CASSANDRA-8429)
 * Run major compactions for repaired/unrepaired in parallel (CASSANDRA-8510)
 * (cqlsh) Fix compression options in DESCRIBE TABLE output when compression
   is disabled (CASSANDRA-8288)
 * (cqlsh) Fix DESCRIBE output after keyspaces are altered (CASSANDRA-7623)
 * Make sure we set lastCompactedKey correctly (CASSANDRA-8463)
 * (cqlsh) Fix output of CONSISTENCY command (CASSANDRA-8507)
 * (cqlsh) Fixed the handling of LIST statements (CASSANDRA-8370)
 * Make sstablescrub check leveled manifest again (CASSANDRA-8432)
 * Check first/last keys in sstable when giving out positions (CASSANDRA-8458)
 * Disable mmap on Windows (CASSANDRA-6993)
 * Add missing ConsistencyLevels to cassandra-stress (CASSANDRA-8253)
 * Add auth support to cassandra-stress (CASSANDRA-7985)
 * Fix ArrayIndexOutOfBoundsException when generating error message
   for some CQL syntax errors (CASSANDRA-8455)
 * Scale memtable slab allocation logarithmically (CASSANDRA-7882)
 * cassandra-stress simultaneous inserts over same seed (CASSANDRA-7964)
 * Reduce cassandra-stress sampling memory requirements (CASSANDRA-7926)
 * Ensure memtable flush cannot expire commit log entries from its future (CASSANDRA-8383)
 * Make read "defrag" async to reclaim memtables (CASSANDRA-8459)
 * Remove tmplink files for offline compactions (CASSANDRA-8321)
 * Reduce maxHintsInProgress (CASSANDRA-8415)
 * BTree updates may call provided update function twice (CASSANDRA-8018)
 * Release sstable references after anticompaction (CASSANDRA-8386)
 * Handle abort() in SSTableRewriter properly (CASSANDRA-8320)
 * Centralize shared executors (CASSANDRA-8055)
 * Fix filtering for CONTAINS (KEY) relations on frozen collection
   clustering columns when the query is restricted to a single
   partition (CASSANDRA-8203)
 * Do more aggressive entire-sstable TTL expiry checks (CASSANDRA-8243)
 * Add more log info if readMeter is null (CASSANDRA-8238)
 * add check of the system wall clock time at startup (CASSANDRA-8305)
 * Support for frozen collections (CASSANDRA-7859)
 * Fix overflow on histogram computation (CASSANDRA-8028)
 * Have paxos reuse the timestamp generation of normal queries (CASSANDRA-7801)
 * Fix incremental repair not remove parent session on remote (CASSANDRA-8291)
 * Improve JBOD disk utilization (CASSANDRA-7386)
 * Log failed host when preparing incremental repair (CASSANDRA-8228)
 * Force config client mode in CQLSSTableWriter (CASSANDRA-8281)
 * Fix sstableupgrade throws exception (CASSANDRA-8688)
 * Fix hang when repairing empty keyspace (CASSANDRA-8694)
Merged from 2.0:
 * Fix IllegalArgumentException in dynamic snitch (CASSANDRA-8448)
 * Add support for UPDATE ... IF EXISTS (CASSANDRA-8610)
 * Fix reversal of list prepends (CASSANDRA-8733)
 * Prevent non-zero default_time_to_live on tables with counters
   (CASSANDRA-8678)
 * Fix SSTableSimpleUnsortedWriter ConcurrentModificationException
   (CASSANDRA-8619)
 * Round up time deltas lower than 1ms in BulkLoader (CASSANDRA-8645)
 * Add batch remove iterator to ABSC (CASSANDRA-8414, 8666)
 * Round up time deltas lower than 1ms in BulkLoader (CASSANDRA-8645)
 * Fix isClientMode check in Keyspace (CASSANDRA-8687)
 * Use more efficient slice size for querying internal secondary
   index tables (CASSANDRA-8550)
 * Fix potentially returning deleted rows with range tombstone (CASSANDRA-8558)
 * Check for available disk space before starting a compaction (CASSANDRA-8562)
 * Fix DISTINCT queries with LIMITs or paging when some partitions
   contain only tombstones (CASSANDRA-8490)
 * Introduce background cache refreshing to permissions cache
   (CASSANDRA-8194)
 * Fix race condition in StreamTransferTask that could lead to
   infinite loops and premature sstable deletion (CASSANDRA-7704)
 * Add an extra version check to MigrationTask (CASSANDRA-8462)
 * Ensure SSTableWriter cleans up properly after failure (CASSANDRA-8499)
 * Increase bf true positive count on key cache hit (CASSANDRA-8525)
 * Move MeteredFlusher to its own thread (CASSANDRA-8485)
 * Fix non-distinct results in DISTNCT queries on static columns when
   paging is enabled (CASSANDRA-8087)
 * Move all hints related tasks to hints internal executor (CASSANDRA-8285)
 * Fix paging for multi-partition IN queries (CASSANDRA-8408)
 * Fix MOVED_NODE topology event never being emitted when a node
   moves its token (CASSANDRA-8373)
 * Fix validation of indexes in COMPACT tables (CASSANDRA-8156)
 * Avoid StackOverflowError when a large list of IN values
   is used for a clustering column (CASSANDRA-8410)
 * Fix NPE when writetime() or ttl() calls are wrapped by
   another function call (CASSANDRA-8451)
 * Fix NPE after dropping a keyspace (CASSANDRA-8332)
 * Fix error message on read repair timeouts (CASSANDRA-7947)
 * Default DTCS base_time_seconds changed to 60 (CASSANDRA-8417)
 * Refuse Paxos operation with more than one pending endpoint (CASSANDRA-8346, 8640)
 * Throw correct exception when trying to bind a keyspace or table
   name (CASSANDRA-6952)
 * Make HHOM.compact synchronized (CASSANDRA-8416)
 * cancel latency-sampling task when CF is dropped (CASSANDRA-8401)
 * don't block SocketThread for MessagingService (CASSANDRA-8188)
 * Increase quarantine delay on replacement (CASSANDRA-8260)
 * Expose off-heap memory usage stats (CASSANDRA-7897)
 * Ignore Paxos commits for truncated tables (CASSANDRA-7538)
 * Validate size of indexed column values (CASSANDRA-8280)
 * Make LCS split compaction results over all data directories (CASSANDRA-8329)
 * Fix some failing queries that use multi-column relations
   on COMPACT STORAGE tables (CASSANDRA-8264)
 * Fix InvalidRequestException with ORDER BY (CASSANDRA-8286)
 * Disable SSLv3 for POODLE (CASSANDRA-8265)
 * Fix millisecond timestamps in Tracing (CASSANDRA-8297)
 * Include keyspace name in error message when there are insufficient
   live nodes to stream from (CASSANDRA-8221)
 * Avoid overlap in L1 when L0 contains many nonoverlapping
   sstables (CASSANDRA-8211)
 * Improve PropertyFileSnitch logging (CASSANDRA-8183)
 * Add DC-aware sequential repair (CASSANDRA-8193)
 * Use live sstables in snapshot repair if possible (CASSANDRA-8312)
 * Fix hints serialized size calculation (CASSANDRA-8587)


2.1.2
 * (cqlsh) parse_for_table_meta errors out on queries with undefined
   grammars (CASSANDRA-8262)
 * (cqlsh) Fix SELECT ... TOKEN() function broken in C* 2.1.1 (CASSANDRA-8258)
 * Fix Cassandra crash when running on JDK8 update 40 (CASSANDRA-8209)
 * Optimize partitioner tokens (CASSANDRA-8230)
 * Improve compaction of repaired/unrepaired sstables (CASSANDRA-8004)
 * Make cache serializers pluggable (CASSANDRA-8096)
 * Fix issues with CONTAINS (KEY) queries on secondary indexes
   (CASSANDRA-8147)
 * Fix read-rate tracking of sstables for some queries (CASSANDRA-8239)
 * Fix default timestamp in QueryOptions (CASSANDRA-8246)
 * Set socket timeout when reading remote version (CASSANDRA-8188)
 * Refactor how we track live size (CASSANDRA-7852)
 * Make sure unfinished compaction files are removed (CASSANDRA-8124)
 * Fix shutdown when run as Windows service (CASSANDRA-8136)
 * Fix DESCRIBE TABLE with custom indexes (CASSANDRA-8031)
 * Fix race in RecoveryManagerTest (CASSANDRA-8176)
 * Avoid IllegalArgumentException while sorting sstables in
   IndexSummaryManager (CASSANDRA-8182)
 * Shutdown JVM on file descriptor exhaustion (CASSANDRA-7579)
 * Add 'die' policy for commit log and disk failure (CASSANDRA-7927)
 * Fix installing as service on Windows (CASSANDRA-8115)
 * Fix CREATE TABLE for CQL2 (CASSANDRA-8144)
 * Avoid boxing in ColumnStats min/max trackers (CASSANDRA-8109)
Merged from 2.0:
 * Correctly handle non-text column names in cql3 (CASSANDRA-8178)
 * Fix deletion for indexes on primary key columns (CASSANDRA-8206)
 * Add 'nodetool statusgossip' (CASSANDRA-8125)
 * Improve client notification that nodes are ready for requests (CASSANDRA-7510)
 * Handle negative timestamp in writetime method (CASSANDRA-8139)
 * Pig: Remove errant LIMIT clause in CqlNativeStorage (CASSANDRA-8166)
 * Throw ConfigurationException when hsha is used with the default
   rpc_max_threads setting of 'unlimited' (CASSANDRA-8116)
 * Allow concurrent writing of the same table in the same JVM using
   CQLSSTableWriter (CASSANDRA-7463)
 * Fix totalDiskSpaceUsed calculation (CASSANDRA-8205)


2.1.1
 * Fix spin loop in AtomicSortedColumns (CASSANDRA-7546)
 * Dont notify when replacing tmplink files (CASSANDRA-8157)
 * Fix validation with multiple CONTAINS clause (CASSANDRA-8131)
 * Fix validation of collections in TriggerExecutor (CASSANDRA-8146)
 * Fix IllegalArgumentException when a list of IN values containing tuples
   is passed as a single arg to a prepared statement with the v1 or v2
   protocol (CASSANDRA-8062)
 * Fix ClassCastException in DISTINCT query on static columns with
   query paging (CASSANDRA-8108)
 * Fix NPE on null nested UDT inside a set (CASSANDRA-8105)
 * Fix exception when querying secondary index on set items or map keys
   when some clustering columns are specified (CASSANDRA-8073)
 * Send proper error response when there is an error during native
   protocol message decode (CASSANDRA-8118)
 * Gossip should ignore generation numbers too far in the future (CASSANDRA-8113)
 * Fix NPE when creating a table with frozen sets, lists (CASSANDRA-8104)
 * Fix high memory use due to tracking reads on incrementally opened sstable
   readers (CASSANDRA-8066)
 * Fix EXECUTE request with skipMetadata=false returning no metadata
   (CASSANDRA-8054)
 * Allow concurrent use of CQLBulkOutputFormat (CASSANDRA-7776)
 * Shutdown JVM on OOM (CASSANDRA-7507)
 * Upgrade netty version and enable epoll event loop (CASSANDRA-7761)
 * Don't duplicate sstables smaller than split size when using
   the sstablesplitter tool (CASSANDRA-7616)
 * Avoid re-parsing already prepared statements (CASSANDRA-7923)
 * Fix some Thrift slice deletions and updates of COMPACT STORAGE
   tables with some clustering columns omitted (CASSANDRA-7990)
 * Fix filtering for CONTAINS on sets (CASSANDRA-8033)
 * Properly track added size (CASSANDRA-7239)
 * Allow compilation in java 8 (CASSANDRA-7208)
 * Fix Assertion error on RangeTombstoneList diff (CASSANDRA-8013)
 * Release references to overlapping sstables during compaction (CASSANDRA-7819)
 * Send notification when opening compaction results early (CASSANDRA-8034)
 * Make native server start block until properly bound (CASSANDRA-7885)
 * (cqlsh) Fix IPv6 support (CASSANDRA-7988)
 * Ignore fat clients when checking for endpoint collision (CASSANDRA-7939)
 * Make sstablerepairedset take a list of files (CASSANDRA-7995)
 * (cqlsh) Tab completeion for indexes on map keys (CASSANDRA-7972)
 * (cqlsh) Fix UDT field selection in select clause (CASSANDRA-7891)
 * Fix resource leak in event of corrupt sstable
 * (cqlsh) Add command line option for cqlshrc file path (CASSANDRA-7131)
 * Provide visibility into prepared statements churn (CASSANDRA-7921, CASSANDRA-7930)
 * Invalidate prepared statements when their keyspace or table is
   dropped (CASSANDRA-7566)
 * cassandra-stress: fix support for NetworkTopologyStrategy (CASSANDRA-7945)
 * Fix saving caches when a table is dropped (CASSANDRA-7784)
 * Add better error checking of new stress profile (CASSANDRA-7716)
 * Use ThreadLocalRandom and remove FBUtilities.threadLocalRandom (CASSANDRA-7934)
 * Prevent operator mistakes due to simultaneous bootstrap (CASSANDRA-7069)
 * cassandra-stress supports whitelist mode for node config (CASSANDRA-7658)
 * GCInspector more closely tracks GC; cassandra-stress and nodetool report it (CASSANDRA-7916)
 * nodetool won't output bogus ownership info without a keyspace (CASSANDRA-7173)
 * Add human readable option to nodetool commands (CASSANDRA-5433)
 * Don't try to set repairedAt on old sstables (CASSANDRA-7913)
 * Add metrics for tracking PreparedStatement use (CASSANDRA-7719)
 * (cqlsh) tab-completion for triggers (CASSANDRA-7824)
 * (cqlsh) Support for query paging (CASSANDRA-7514)
 * (cqlsh) Show progress of COPY operations (CASSANDRA-7789)
 * Add syntax to remove multiple elements from a map (CASSANDRA-6599)
 * Support non-equals conditions in lightweight transactions (CASSANDRA-6839)
 * Add IF [NOT] EXISTS to create/drop triggers (CASSANDRA-7606)
 * (cqlsh) Display the current logged-in user (CASSANDRA-7785)
 * (cqlsh) Don't ignore CTRL-C during COPY FROM execution (CASSANDRA-7815)
 * (cqlsh) Order UDTs according to cross-type dependencies in DESCRIBE
   output (CASSANDRA-7659)
 * (cqlsh) Fix handling of CAS statement results (CASSANDRA-7671)
 * (cqlsh) COPY TO/FROM improvements (CASSANDRA-7405)
 * Support list index operations with conditions (CASSANDRA-7499)
 * Add max live/tombstoned cells to nodetool cfstats output (CASSANDRA-7731)
 * Validate IPv6 wildcard addresses properly (CASSANDRA-7680)
 * (cqlsh) Error when tracing query (CASSANDRA-7613)
 * Avoid IOOBE when building SyntaxError message snippet (CASSANDRA-7569)
 * SSTableExport uses correct validator to create string representation of partition
   keys (CASSANDRA-7498)
 * Avoid NPEs when receiving type changes for an unknown keyspace (CASSANDRA-7689)
 * Add support for custom 2i validation (CASSANDRA-7575)
 * Pig support for hadoop CqlInputFormat (CASSANDRA-6454)
 * Add duration mode to cassandra-stress (CASSANDRA-7468)
 * Add listen_interface and rpc_interface options (CASSANDRA-7417)
 * Improve schema merge performance (CASSANDRA-7444)
 * Adjust MT depth based on # of partition validating (CASSANDRA-5263)
 * Optimise NativeCell comparisons (CASSANDRA-6755)
 * Configurable client timeout for cqlsh (CASSANDRA-7516)
 * Include snippet of CQL query near syntax error in messages (CASSANDRA-7111)
 * Make repair -pr work with -local (CASSANDRA-7450)
 * Fix error in sstableloader with -cph > 1 (CASSANDRA-8007)
 * Fix snapshot repair error on indexed tables (CASSANDRA-8020)
 * Do not exit nodetool repair when receiving JMX NOTIF_LOST (CASSANDRA-7909)
 * Stream to private IP when available (CASSANDRA-8084)
Merged from 2.0:
 * Reject conditions on DELETE unless full PK is given (CASSANDRA-6430)
 * Properly reject the token function DELETE (CASSANDRA-7747)
 * Force batchlog replay before decommissioning a node (CASSANDRA-7446)
 * Fix hint replay with many accumulated expired hints (CASSANDRA-6998)
 * Fix duplicate results in DISTINCT queries on static columns with query
   paging (CASSANDRA-8108)
 * Add DateTieredCompactionStrategy (CASSANDRA-6602)
 * Properly validate ascii and utf8 string literals in CQL queries (CASSANDRA-8101)
 * (cqlsh) Fix autocompletion for alter keyspace (CASSANDRA-8021)
 * Create backup directories for commitlog archiving during startup (CASSANDRA-8111)
 * Reduce totalBlockFor() for LOCAL_* consistency levels (CASSANDRA-8058)
 * Fix merging schemas with re-dropped keyspaces (CASSANDRA-7256)
 * Fix counters in supercolumns during live upgrades from 1.2 (CASSANDRA-7188)
 * Notify DT subscribers when a column family is truncated (CASSANDRA-8088)
 * Add sanity check of $JAVA on startup (CASSANDRA-7676)
 * Schedule fat client schema pull on join (CASSANDRA-7993)
 * Don't reset nodes' versions when closing IncomingTcpConnections
   (CASSANDRA-7734)
 * Record the real messaging version in all cases in OutboundTcpConnection
   (CASSANDRA-8057)
 * SSL does not work in cassandra-cli (CASSANDRA-7899)
 * Fix potential exception when using ReversedType in DynamicCompositeType
   (CASSANDRA-7898)
 * Better validation of collection values (CASSANDRA-7833)
 * Track min/max timestamps correctly (CASSANDRA-7969)
 * Fix possible overflow while sorting CL segments for replay (CASSANDRA-7992)
 * Increase nodetool Xmx (CASSANDRA-7956)
 * Archive any commitlog segments present at startup (CASSANDRA-6904)
 * CrcCheckChance should adjust based on live CFMetadata not 
   sstable metadata (CASSANDRA-7978)
 * token() should only accept columns in the partitioning
   key order (CASSANDRA-6075)
 * Add method to invalidate permission cache via JMX (CASSANDRA-7977)
 * Allow propagating multiple gossip states atomically (CASSANDRA-6125)
 * Log exceptions related to unclean native protocol client disconnects
   at DEBUG or INFO (CASSANDRA-7849)
 * Allow permissions cache to be set via JMX (CASSANDRA-7698)
 * Include schema_triggers CF in readable system resources (CASSANDRA-7967)
 * Fix RowIndexEntry to report correct serializedSize (CASSANDRA-7948)
 * Make CQLSSTableWriter sync within partitions (CASSANDRA-7360)
 * Potentially use non-local replicas in CqlConfigHelper (CASSANDRA-7906)
 * Explicitly disallow mixing multi-column and single-column
   relations on clustering columns (CASSANDRA-7711)
 * Better error message when condition is set on PK column (CASSANDRA-7804)
 * Don't send schema change responses and events for no-op DDL
   statements (CASSANDRA-7600)
 * (Hadoop) fix cluster initialisation for a split fetching (CASSANDRA-7774)
 * Throw InvalidRequestException when queries contain relations on entire
   collection columns (CASSANDRA-7506)
 * (cqlsh) enable CTRL-R history search with libedit (CASSANDRA-7577)
 * (Hadoop) allow ACFRW to limit nodes to local DC (CASSANDRA-7252)
 * (cqlsh) cqlsh should automatically disable tracing when selecting
   from system_traces (CASSANDRA-7641)
 * (Hadoop) Add CqlOutputFormat (CASSANDRA-6927)
 * Don't depend on cassandra config for nodetool ring (CASSANDRA-7508)
 * (cqlsh) Fix failing cqlsh formatting tests (CASSANDRA-7703)
 * Fix IncompatibleClassChangeError from hadoop2 (CASSANDRA-7229)
 * Add 'nodetool sethintedhandoffthrottlekb' (CASSANDRA-7635)
 * (cqlsh) Add tab-completion for CREATE/DROP USER IF [NOT] EXISTS (CASSANDRA-7611)
 * Catch errors when the JVM pulls the rug out from GCInspector (CASSANDRA-5345)
 * cqlsh fails when version number parts are not int (CASSANDRA-7524)
 * Fix NPE when table dropped during streaming (CASSANDRA-7946)
 * Fix wrong progress when streaming uncompressed (CASSANDRA-7878)
 * Fix possible infinite loop in creating repair range (CASSANDRA-7983)
 * Fix unit in nodetool for streaming throughput (CASSANDRA-7375)
Merged from 1.2:
 * Don't index tombstones (CASSANDRA-7828)
 * Improve PasswordAuthenticator default super user setup (CASSANDRA-7788)


2.1.0
 * (cqlsh) Removed "ALTER TYPE <name> RENAME TO <name>" from tab-completion
   (CASSANDRA-7895)
 * Fixed IllegalStateException in anticompaction (CASSANDRA-7892)
 * cqlsh: DESCRIBE support for frozen UDTs, tuples (CASSANDRA-7863)
 * Avoid exposing internal classes over JMX (CASSANDRA-7879)
 * Add null check for keys when freezing collection (CASSANDRA-7869)
 * Improve stress workload realism (CASSANDRA-7519)


2.1.0-rc7
 * Add frozen keyword and require UDT to be frozen (CASSANDRA-7857)
 * Track added sstable size correctly (CASSANDRA-7239)
 * (cqlsh) Fix case insensitivity (CASSANDRA-7834)
 * Fix failure to stream ranges when moving (CASSANDRA-7836)
 * Correctly remove tmplink files (CASSANDRA-7803)
 * (cqlsh) Fix column name formatting for functions, CAS operations,
   and UDT field selections (CASSANDRA-7806)
 * (cqlsh) Fix COPY FROM handling of null/empty primary key
   values (CASSANDRA-7792)
 * Fix ordering of static cells (CASSANDRA-7763)
Merged from 2.0:
 * Forbid re-adding dropped counter columns (CASSANDRA-7831)
 * Fix CFMetaData#isThriftCompatible() for PK-only tables (CASSANDRA-7832)
 * Always reject inequality on the partition key without token()
   (CASSANDRA-7722)
 * Always send Paxos commit to all replicas (CASSANDRA-7479)
 * Make disruptor_thrift_server invocation pool configurable (CASSANDRA-7594)
 * Make repair no-op when RF=1 (CASSANDRA-7864)


2.0.10
 * Don't send schema change responses and events for no-op DDL
   statements (CASSANDRA-7600)
 * (Hadoop) fix cluster initialisation for a split fetching (CASSANDRA-7774)
 * Configure system.paxos with LeveledCompactionStrategy (CASSANDRA-7753)
 * Fix ALTER clustering column type from DateType to TimestampType when
   using DESC clustering order (CASSANRDA-7797)
 * Throw EOFException if we run out of chunks in compressed datafile
   (CASSANDRA-7664)
 * Fix PRSI handling of CQL3 row markers for row cleanup (CASSANDRA-7787)
 * Fix dropping collection when it's the last regular column (CASSANDRA-7744)
 * Properly reject operations on list index with conditions (CASSANDRA-7499)
 * Make StreamReceiveTask thread safe and gc friendly (CASSANDRA-7795)
 * Validate empty cell names from counter updates (CASSANDRA-7798)
Merged from 1.2:
 * Don't allow compacted sstables to be marked as compacting (CASSANDRA-7145)
 * Track expired tombstones (CASSANDRA-7810)


2.1.0-rc6
 * Fix OOM issue from netty caching over time (CASSANDRA-7743)
 * json2sstable couldn't import JSON for CQL table (CASSANDRA-7477)
 * Invalidate all caches on table drop (CASSANDRA-7561)
 * Skip strict endpoint selection for ranges if RF == nodes (CASSANRA-7765)
 * Fix Thrift range filtering without 2ary index lookups (CASSANDRA-7741)
 * Add tracing entries about concurrent range requests (CASSANDRA-7599)
 * (cqlsh) Fix DESCRIBE for NTS keyspaces (CASSANDRA-7729)
 * Remove netty buffer ref-counting (CASSANDRA-7735)
 * Pass mutated cf to index updater for use by PRSI (CASSANDRA-7742)
 * Include stress yaml example in release and deb (CASSANDRA-7717)
 * workaround for netty issue causing corrupted data off the wire (CASSANDRA-7695)
 * cqlsh DESC CLUSTER fails retrieving ring information (CASSANDRA-7687)
 * Fix binding null values inside UDT (CASSANDRA-7685)
 * Fix UDT field selection with empty fields (CASSANDRA-7670)
 * Bogus deserialization of static cells from sstable (CASSANDRA-7684)
 * Fix NPE on compaction leftover cleanup for dropped table (CASSANDRA-7770)
Merged from 2.0:
 * Fix race condition in StreamTransferTask that could lead to
   infinite loops and premature sstable deletion (CASSANDRA-7704)
 * (cqlsh) Wait up to 10 sec for a tracing session (CASSANDRA-7222)
 * Fix NPE in FileCacheService.sizeInBytes (CASSANDRA-7756)
 * Remove duplicates from StorageService.getJoiningNodes (CASSANDRA-7478)
 * Clone token map outside of hot gossip loops (CASSANDRA-7758)
 * Fix MS expiring map timeout for Paxos messages (CASSANDRA-7752)
 * Do not flush on truncate if durable_writes is false (CASSANDRA-7750)
 * Give CRR a default input_cql Statement (CASSANDRA-7226)
 * Better error message when adding a collection with the same name
   than a previously dropped one (CASSANDRA-6276)
 * Fix validation when adding static columns (CASSANDRA-7730)
 * (Thrift) fix range deletion of supercolumns (CASSANDRA-7733)
 * Fix potential AssertionError in RangeTombstoneList (CASSANDRA-7700)
 * Validate arguments of blobAs* functions (CASSANDRA-7707)
 * Fix potential AssertionError with 2ndary indexes (CASSANDRA-6612)
 * Avoid logging CompactionInterrupted at ERROR (CASSANDRA-7694)
 * Minor leak in sstable2jon (CASSANDRA-7709)
 * Add cassandra.auto_bootstrap system property (CASSANDRA-7650)
 * Update java driver (for hadoop) (CASSANDRA-7618)
 * Remove CqlPagingRecordReader/CqlPagingInputFormat (CASSANDRA-7570)
 * Support connecting to ipv6 jmx with nodetool (CASSANDRA-7669)


2.1.0-rc5
 * Reject counters inside user types (CASSANDRA-7672)
 * Switch to notification-based GCInspector (CASSANDRA-7638)
 * (cqlsh) Handle nulls in UDTs and tuples correctly (CASSANDRA-7656)
 * Don't use strict consistency when replacing (CASSANDRA-7568)
 * Fix min/max cell name collection on 2.0 SSTables with range
   tombstones (CASSANDRA-7593)
 * Tolerate min/max cell names of different lengths (CASSANDRA-7651)
 * Filter cached results correctly (CASSANDRA-7636)
 * Fix tracing on the new SEPExecutor (CASSANDRA-7644)
 * Remove shuffle and taketoken (CASSANDRA-7601)
 * Clean up Windows batch scripts (CASSANDRA-7619)
 * Fix native protocol drop user type notification (CASSANDRA-7571)
 * Give read access to system.schema_usertypes to all authenticated users
   (CASSANDRA-7578)
 * (cqlsh) Fix cqlsh display when zero rows are returned (CASSANDRA-7580)
 * Get java version correctly when JAVA_TOOL_OPTIONS is set (CASSANDRA-7572)
 * Fix NPE when dropping index from non-existent keyspace, AssertionError when
   dropping non-existent index with IF EXISTS (CASSANDRA-7590)
 * Fix sstablelevelresetter hang (CASSANDRA-7614)
 * (cqlsh) Fix deserialization of blobs (CASSANDRA-7603)
 * Use "keyspace updated" schema change message for UDT changes in v1 and
   v2 protocols (CASSANDRA-7617)
 * Fix tracing of range slices and secondary index lookups that are local
   to the coordinator (CASSANDRA-7599)
 * Set -Dcassandra.storagedir for all tool shell scripts (CASSANDRA-7587)
 * Don't swap max/min col names when mutating sstable metadata (CASSANDRA-7596)
 * (cqlsh) Correctly handle paged result sets (CASSANDRA-7625)
 * (cqlsh) Improve waiting for a trace to complete (CASSANDRA-7626)
 * Fix tracing of concurrent range slices and 2ary index queries (CASSANDRA-7626)
 * Fix scrub against collection type (CASSANDRA-7665)
Merged from 2.0:
 * Set gc_grace_seconds to seven days for system schema tables (CASSANDRA-7668)
 * SimpleSeedProvider no longer caches seeds forever (CASSANDRA-7663)
 * Always flush on truncate (CASSANDRA-7511)
 * Fix ReversedType(DateType) mapping to native protocol (CASSANDRA-7576)
 * Always merge ranges owned by a single node (CASSANDRA-6930)
 * Track max/min timestamps for range tombstones (CASSANDRA-7647)
 * Fix NPE when listing saved caches dir (CASSANDRA-7632)


2.1.0-rc4
 * Fix word count hadoop example (CASSANDRA-7200)
 * Updated memtable_cleanup_threshold and memtable_flush_writers defaults 
   (CASSANDRA-7551)
 * (Windows) fix startup when WMI memory query fails (CASSANDRA-7505)
 * Anti-compaction proceeds if any part of the repair failed (CASSANDRA-7521)
 * Add missing table name to DROP INDEX responses and notifications (CASSANDRA-7539)
 * Bump CQL version to 3.2.0 and update CQL documentation (CASSANDRA-7527)
 * Fix configuration error message when running nodetool ring (CASSANDRA-7508)
 * Support conditional updates, tuple type, and the v3 protocol in cqlsh (CASSANDRA-7509)
 * Handle queries on multiple secondary index types (CASSANDRA-7525)
 * Fix cqlsh authentication with v3 native protocol (CASSANDRA-7564)
 * Fix NPE when unknown prepared statement ID is used (CASSANDRA-7454)
Merged from 2.0:
 * (Windows) force range-based repair to non-sequential mode (CASSANDRA-7541)
 * Fix range merging when DES scores are zero (CASSANDRA-7535)
 * Warn when SSL certificates have expired (CASSANDRA-7528)
 * Fix error when doing reversed queries with static columns (CASSANDRA-7490)
Merged from 1.2:
 * Set correct stream ID on responses when non-Exception Throwables
   are thrown while handling native protocol messages (CASSANDRA-7470)


2.1.0-rc3
 * Consider expiry when reconciling otherwise equal cells (CASSANDRA-7403)
 * Introduce CQL support for stress tool (CASSANDRA-6146)
 * Fix ClassCastException processing expired messages (CASSANDRA-7496)
 * Fix prepared marker for collections inside UDT (CASSANDRA-7472)
 * Remove left-over populate_io_cache_on_flush and replicate_on_write
   uses (CASSANDRA-7493)
 * (Windows) handle spaces in path names (CASSANDRA-7451)
 * Ensure writes have completed after dropping a table, before recycling
   commit log segments (CASSANDRA-7437)
 * Remove left-over rows_per_partition_to_cache (CASSANDRA-7493)
 * Fix error when CONTAINS is used with a bind marker (CASSANDRA-7502)
 * Properly reject unknown UDT field (CASSANDRA-7484)
Merged from 2.0:
 * Fix CC#collectTimeOrderedData() tombstone optimisations (CASSANDRA-7394)
 * Support DISTINCT for static columns and fix behaviour when DISTINC is
   not use (CASSANDRA-7305).
 * Workaround JVM NPE on JMX bind failure (CASSANDRA-7254)
 * Fix race in FileCacheService RemovalListener (CASSANDRA-7278)
 * Fix inconsistent use of consistencyForCommit that allowed LOCAL_QUORUM
   operations to incorrect become full QUORUM (CASSANDRA-7345)
 * Properly handle unrecognized opcodes and flags (CASSANDRA-7440)
 * (Hadoop) close CqlRecordWriter clients when finished (CASSANDRA-7459)
 * Commit disk failure policy (CASSANDRA-7429)
 * Make sure high level sstables get compacted (CASSANDRA-7414)
 * Fix AssertionError when using empty clustering columns and static columns
   (CASSANDRA-7455)
 * Add option to disable STCS in L0 (CASSANDRA-6621)
 * Upgrade to snappy-java 1.0.5.2 (CASSANDRA-7476)


2.1.0-rc2
 * Fix heap size calculation for CompoundSparseCellName and 
   CompoundSparseCellName.WithCollection (CASSANDRA-7421)
 * Allow counter mutations in UNLOGGED batches (CASSANDRA-7351)
 * Modify reconcile logic to always pick a tombstone over a counter cell
   (CASSANDRA-7346)
 * Avoid incremental compaction on Windows (CASSANDRA-7365)
 * Fix exception when querying a composite-keyed table with a collection index
   (CASSANDRA-7372)
 * Use node's host id in place of counter ids (CASSANDRA-7366)
 * Fix error when doing reversed queries with static columns (CASSANDRA-7490)
 * Backport CASSANDRA-6747 (CASSANDRA-7560)
 * Track max/min timestamps for range tombstones (CASSANDRA-7647)
 * Fix NPE when listing saved caches dir (CASSANDRA-7632)
 * Fix sstableloader unable to connect encrypted node (CASSANDRA-7585)
Merged from 1.2:
 * Clone token map outside of hot gossip loops (CASSANDRA-7758)
 * Add stop method to EmbeddedCassandraService (CASSANDRA-7595)
 * Support connecting to ipv6 jmx with nodetool (CASSANDRA-7669)
 * Set gc_grace_seconds to seven days for system schema tables (CASSANDRA-7668)
 * SimpleSeedProvider no longer caches seeds forever (CASSANDRA-7663)
 * Set correct stream ID on responses when non-Exception Throwables
   are thrown while handling native protocol messages (CASSANDRA-7470)
 * Fix row size miscalculation in LazilyCompactedRow (CASSANDRA-7543)
 * Fix race in background compaction check (CASSANDRA-7745)
 * Don't clear out range tombstones during compaction (CASSANDRA-7808)


2.1.0-rc1
 * Revert flush directory (CASSANDRA-6357)
 * More efficient executor service for fast operations (CASSANDRA-4718)
 * Move less common tools into a new cassandra-tools package (CASSANDRA-7160)
 * Support more concurrent requests in native protocol (CASSANDRA-7231)
 * Add tab-completion to debian nodetool packaging (CASSANDRA-6421)
 * Change concurrent_compactors defaults (CASSANDRA-7139)
 * Add PowerShell Windows launch scripts (CASSANDRA-7001)
 * Make commitlog archive+restore more robust (CASSANDRA-6974)
 * Fix marking commitlogsegments clean (CASSANDRA-6959)
 * Add snapshot "manifest" describing files included (CASSANDRA-6326)
 * Parallel streaming for sstableloader (CASSANDRA-3668)
 * Fix bugs in supercolumns handling (CASSANDRA-7138)
 * Fix ClassClassException on composite dense tables (CASSANDRA-7112)
 * Cleanup and optimize collation and slice iterators (CASSANDRA-7107)
 * Upgrade NBHM lib (CASSANDRA-7128)
 * Optimize netty server (CASSANDRA-6861)
 * Fix repair hang when given CF does not exist (CASSANDRA-7189)
 * Allow c* to be shutdown in an embedded mode (CASSANDRA-5635)
 * Add server side batching to native transport (CASSANDRA-5663)
 * Make batchlog replay asynchronous (CASSANDRA-6134)
 * remove unused classes (CASSANDRA-7197)
 * Limit user types to the keyspace they are defined in (CASSANDRA-6643)
 * Add validate method to CollectionType (CASSANDRA-7208)
 * New serialization format for UDT values (CASSANDRA-7209, CASSANDRA-7261)
 * Fix nodetool netstats (CASSANDRA-7270)
 * Fix potential ClassCastException in HintedHandoffManager (CASSANDRA-7284)
 * Use prepared statements internally (CASSANDRA-6975)
 * Fix broken paging state with prepared statement (CASSANDRA-7120)
 * Fix IllegalArgumentException in CqlStorage (CASSANDRA-7287)
 * Allow nulls/non-existant fields in UDT (CASSANDRA-7206)
 * Add Thrift MultiSliceRequest (CASSANDRA-6757, CASSANDRA-7027)
 * Handle overlapping MultiSlices (CASSANDRA-7279)
 * Fix DataOutputTest on Windows (CASSANDRA-7265)
 * Embedded sets in user defined data-types are not updating (CASSANDRA-7267)
 * Add tuple type to CQL/native protocol (CASSANDRA-7248)
 * Fix CqlPagingRecordReader on tables with few rows (CASSANDRA-7322)
Merged from 2.0:
 * Copy compaction options to make sure they are reloaded (CASSANDRA-7290)
 * Add option to do more aggressive tombstone compactions (CASSANDRA-6563)
 * Don't try to compact already-compacting files in HHOM (CASSANDRA-7288)
 * Always reallocate buffers in HSHA (CASSANDRA-6285)
 * (Hadoop) support authentication in CqlRecordReader (CASSANDRA-7221)
 * (Hadoop) Close java driver Cluster in CQLRR.close (CASSANDRA-7228)
 * Warn when 'USING TIMESTAMP' is used on a CAS BATCH (CASSANDRA-7067)
 * return all cpu values from BackgroundActivityMonitor.readAndCompute (CASSANDRA-7183)
 * Correctly delete scheduled range xfers (CASSANDRA-7143)
 * return all cpu values from BackgroundActivityMonitor.readAndCompute (CASSANDRA-7183)  
 * reduce garbage creation in calculatePendingRanges (CASSANDRA-7191)
 * fix c* launch issues on Russian os's due to output of linux 'free' cmd (CASSANDRA-6162)
 * Fix disabling autocompaction (CASSANDRA-7187)
 * Fix potential NumberFormatException when deserializing IntegerType (CASSANDRA-7088)
 * cqlsh can't tab-complete disabling compaction (CASSANDRA-7185)
 * cqlsh: Accept and execute CQL statement(s) from command-line parameter (CASSANDRA-7172)
 * Fix IllegalStateException in CqlPagingRecordReader (CASSANDRA-7198)
 * Fix the InvertedIndex trigger example (CASSANDRA-7211)
 * Add --resolve-ip option to 'nodetool ring' (CASSANDRA-7210)
 * reduce garbage on codec flag deserialization (CASSANDRA-7244) 
 * Fix duplicated error messages on directory creation error at startup (CASSANDRA-5818)
 * Proper null handle for IF with map element access (CASSANDRA-7155)
 * Improve compaction visibility (CASSANDRA-7242)
 * Correctly delete scheduled range xfers (CASSANDRA-7143)
 * Make batchlog replica selection rack-aware (CASSANDRA-6551)
 * Fix CFMetaData#getColumnDefinitionFromColumnName() (CASSANDRA-7074)
 * Fix writetime/ttl functions for static columns (CASSANDRA-7081)
 * Suggest CTRL-C or semicolon after three blank lines in cqlsh (CASSANDRA-7142)
 * Fix 2ndary index queries with DESC clustering order (CASSANDRA-6950)
 * Invalid key cache entries on DROP (CASSANDRA-6525)
 * Fix flapping RecoveryManagerTest (CASSANDRA-7084)
 * Add missing iso8601 patterns for date strings (CASSANDRA-6973)
 * Support selecting multiple rows in a partition using IN (CASSANDRA-6875)
 * Add authentication support to shuffle (CASSANDRA-6484)
 * Swap local and global default read repair chances (CASSANDRA-7320)
 * Add conditional CREATE/DROP USER support (CASSANDRA-7264)
 * Cqlsh counts non-empty lines for "Blank lines" warning (CASSANDRA-7325)
Merged from 1.2:
 * Add Cloudstack snitch (CASSANDRA-7147)
 * Update system.peers correctly when relocating tokens (CASSANDRA-7126)
 * Add Google Compute Engine snitch (CASSANDRA-7132)
 * remove duplicate query for local tokens (CASSANDRA-7182)
 * exit CQLSH with error status code if script fails (CASSANDRA-6344)
 * Fix bug with some IN queries missig results (CASSANDRA-7105)
 * Fix availability validation for LOCAL_ONE CL (CASSANDRA-7319)
 * Hint streaming can cause decommission to fail (CASSANDRA-7219)


2.1.0-beta2
 * Increase default CL space to 8GB (CASSANDRA-7031)
 * Add range tombstones to read repair digests (CASSANDRA-6863)
 * Fix BTree.clear for large updates (CASSANDRA-6943)
 * Fail write instead of logging a warning when unable to append to CL
   (CASSANDRA-6764)
 * Eliminate possibility of CL segment appearing twice in active list 
   (CASSANDRA-6557)
 * Apply DONTNEED fadvise to commitlog segments (CASSANDRA-6759)
 * Switch CRC component to Adler and include it for compressed sstables 
   (CASSANDRA-4165)
 * Allow cassandra-stress to set compaction strategy options (CASSANDRA-6451)
 * Add broadcast_rpc_address option to cassandra.yaml (CASSANDRA-5899)
 * Auto reload GossipingPropertyFileSnitch config (CASSANDRA-5897)
 * Fix overflow of memtable_total_space_in_mb (CASSANDRA-6573)
 * Fix ABTC NPE and apply update function correctly (CASSANDRA-6692)
 * Allow nodetool to use a file or prompt for password (CASSANDRA-6660)
 * Fix AIOOBE when concurrently accessing ABSC (CASSANDRA-6742)
 * Fix assertion error in ALTER TYPE RENAME (CASSANDRA-6705)
 * Scrub should not always clear out repaired status (CASSANDRA-5351)
 * Improve handling of range tombstone for wide partitions (CASSANDRA-6446)
 * Fix ClassCastException for compact table with composites (CASSANDRA-6738)
 * Fix potentially repairing with wrong nodes (CASSANDRA-6808)
 * Change caching option syntax (CASSANDRA-6745)
 * Fix stress to do proper counter reads (CASSANDRA-6835)
 * Fix help message for stress counter_write (CASSANDRA-6824)
 * Fix stress smart Thrift client to pick servers correctly (CASSANDRA-6848)
 * Add logging levels (minimal, normal or verbose) to stress tool (CASSANDRA-6849)
 * Fix race condition in Batch CLE (CASSANDRA-6860)
 * Improve cleanup/scrub/upgradesstables failure handling (CASSANDRA-6774)
 * ByteBuffer write() methods for serializing sstables (CASSANDRA-6781)
 * Proper compare function for CollectionType (CASSANDRA-6783)
 * Update native server to Netty 4 (CASSANDRA-6236)
 * Fix off-by-one error in stress (CASSANDRA-6883)
 * Make OpOrder AutoCloseable (CASSANDRA-6901)
 * Remove sync repair JMX interface (CASSANDRA-6900)
 * Add multiple memory allocation options for memtables (CASSANDRA-6689, 6694)
 * Remove adjusted op rate from stress output (CASSANDRA-6921)
 * Add optimized CF.hasColumns() implementations (CASSANDRA-6941)
 * Serialize batchlog mutations with the version of the target node
   (CASSANDRA-6931)
 * Optimize CounterColumn#reconcile() (CASSANDRA-6953)
 * Properly remove 1.2 sstable support in 2.1 (CASSANDRA-6869)
 * Lock counter cells, not partitions (CASSANDRA-6880)
 * Track presence of legacy counter shards in sstables (CASSANDRA-6888)
 * Ensure safe resource cleanup when replacing sstables (CASSANDRA-6912)
 * Add failure handler to async callback (CASSANDRA-6747)
 * Fix AE when closing SSTable without releasing reference (CASSANDRA-7000)
 * Clean up IndexInfo on keyspace/table drops (CASSANDRA-6924)
 * Only snapshot relative SSTables when sequential repair (CASSANDRA-7024)
 * Require nodetool rebuild_index to specify index names (CASSANDRA-7038)
 * fix cassandra stress errors on reads with native protocol (CASSANDRA-7033)
 * Use OpOrder to guard sstable references for reads (CASSANDRA-6919)
 * Preemptive opening of compaction result (CASSANDRA-6916)
 * Multi-threaded scrub/cleanup/upgradesstables (CASSANDRA-5547)
 * Optimize cellname comparison (CASSANDRA-6934)
 * Native protocol v3 (CASSANDRA-6855)
 * Optimize Cell liveness checks and clean up Cell (CASSANDRA-7119)
 * Support consistent range movements (CASSANDRA-2434)
Merged from 2.0:
 * Avoid race-prone second "scrub" of system keyspace (CASSANDRA-6797)
 * Pool CqlRecordWriter clients by inetaddress rather than Range
   (CASSANDRA-6665)
 * Fix compaction_history timestamps (CASSANDRA-6784)
 * Compare scores of full replica ordering in DES (CASSANDRA-6683)
 * fix CME in SessionInfo updateProgress affecting netstats (CASSANDRA-6577)
 * Allow repairing between specific replicas (CASSANDRA-6440)
 * Allow per-dc enabling of hints (CASSANDRA-6157)
 * Add compatibility for Hadoop 0.2.x (CASSANDRA-5201)
 * Fix EstimatedHistogram races (CASSANDRA-6682)
 * Failure detector correctly converts initial value to nanos (CASSANDRA-6658)
 * Add nodetool taketoken to relocate vnodes (CASSANDRA-4445)
 * Expose bulk loading progress over JMX (CASSANDRA-4757)
 * Correctly handle null with IF conditions and TTL (CASSANDRA-6623)
 * Account for range/row tombstones in tombstone drop
   time histogram (CASSANDRA-6522)
 * Stop CommitLogSegment.close() from calling sync() (CASSANDRA-6652)
 * Make commitlog failure handling configurable (CASSANDRA-6364)
 * Avoid overlaps in LCS (CASSANDRA-6688)
 * Improve support for paginating over composites (CASSANDRA-4851)
 * Fix count(*) queries in a mixed cluster (CASSANDRA-6707)
 * Improve repair tasks(snapshot, differencing) concurrency (CASSANDRA-6566)
 * Fix replaying pre-2.0 commit logs (CASSANDRA-6714)
 * Add static columns to CQL3 (CASSANDRA-6561)
 * Optimize single partition batch statements (CASSANDRA-6737)
 * Disallow post-query re-ordering when paging (CASSANDRA-6722)
 * Fix potential paging bug with deleted columns (CASSANDRA-6748)
 * Fix NPE on BulkLoader caused by losing StreamEvent (CASSANDRA-6636)
 * Fix truncating compression metadata (CASSANDRA-6791)
 * Add CMSClassUnloadingEnabled JVM option (CASSANDRA-6541)
 * Catch memtable flush exceptions during shutdown (CASSANDRA-6735)
 * Fix upgradesstables NPE for non-CF-based indexes (CASSANDRA-6645)
 * Fix UPDATE updating PRIMARY KEY columns implicitly (CASSANDRA-6782)
 * Fix IllegalArgumentException when updating from 1.2 with SuperColumns
   (CASSANDRA-6733)
 * FBUtilities.singleton() should use the CF comparator (CASSANDRA-6778)
 * Fix CQLSStableWriter.addRow(Map<String, Object>) (CASSANDRA-6526)
 * Fix HSHA server introducing corrupt data (CASSANDRA-6285)
 * Fix CAS conditions for COMPACT STORAGE tables (CASSANDRA-6813)
 * Starting threads in OutboundTcpConnectionPool constructor causes race conditions (CASSANDRA-7177)
 * Allow overriding cassandra-rackdc.properties file (CASSANDRA-7072)
 * Set JMX RMI port to 7199 (CASSANDRA-7087)
 * Use LOCAL_QUORUM for data reads at LOCAL_SERIAL (CASSANDRA-6939)
 * Log a warning for large batches (CASSANDRA-6487)
 * Put nodes in hibernate when join_ring is false (CASSANDRA-6961)
 * Avoid early loading of non-system keyspaces before compaction-leftovers 
   cleanup at startup (CASSANDRA-6913)
 * Restrict Windows to parallel repairs (CASSANDRA-6907)
 * (Hadoop) Allow manually specifying start/end tokens in CFIF (CASSANDRA-6436)
 * Fix NPE in MeteredFlusher (CASSANDRA-6820)
 * Fix race processing range scan responses (CASSANDRA-6820)
 * Allow deleting snapshots from dropped keyspaces (CASSANDRA-6821)
 * Add uuid() function (CASSANDRA-6473)
 * Omit tombstones from schema digests (CASSANDRA-6862)
 * Include correct consistencyLevel in LWT timeout (CASSANDRA-6884)
 * Lower chances for losing new SSTables during nodetool refresh and
   ColumnFamilyStore.loadNewSSTables (CASSANDRA-6514)
 * Add support for DELETE ... IF EXISTS to CQL3 (CASSANDRA-5708)
 * Update hadoop_cql3_word_count example (CASSANDRA-6793)
 * Fix handling of RejectedExecution in sync Thrift server (CASSANDRA-6788)
 * Log more information when exceeding tombstone_warn_threshold (CASSANDRA-6865)
 * Fix truncate to not abort due to unreachable fat clients (CASSANDRA-6864)
 * Fix schema concurrency exceptions (CASSANDRA-6841)
 * Fix leaking validator FH in StreamWriter (CASSANDRA-6832)
 * Fix saving triggers to schema (CASSANDRA-6789)
 * Fix trigger mutations when base mutation list is immutable (CASSANDRA-6790)
 * Fix accounting in FileCacheService to allow re-using RAR (CASSANDRA-6838)
 * Fix static counter columns (CASSANDRA-6827)
 * Restore expiring->deleted (cell) compaction optimization (CASSANDRA-6844)
 * Fix CompactionManager.needsCleanup (CASSANDRA-6845)
 * Correctly compare BooleanType values other than 0 and 1 (CASSANDRA-6779)
 * Read message id as string from earlier versions (CASSANDRA-6840)
 * Properly use the Paxos consistency for (non-protocol) batch (CASSANDRA-6837)
 * Add paranoid disk failure option (CASSANDRA-6646)
 * Improve PerRowSecondaryIndex performance (CASSANDRA-6876)
 * Extend triggers to support CAS updates (CASSANDRA-6882)
 * Static columns with IF NOT EXISTS don't always work as expected (CASSANDRA-6873)
 * Fix paging with SELECT DISTINCT (CASSANDRA-6857)
 * Fix UnsupportedOperationException on CAS timeout (CASSANDRA-6923)
 * Improve MeteredFlusher handling of MF-unaffected column families
   (CASSANDRA-6867)
 * Add CqlRecordReader using native pagination (CASSANDRA-6311)
 * Add QueryHandler interface (CASSANDRA-6659)
 * Track liveRatio per-memtable, not per-CF (CASSANDRA-6945)
 * Make sure upgradesstables keeps sstable level (CASSANDRA-6958)
 * Fix LIMIT with static columns (CASSANDRA-6956)
 * Fix clash with CQL column name in thrift validation (CASSANDRA-6892)
 * Fix error with super columns in mixed 1.2-2.0 clusters (CASSANDRA-6966)
 * Fix bad skip of sstables on slice query with composite start/finish (CASSANDRA-6825)
 * Fix unintended update with conditional statement (CASSANDRA-6893)
 * Fix map element access in IF (CASSANDRA-6914)
 * Avoid costly range calculations for range queries on system keyspaces
   (CASSANDRA-6906)
 * Fix SSTable not released if stream session fails (CASSANDRA-6818)
 * Avoid build failure due to ANTLR timeout (CASSANDRA-6991)
 * Queries on compact tables can return more rows that requested (CASSANDRA-7052)
 * USING TIMESTAMP for batches does not work (CASSANDRA-7053)
 * Fix performance regression from CASSANDRA-5614 (CASSANDRA-6949)
 * Ensure that batchlog and hint timeouts do not produce hints (CASSANDRA-7058)
 * Merge groupable mutations in TriggerExecutor#execute() (CASSANDRA-7047)
 * Plug holes in resource release when wiring up StreamSession (CASSANDRA-7073)
 * Re-add parameter columns to tracing session (CASSANDRA-6942)
 * Preserves CQL metadata when updating table from thrift (CASSANDRA-6831)
Merged from 1.2:
 * Fix nodetool display with vnodes (CASSANDRA-7082)
 * Add UNLOGGED, COUNTER options to BATCH documentation (CASSANDRA-6816)
 * add extra SSL cipher suites (CASSANDRA-6613)
 * fix nodetool getsstables for blob PK (CASSANDRA-6803)
 * Fix BatchlogManager#deleteBatch() use of millisecond timestamps
   (CASSANDRA-6822)
 * Continue assassinating even if the endpoint vanishes (CASSANDRA-6787)
 * Schedule schema pulls on change (CASSANDRA-6971)
 * Non-droppable verbs shouldn't be dropped from OTC (CASSANDRA-6980)
 * Shutdown batchlog executor in SS#drain() (CASSANDRA-7025)
 * Fix batchlog to account for CF truncation records (CASSANDRA-6999)
 * Fix CQLSH parsing of functions and BLOB literals (CASSANDRA-7018)
 * Properly load trustore in the native protocol (CASSANDRA-6847)
 * Always clean up references in SerializingCache (CASSANDRA-6994)
 * Don't shut MessagingService down when replacing a node (CASSANDRA-6476)
 * fix npe when doing -Dcassandra.fd_initial_value_ms (CASSANDRA-6751)


2.1.0-beta1
 * Add flush directory distinct from compaction directories (CASSANDRA-6357)
 * Require JNA by default (CASSANDRA-6575)
 * add listsnapshots command to nodetool (CASSANDRA-5742)
 * Introduce AtomicBTreeColumns (CASSANDRA-6271, 6692)
 * Multithreaded commitlog (CASSANDRA-3578)
 * allocate fixed index summary memory pool and resample cold index summaries 
   to use less memory (CASSANDRA-5519)
 * Removed multithreaded compaction (CASSANDRA-6142)
 * Parallelize fetching rows for low-cardinality indexes (CASSANDRA-1337)
 * change logging from log4j to logback (CASSANDRA-5883)
 * switch to LZ4 compression for internode communication (CASSANDRA-5887)
 * Stop using Thrift-generated Index* classes internally (CASSANDRA-5971)
 * Remove 1.2 network compatibility code (CASSANDRA-5960)
 * Remove leveled json manifest migration code (CASSANDRA-5996)
 * Remove CFDefinition (CASSANDRA-6253)
 * Use AtomicIntegerFieldUpdater in RefCountedMemory (CASSANDRA-6278)
 * User-defined types for CQL3 (CASSANDRA-5590)
 * Use of o.a.c.metrics in nodetool (CASSANDRA-5871, 6406)
 * Batch read from OTC's queue and cleanup (CASSANDRA-1632)
 * Secondary index support for collections (CASSANDRA-4511, 6383)
 * SSTable metadata(Stats.db) format change (CASSANDRA-6356)
 * Push composites support in the storage engine
   (CASSANDRA-5417, CASSANDRA-6520)
 * Add snapshot space used to cfstats (CASSANDRA-6231)
 * Add cardinality estimator for key count estimation (CASSANDRA-5906)
 * CF id is changed to be non-deterministic. Data dir/key cache are created
   uniquely for CF id (CASSANDRA-5202)
 * New counters implementation (CASSANDRA-6504)
 * Replace UnsortedColumns, EmptyColumns, TreeMapBackedSortedColumns with new
   ArrayBackedSortedColumns (CASSANDRA-6630, CASSANDRA-6662, CASSANDRA-6690)
 * Add option to use row cache with a given amount of rows (CASSANDRA-5357)
 * Avoid repairing already repaired data (CASSANDRA-5351)
 * Reject counter updates with USING TTL/TIMESTAMP (CASSANDRA-6649)
 * Replace index_interval with min/max_index_interval (CASSANDRA-6379)
 * Lift limitation that order by columns must be selected for IN queries (CASSANDRA-4911)


2.0.5
 * Reduce garbage generated by bloom filter lookups (CASSANDRA-6609)
 * Add ks.cf names to tombstone logging (CASSANDRA-6597)
 * Use LOCAL_QUORUM for LWT operations at LOCAL_SERIAL (CASSANDRA-6495)
 * Wait for gossip to settle before accepting client connections (CASSANDRA-4288)
 * Delete unfinished compaction incrementally (CASSANDRA-6086)
 * Allow specifying custom secondary index options in CQL3 (CASSANDRA-6480)
 * Improve replica pinning for cache efficiency in DES (CASSANDRA-6485)
 * Fix LOCAL_SERIAL from thrift (CASSANDRA-6584)
 * Don't special case received counts in CAS timeout exceptions (CASSANDRA-6595)
 * Add support for 2.1 global counter shards (CASSANDRA-6505)
 * Fix NPE when streaming connection is not yet established (CASSANDRA-6210)
 * Avoid rare duplicate read repair triggering (CASSANDRA-6606)
 * Fix paging discardFirst (CASSANDRA-6555)
 * Fix ArrayIndexOutOfBoundsException in 2ndary index query (CASSANDRA-6470)
 * Release sstables upon rebuilding 2i (CASSANDRA-6635)
 * Add AbstractCompactionStrategy.startup() method (CASSANDRA-6637)
 * SSTableScanner may skip rows during cleanup (CASSANDRA-6638)
 * sstables from stalled repair sessions can resurrect deleted data (CASSANDRA-6503)
 * Switch stress to use ITransportFactory (CASSANDRA-6641)
 * Fix IllegalArgumentException during prepare (CASSANDRA-6592)
 * Fix possible loss of 2ndary index entries during compaction (CASSANDRA-6517)
 * Fix direct Memory on architectures that do not support unaligned long access
   (CASSANDRA-6628)
 * Let scrub optionally skip broken counter partitions (CASSANDRA-5930)
Merged from 1.2:
 * fsync compression metadata (CASSANDRA-6531)
 * Validate CF existence on execution for prepared statement (CASSANDRA-6535)
 * Add ability to throttle batchlog replay (CASSANDRA-6550)
 * Fix executing LOCAL_QUORUM with SimpleStrategy (CASSANDRA-6545)
 * Avoid StackOverflow when using large IN queries (CASSANDRA-6567)
 * Nodetool upgradesstables includes secondary indexes (CASSANDRA-6598)
 * Paginate batchlog replay (CASSANDRA-6569)
 * skip blocking on streaming during drain (CASSANDRA-6603)
 * Improve error message when schema doesn't match loaded sstable (CASSANDRA-6262)
 * Add properties to adjust FD initial value and max interval (CASSANDRA-4375)
 * Fix preparing with batch and delete from collection (CASSANDRA-6607)
 * Fix ABSC reverse iterator's remove() method (CASSANDRA-6629)
 * Handle host ID conflicts properly (CASSANDRA-6615)
 * Move handling of migration event source to solve bootstrap race. (CASSANDRA-6648)
 * Make sure compaction throughput value doesn't overflow with int math (CASSANDRA-6647)


2.0.4
 * Allow removing snapshots of no-longer-existing CFs (CASSANDRA-6418)
 * add StorageService.stopDaemon() (CASSANDRA-4268)
 * add IRE for invalid CF supplied to get_count (CASSANDRA-5701)
 * add client encryption support to sstableloader (CASSANDRA-6378)
 * Fix accept() loop for SSL sockets post-shutdown (CASSANDRA-6468)
 * Fix size-tiered compaction in LCS L0 (CASSANDRA-6496)
 * Fix assertion failure in filterColdSSTables (CASSANDRA-6483)
 * Fix row tombstones in larger-than-memory compactions (CASSANDRA-6008)
 * Fix cleanup ClassCastException (CASSANDRA-6462)
 * Reduce gossip memory use by interning VersionedValue strings (CASSANDRA-6410)
 * Allow specifying datacenters to participate in a repair (CASSANDRA-6218)
 * Fix divide-by-zero in PCI (CASSANDRA-6403)
 * Fix setting last compacted key in the wrong level for LCS (CASSANDRA-6284)
 * Add millisecond precision formats to the timestamp parser (CASSANDRA-6395)
 * Expose a total memtable size metric for a CF (CASSANDRA-6391)
 * cqlsh: handle symlinks properly (CASSANDRA-6425)
 * Fix potential infinite loop when paging query with IN (CASSANDRA-6464)
 * Fix assertion error in AbstractQueryPager.discardFirst (CASSANDRA-6447)
 * Fix streaming older SSTable yields unnecessary tombstones (CASSANDRA-6527)
Merged from 1.2:
 * Improved error message on bad properties in DDL queries (CASSANDRA-6453)
 * Randomize batchlog candidates selection (CASSANDRA-6481)
 * Fix thundering herd on endpoint cache invalidation (CASSANDRA-6345, 6485)
 * Improve batchlog write performance with vnodes (CASSANDRA-6488)
 * cqlsh: quote single quotes in strings inside collections (CASSANDRA-6172)
 * Improve gossip performance for typical messages (CASSANDRA-6409)
 * Throw IRE if a prepared statement has more markers than supported 
   (CASSANDRA-5598)
 * Expose Thread metrics for the native protocol server (CASSANDRA-6234)
 * Change snapshot response message verb to INTERNAL to avoid dropping it 
   (CASSANDRA-6415)
 * Warn when collection read has > 65K elements (CASSANDRA-5428)
 * Fix cache persistence when both row and key cache are enabled 
   (CASSANDRA-6413)
 * (Hadoop) add describe_local_ring (CASSANDRA-6268)
 * Fix handling of concurrent directory creation failure (CASSANDRA-6459)
 * Allow executing CREATE statements multiple times (CASSANDRA-6471)
 * Don't send confusing info with timeouts (CASSANDRA-6491)
 * Don't resubmit counter mutation runnables internally (CASSANDRA-6427)
 * Don't drop local mutations without a hint (CASSANDRA-6510)
 * Don't allow null max_hint_window_in_ms (CASSANDRA-6419)
 * Validate SliceRange start and finish lengths (CASSANDRA-6521)


2.0.3
 * Fix FD leak on slice read path (CASSANDRA-6275)
 * Cancel read meter task when closing SSTR (CASSANDRA-6358)
 * free off-heap IndexSummary during bulk (CASSANDRA-6359)
 * Recover from IOException in accept() thread (CASSANDRA-6349)
 * Improve Gossip tolerance of abnormally slow tasks (CASSANDRA-6338)
 * Fix trying to hint timed out counter writes (CASSANDRA-6322)
 * Allow restoring specific columnfamilies from archived CL (CASSANDRA-4809)
 * Avoid flushing compaction_history after each operation (CASSANDRA-6287)
 * Fix repair assertion error when tombstones expire (CASSANDRA-6277)
 * Skip loading corrupt key cache (CASSANDRA-6260)
 * Fixes for compacting larger-than-memory rows (CASSANDRA-6274)
 * Compact hottest sstables first and optionally omit coldest from
   compaction entirely (CASSANDRA-6109)
 * Fix modifying column_metadata from thrift (CASSANDRA-6182)
 * cqlsh: fix LIST USERS output (CASSANDRA-6242)
 * Add IRequestSink interface (CASSANDRA-6248)
 * Update memtable size while flushing (CASSANDRA-6249)
 * Provide hooks around CQL2/CQL3 statement execution (CASSANDRA-6252)
 * Require Permission.SELECT for CAS updates (CASSANDRA-6247)
 * New CQL-aware SSTableWriter (CASSANDRA-5894)
 * Reject CAS operation when the protocol v1 is used (CASSANDRA-6270)
 * Correctly throw error when frame too large (CASSANDRA-5981)
 * Fix serialization bug in PagedRange with 2ndary indexes (CASSANDRA-6299)
 * Fix CQL3 table validation in Thrift (CASSANDRA-6140)
 * Fix bug missing results with IN clauses (CASSANDRA-6327)
 * Fix paging with reversed slices (CASSANDRA-6343)
 * Set minTimestamp correctly to be able to drop expired sstables (CASSANDRA-6337)
 * Support NaN and Infinity as float literals (CASSANDRA-6003)
 * Remove RF from nodetool ring output (CASSANDRA-6289)
 * Fix attempting to flush empty rows (CASSANDRA-6374)
 * Fix potential out of bounds exception when paging (CASSANDRA-6333)
Merged from 1.2:
 * Optimize FD phi calculation (CASSANDRA-6386)
 * Improve initial FD phi estimate when starting up (CASSANDRA-6385)
 * Don't list CQL3 table in CLI describe even if named explicitely 
   (CASSANDRA-5750)
 * Invalidate row cache when dropping CF (CASSANDRA-6351)
 * add non-jamm path for cached statements (CASSANDRA-6293)
 * add windows bat files for shell commands (CASSANDRA-6145)
 * Require logging in for Thrift CQL2/3 statement preparation (CASSANDRA-6254)
 * restrict max_num_tokens to 1536 (CASSANDRA-6267)
 * Nodetool gets default JMX port from cassandra-env.sh (CASSANDRA-6273)
 * make calculatePendingRanges asynchronous (CASSANDRA-6244)
 * Remove blocking flushes in gossip thread (CASSANDRA-6297)
 * Fix potential socket leak in connectionpool creation (CASSANDRA-6308)
 * Allow LOCAL_ONE/LOCAL_QUORUM to work with SimpleStrategy (CASSANDRA-6238)
 * cqlsh: handle 'null' as session duration (CASSANDRA-6317)
 * Fix json2sstable handling of range tombstones (CASSANDRA-6316)
 * Fix missing one row in reverse query (CASSANDRA-6330)
 * Fix reading expired row value from row cache (CASSANDRA-6325)
 * Fix AssertionError when doing set element deletion (CASSANDRA-6341)
 * Make CL code for the native protocol match the one in C* 2.0
   (CASSANDRA-6347)
 * Disallow altering CQL3 table from thrift (CASSANDRA-6370)
 * Fix size computation of prepared statement (CASSANDRA-6369)


2.0.2
 * Update FailureDetector to use nanontime (CASSANDRA-4925)
 * Fix FileCacheService regressions (CASSANDRA-6149)
 * Never return WriteTimeout for CL.ANY (CASSANDRA-6132)
 * Fix race conditions in bulk loader (CASSANDRA-6129)
 * Add configurable metrics reporting (CASSANDRA-4430)
 * drop queries exceeding a configurable number of tombstones (CASSANDRA-6117)
 * Track and persist sstable read activity (CASSANDRA-5515)
 * Fixes for speculative retry (CASSANDRA-5932, CASSANDRA-6194)
 * Improve memory usage of metadata min/max column names (CASSANDRA-6077)
 * Fix thrift validation refusing row markers on CQL3 tables (CASSANDRA-6081)
 * Fix insertion of collections with CAS (CASSANDRA-6069)
 * Correctly send metadata on SELECT COUNT (CASSANDRA-6080)
 * Track clients' remote addresses in ClientState (CASSANDRA-6070)
 * Create snapshot dir if it does not exist when migrating
   leveled manifest (CASSANDRA-6093)
 * make sequential nodetool repair the default (CASSANDRA-5950)
 * Add more hooks for compaction strategy implementations (CASSANDRA-6111)
 * Fix potential NPE on composite 2ndary indexes (CASSANDRA-6098)
 * Delete can potentially be skipped in batch (CASSANDRA-6115)
 * Allow alter keyspace on system_traces (CASSANDRA-6016)
 * Disallow empty column names in cql (CASSANDRA-6136)
 * Use Java7 file-handling APIs and fix file moving on Windows (CASSANDRA-5383)
 * Save compaction history to system keyspace (CASSANDRA-5078)
 * Fix NPE if StorageService.getOperationMode() is executed before full startup (CASSANDRA-6166)
 * CQL3: support pre-epoch longs for TimestampType (CASSANDRA-6212)
 * Add reloadtriggers command to nodetool (CASSANDRA-4949)
 * cqlsh: ignore empty 'value alias' in DESCRIBE (CASSANDRA-6139)
 * Fix sstable loader (CASSANDRA-6205)
 * Reject bootstrapping if the node already exists in gossip (CASSANDRA-5571)
 * Fix NPE while loading paxos state (CASSANDRA-6211)
 * cqlsh: add SHOW SESSION <tracing-session> command (CASSANDRA-6228)
Merged from 1.2:
 * (Hadoop) Require CFRR batchSize to be at least 2 (CASSANDRA-6114)
 * Add a warning for small LCS sstable size (CASSANDRA-6191)
 * Add ability to list specific KS/CF combinations in nodetool cfstats (CASSANDRA-4191)
 * Mark CF clean if a mutation raced the drop and got it marked dirty (CASSANDRA-5946)
 * Add a LOCAL_ONE consistency level (CASSANDRA-6202)
 * Limit CQL prepared statement cache by size instead of count (CASSANDRA-6107)
 * Tracing should log write failure rather than raw exceptions (CASSANDRA-6133)
 * lock access to TM.endpointToHostIdMap (CASSANDRA-6103)
 * Allow estimated memtable size to exceed slab allocator size (CASSANDRA-6078)
 * Start MeteredFlusher earlier to prevent OOM during CL replay (CASSANDRA-6087)
 * Avoid sending Truncate command to fat clients (CASSANDRA-6088)
 * Allow where clause conditions to be in parenthesis (CASSANDRA-6037)
 * Do not open non-ssl storage port if encryption option is all (CASSANDRA-3916)
 * Move batchlog replay to its own executor (CASSANDRA-6079)
 * Add tombstone debug threshold and histogram (CASSANDRA-6042, 6057)
 * Enable tcp keepalive on incoming connections (CASSANDRA-4053)
 * Fix fat client schema pull NPE (CASSANDRA-6089)
 * Fix memtable flushing for indexed tables (CASSANDRA-6112)
 * Fix skipping columns with multiple slices (CASSANDRA-6119)
 * Expose connected thrift + native client counts (CASSANDRA-5084)
 * Optimize auth setup (CASSANDRA-6122)
 * Trace index selection (CASSANDRA-6001)
 * Update sstablesPerReadHistogram to use biased sampling (CASSANDRA-6164)
 * Log UnknownColumnfamilyException when closing socket (CASSANDRA-5725)
 * Properly error out on CREATE INDEX for counters table (CASSANDRA-6160)
 * Handle JMX notification failure for repair (CASSANDRA-6097)
 * (Hadoop) Fetch no more than 128 splits in parallel (CASSANDRA-6169)
 * stress: add username/password authentication support (CASSANDRA-6068)
 * Fix indexed queries with row cache enabled on parent table (CASSANDRA-5732)
 * Fix compaction race during columnfamily drop (CASSANDRA-5957)
 * Fix validation of empty column names for compact tables (CASSANDRA-6152)
 * Skip replaying mutations that pass CRC but fail to deserialize (CASSANDRA-6183)
 * Rework token replacement to use replace_address (CASSANDRA-5916)
 * Fix altering column types (CASSANDRA-6185)
 * cqlsh: fix CREATE/ALTER WITH completion (CASSANDRA-6196)
 * add windows bat files for shell commands (CASSANDRA-6145)
 * Fix potential stack overflow during range tombstones insertion (CASSANDRA-6181)
 * (Hadoop) Make LOCAL_ONE the default consistency level (CASSANDRA-6214)


2.0.1
 * Fix bug that could allow reading deleted data temporarily (CASSANDRA-6025)
 * Improve memory use defaults (CASSANDRA-6059)
 * Make ThriftServer more easlly extensible (CASSANDRA-6058)
 * Remove Hadoop dependency from ITransportFactory (CASSANDRA-6062)
 * add file_cache_size_in_mb setting (CASSANDRA-5661)
 * Improve error message when yaml contains invalid properties (CASSANDRA-5958)
 * Improve leveled compaction's ability to find non-overlapping L0 compactions
   to work on concurrently (CASSANDRA-5921)
 * Notify indexer of columns shadowed by range tombstones (CASSANDRA-5614)
 * Log Merkle tree stats (CASSANDRA-2698)
 * Switch from crc32 to adler32 for compressed sstable checksums (CASSANDRA-5862)
 * Improve offheap memcpy performance (CASSANDRA-5884)
 * Use a range aware scanner for cleanup (CASSANDRA-2524)
 * Cleanup doesn't need to inspect sstables that contain only local data
   (CASSANDRA-5722)
 * Add ability for CQL3 to list partition keys (CASSANDRA-4536)
 * Improve native protocol serialization (CASSANDRA-5664)
 * Upgrade Thrift to 0.9.1 (CASSANDRA-5923)
 * Require superuser status for adding triggers (CASSANDRA-5963)
 * Make standalone scrubber handle old and new style leveled manifest
   (CASSANDRA-6005)
 * Fix paxos bugs (CASSANDRA-6012, 6013, 6023)
 * Fix paged ranges with multiple replicas (CASSANDRA-6004)
 * Fix potential AssertionError during tracing (CASSANDRA-6041)
 * Fix NPE in sstablesplit (CASSANDRA-6027)
 * Migrate pre-2.0 key/value/column aliases to system.schema_columns
   (CASSANDRA-6009)
 * Paging filter empty rows too agressively (CASSANDRA-6040)
 * Support variadic parameters for IN clauses (CASSANDRA-4210)
 * cqlsh: return the result of CAS writes (CASSANDRA-5796)
 * Fix validation of IN clauses with 2ndary indexes (CASSANDRA-6050)
 * Support named bind variables in CQL (CASSANDRA-6033)
Merged from 1.2:
 * Allow cache-keys-to-save to be set at runtime (CASSANDRA-5980)
 * Avoid second-guessing out-of-space state (CASSANDRA-5605)
 * Tuning knobs for dealing with large blobs and many CFs (CASSANDRA-5982)
 * (Hadoop) Fix CQLRW for thrift tables (CASSANDRA-6002)
 * Fix possible divide-by-zero in HHOM (CASSANDRA-5990)
 * Allow local batchlog writes for CL.ANY (CASSANDRA-5967)
 * Upgrade metrics-core to version 2.2.0 (CASSANDRA-5947)
 * Fix CqlRecordWriter with composite keys (CASSANDRA-5949)
 * Add snitch, schema version, cluster, partitioner to JMX (CASSANDRA-5881)
 * Allow disabling SlabAllocator (CASSANDRA-5935)
 * Make user-defined compaction JMX blocking (CASSANDRA-4952)
 * Fix streaming does not transfer wrapped range (CASSANDRA-5948)
 * Fix loading index summary containing empty key (CASSANDRA-5965)
 * Correctly handle limits in CompositesSearcher (CASSANDRA-5975)
 * Pig: handle CQL collections (CASSANDRA-5867)
 * Pass the updated cf to the PRSI index() method (CASSANDRA-5999)
 * Allow empty CQL3 batches (as no-op) (CASSANDRA-5994)
 * Support null in CQL3 functions (CASSANDRA-5910)
 * Replace the deprecated MapMaker with CacheLoader (CASSANDRA-6007)
 * Add SSTableDeletingNotification to DataTracker (CASSANDRA-6010)
 * Fix snapshots in use get deleted during snapshot repair (CASSANDRA-6011)
 * Move hints and exception count to o.a.c.metrics (CASSANDRA-6017)
 * Fix memory leak in snapshot repair (CASSANDRA-6047)
 * Fix sstable2sjon for CQL3 tables (CASSANDRA-5852)


2.0.0
 * Fix thrift validation when inserting into CQL3 tables (CASSANDRA-5138)
 * Fix periodic memtable flushing behavior with clean memtables (CASSANDRA-5931)
 * Fix dateOf() function for pre-2.0 timestamp columns (CASSANDRA-5928)
 * Fix SSTable unintentionally loads BF when opened for batch (CASSANDRA-5938)
 * Add stream session progress to JMX (CASSANDRA-4757)
 * Fix NPE during CAS operation (CASSANDRA-5925)
Merged from 1.2:
 * Fix getBloomFilterDiskSpaceUsed for AlwaysPresentFilter (CASSANDRA-5900)
 * Don't announce schema version until we've loaded the changes locally
   (CASSANDRA-5904)
 * Fix to support off heap bloom filters size greater than 2 GB (CASSANDRA-5903)
 * Properly handle parsing huge map and set literals (CASSANDRA-5893)


2.0.0-rc2
 * enable vnodes by default (CASSANDRA-5869)
 * fix CAS contention timeout (CASSANDRA-5830)
 * fix HsHa to respect max frame size (CASSANDRA-4573)
 * Fix (some) 2i on composite components omissions (CASSANDRA-5851)
 * cqlsh: add DESCRIBE FULL SCHEMA variant (CASSANDRA-5880)
Merged from 1.2:
 * Correctly validate sparse composite cells in scrub (CASSANDRA-5855)
 * Add KeyCacheHitRate metric to CF metrics (CASSANDRA-5868)
 * cqlsh: add support for multiline comments (CASSANDRA-5798)
 * Handle CQL3 SELECT duplicate IN restrictions on clustering columns
   (CASSANDRA-5856)


2.0.0-rc1
 * improve DecimalSerializer performance (CASSANDRA-5837)
 * fix potential spurious wakeup in AsyncOneResponse (CASSANDRA-5690)
 * fix schema-related trigger issues (CASSANDRA-5774)
 * Better validation when accessing CQL3 table from thrift (CASSANDRA-5138)
 * Fix assertion error during repair (CASSANDRA-5801)
 * Fix range tombstone bug (CASSANDRA-5805)
 * DC-local CAS (CASSANDRA-5797)
 * Add a native_protocol_version column to the system.local table (CASSANRDA-5819)
 * Use index_interval from cassandra.yaml when upgraded (CASSANDRA-5822)
 * Fix buffer underflow on socket close (CASSANDRA-5792)
Merged from 1.2:
 * Fix reading DeletionTime from 1.1-format sstables (CASSANDRA-5814)
 * cqlsh: add collections support to COPY (CASSANDRA-5698)
 * retry important messages for any IOException (CASSANDRA-5804)
 * Allow empty IN relations in SELECT/UPDATE/DELETE statements (CASSANDRA-5626)
 * cqlsh: fix crashing on Windows due to libedit detection (CASSANDRA-5812)
 * fix bulk-loading compressed sstables (CASSANDRA-5820)
 * (Hadoop) fix quoting in CqlPagingRecordReader and CqlRecordWriter 
   (CASSANDRA-5824)
 * update default LCS sstable size to 160MB (CASSANDRA-5727)
 * Allow compacting 2Is via nodetool (CASSANDRA-5670)
 * Hex-encode non-String keys in OPP (CASSANDRA-5793)
 * nodetool history logging (CASSANDRA-5823)
 * (Hadoop) fix support for Thrift tables in CqlPagingRecordReader 
   (CASSANDRA-5752)
 * add "all time blocked" to StatusLogger output (CASSANDRA-5825)
 * Future-proof inter-major-version schema migrations (CASSANDRA-5845)
 * (Hadoop) add CqlPagingRecordReader support for ReversedType in Thrift table
   (CASSANDRA-5718)
 * Add -no-snapshot option to scrub (CASSANDRA-5891)
 * Fix to support off heap bloom filters size greater than 2 GB (CASSANDRA-5903)
 * Properly handle parsing huge map and set literals (CASSANDRA-5893)
 * Fix LCS L0 compaction may overlap in L1 (CASSANDRA-5907)
 * New sstablesplit tool to split large sstables offline (CASSANDRA-4766)
 * Fix potential deadlock in native protocol server (CASSANDRA-5926)
 * Disallow incompatible type change in CQL3 (CASSANDRA-5882)
Merged from 1.1:
 * Correctly validate sparse composite cells in scrub (CASSANDRA-5855)


2.0.0-beta2
 * Replace countPendingHints with Hints Created metric (CASSANDRA-5746)
 * Allow nodetool with no args, and with help to run without a server (CASSANDRA-5734)
 * Cleanup AbstractType/TypeSerializer classes (CASSANDRA-5744)
 * Remove unimplemented cli option schema-mwt (CASSANDRA-5754)
 * Support range tombstones in thrift (CASSANDRA-5435)
 * Normalize table-manipulating CQL3 statements' class names (CASSANDRA-5759)
 * cqlsh: add missing table options to DESCRIBE output (CASSANDRA-5749)
 * Fix assertion error during repair (CASSANDRA-5757)
 * Fix bulkloader (CASSANDRA-5542)
 * Add LZ4 compression to the native protocol (CASSANDRA-5765)
 * Fix bugs in the native protocol v2 (CASSANDRA-5770)
 * CAS on 'primary key only' table (CASSANDRA-5715)
 * Support streaming SSTables of old versions (CASSANDRA-5772)
 * Always respect protocol version in native protocol (CASSANDRA-5778)
 * Fix ConcurrentModificationException during streaming (CASSANDRA-5782)
 * Update deletion timestamp in Commit#updatesWithPaxosTime (CASSANDRA-5787)
 * Thrift cas() method crashes if input columns are not sorted (CASSANDRA-5786)
 * Order columns names correctly when querying for CAS (CASSANDRA-5788)
 * Fix streaming retry (CASSANDRA-5775)
Merged from 1.2:
 * if no seeds can be a reached a node won't start in a ring by itself (CASSANDRA-5768)
 * add cassandra.unsafesystem property (CASSANDRA-5704)
 * (Hadoop) quote identifiers in CqlPagingRecordReader (CASSANDRA-5763)
 * Add replace_node functionality for vnodes (CASSANDRA-5337)
 * Add timeout events to query traces (CASSANDRA-5520)
 * Fix serialization of the LEFT gossip value (CASSANDRA-5696)
 * Pig: support for cql3 tables (CASSANDRA-5234)
 * Fix skipping range tombstones with reverse queries (CASSANDRA-5712)
 * Expire entries out of ThriftSessionManager (CASSANDRA-5719)
 * Don't keep ancestor information in memory (CASSANDRA-5342)
 * Expose native protocol server status in nodetool info (CASSANDRA-5735)
 * Fix pathetic performance of range tombstones (CASSANDRA-5677)
 * Fix querying with an empty (impossible) range (CASSANDRA-5573)
 * cqlsh: handle CUSTOM 2i in DESCRIBE output (CASSANDRA-5760)
 * Fix minor bug in Range.intersects(Bound) (CASSANDRA-5771)
 * cqlsh: handle disabled compression in DESCRIBE output (CASSANDRA-5766)
 * Ensure all UP events are notified on the native protocol (CASSANDRA-5769)
 * Fix formatting of sstable2json with multiple -k arguments (CASSANDRA-5781)
 * Don't rely on row marker for queries in general to hide lost markers
   after TTL expires (CASSANDRA-5762)
 * Sort nodetool help output (CASSANDRA-5776)
 * Fix column expiring during 2 phases compaction (CASSANDRA-5799)
 * now() is being rejected in INSERTs when inside collections (CASSANDRA-5795)


2.0.0-beta1
 * Add support for indexing clustered columns (CASSANDRA-5125)
 * Removed on-heap row cache (CASSANDRA-5348)
 * use nanotime consistently for node-local timeouts (CASSANDRA-5581)
 * Avoid unnecessary second pass on name-based queries (CASSANDRA-5577)
 * Experimental triggers (CASSANDRA-1311)
 * JEMalloc support for off-heap allocation (CASSANDRA-3997)
 * Single-pass compaction (CASSANDRA-4180)
 * Removed token range bisection (CASSANDRA-5518)
 * Removed compatibility with pre-1.2.5 sstables and network messages
   (CASSANDRA-5511)
 * removed PBSPredictor (CASSANDRA-5455)
 * CAS support (CASSANDRA-5062, 5441, 5442, 5443, 5619, 5667)
 * Leveled compaction performs size-tiered compactions in L0 
   (CASSANDRA-5371, 5439)
 * Add yaml network topology snitch for mixed ec2/other envs (CASSANDRA-5339)
 * Log when a node is down longer than the hint window (CASSANDRA-4554)
 * Optimize tombstone creation for ExpiringColumns (CASSANDRA-4917)
 * Improve LeveledScanner work estimation (CASSANDRA-5250, 5407)
 * Replace compaction lock with runWithCompactionsDisabled (CASSANDRA-3430)
 * Change Message IDs to ints (CASSANDRA-5307)
 * Move sstable level information into the Stats component, removing the
   need for a separate Manifest file (CASSANDRA-4872)
 * avoid serializing to byte[] on commitlog append (CASSANDRA-5199)
 * make index_interval configurable per columnfamily (CASSANDRA-3961, CASSANDRA-5650)
 * add default_time_to_live (CASSANDRA-3974)
 * add memtable_flush_period_in_ms (CASSANDRA-4237)
 * replace supercolumns internally by composites (CASSANDRA-3237, 5123)
 * upgrade thrift to 0.9.0 (CASSANDRA-3719)
 * drop unnecessary keyspace parameter from user-defined compaction API 
   (CASSANDRA-5139)
 * more robust solution to incomplete compactions + counters (CASSANDRA-5151)
 * Change order of directory searching for c*.in.sh (CASSANDRA-3983)
 * Add tool to reset SSTable compaction level for LCS (CASSANDRA-5271)
 * Allow custom configuration loader (CASSANDRA-5045)
 * Remove memory emergency pressure valve logic (CASSANDRA-3534)
 * Reduce request latency with eager retry (CASSANDRA-4705)
 * cqlsh: Remove ASSUME command (CASSANDRA-5331)
 * Rebuild BF when loading sstables if bloom_filter_fp_chance
   has changed since compaction (CASSANDRA-5015)
 * remove row-level bloom filters (CASSANDRA-4885)
 * Change Kernel Page Cache skipping into row preheating (disabled by default)
   (CASSANDRA-4937)
 * Improve repair by deciding on a gcBefore before sending
   out TreeRequests (CASSANDRA-4932)
 * Add an official way to disable compactions (CASSANDRA-5074)
 * Reenable ALTER TABLE DROP with new semantics (CASSANDRA-3919)
 * Add binary protocol versioning (CASSANDRA-5436)
 * Swap THshaServer for TThreadedSelectorServer (CASSANDRA-5530)
 * Add alias support to SELECT statement (CASSANDRA-5075)
 * Don't create empty RowMutations in CommitLogReplayer (CASSANDRA-5541)
 * Use range tombstones when dropping cfs/columns from schema (CASSANDRA-5579)
 * cqlsh: drop CQL2/CQL3-beta support (CASSANDRA-5585)
 * Track max/min column names in sstables to be able to optimize slice
   queries (CASSANDRA-5514, CASSANDRA-5595, CASSANDRA-5600)
 * Binary protocol: allow batching already prepared statements (CASSANDRA-4693)
 * Allow preparing timestamp, ttl and limit in CQL3 queries (CASSANDRA-4450)
 * Support native link w/o JNA in Java7 (CASSANDRA-3734)
 * Use SASL authentication in binary protocol v2 (CASSANDRA-5545)
 * Replace Thrift HsHa with LMAX Disruptor based implementation (CASSANDRA-5582)
 * cqlsh: Add row count to SELECT output (CASSANDRA-5636)
 * Include a timestamp with all read commands to determine column expiration
   (CASSANDRA-5149)
 * Streaming 2.0 (CASSANDRA-5286, 5699)
 * Conditional create/drop ks/table/index statements in CQL3 (CASSANDRA-2737)
 * more pre-table creation property validation (CASSANDRA-5693)
 * Redesign repair messages (CASSANDRA-5426)
 * Fix ALTER RENAME post-5125 (CASSANDRA-5702)
 * Disallow renaming a 2ndary indexed column (CASSANDRA-5705)
 * Rename Table to Keyspace (CASSANDRA-5613)
 * Ensure changing column_index_size_in_kb on different nodes don't corrupt the
   sstable (CASSANDRA-5454)
 * Move resultset type information into prepare, not execute (CASSANDRA-5649)
 * Auto paging in binary protocol (CASSANDRA-4415, 5714)
 * Don't tie client side use of AbstractType to JDBC (CASSANDRA-4495)
 * Adds new TimestampType to replace DateType (CASSANDRA-5723, CASSANDRA-5729)
Merged from 1.2:
 * make starting native protocol server idempotent (CASSANDRA-5728)
 * Fix loading key cache when a saved entry is no longer valid (CASSANDRA-5706)
 * Fix serialization of the LEFT gossip value (CASSANDRA-5696)
 * cqlsh: Don't show 'null' in place of empty values (CASSANDRA-5675)
 * Race condition in detecting version on a mixed 1.1/1.2 cluster
   (CASSANDRA-5692)
 * Fix skipping range tombstones with reverse queries (CASSANDRA-5712)
 * Expire entries out of ThriftSessionManager (CASSANRDA-5719)
 * Don't keep ancestor information in memory (CASSANDRA-5342)
 * cqlsh: fix handling of semicolons inside BATCH queries (CASSANDRA-5697)


1.2.6
 * Fix tracing when operation completes before all responses arrive 
   (CASSANDRA-5668)
 * Fix cross-DC mutation forwarding (CASSANDRA-5632)
 * Reduce SSTableLoader memory usage (CASSANDRA-5555)
 * Scale hinted_handoff_throttle_in_kb to cluster size (CASSANDRA-5272)
 * (Hadoop) Add CQL3 input/output formats (CASSANDRA-4421, 5622)
 * (Hadoop) Fix InputKeyRange in CFIF (CASSANDRA-5536)
 * Fix dealing with ridiculously large max sstable sizes in LCS (CASSANDRA-5589)
 * Ignore pre-truncate hints (CASSANDRA-4655)
 * Move System.exit on OOM into a separate thread (CASSANDRA-5273)
 * Write row markers when serializing schema (CASSANDRA-5572)
 * Check only SSTables for the requested range when streaming (CASSANDRA-5569)
 * Improve batchlog replay behavior and hint ttl handling (CASSANDRA-5314)
 * Exclude localTimestamp from validation for tombstones (CASSANDRA-5398)
 * cqlsh: add custom prompt support (CASSANDRA-5539)
 * Reuse prepared statements in hot auth queries (CASSANDRA-5594)
 * cqlsh: add vertical output option (see EXPAND) (CASSANDRA-5597)
 * Add a rate limit option to stress (CASSANDRA-5004)
 * have BulkLoader ignore snapshots directories (CASSANDRA-5587) 
 * fix SnitchProperties logging context (CASSANDRA-5602)
 * Expose whether jna is enabled and memory is locked via JMX (CASSANDRA-5508)
 * cqlsh: fix COPY FROM with ReversedType (CASSANDRA-5610)
 * Allow creating CUSTOM indexes on collections (CASSANDRA-5615)
 * Evaluate now() function at execution time (CASSANDRA-5616)
 * Expose detailed read repair metrics (CASSANDRA-5618)
 * Correct blob literal + ReversedType parsing (CASSANDRA-5629)
 * Allow GPFS to prefer the internal IP like EC2MRS (CASSANDRA-5630)
 * fix help text for -tspw cassandra-cli (CASSANDRA-5643)
 * don't throw away initial causes exceptions for internode encryption issues 
   (CASSANDRA-5644)
 * Fix message spelling errors for cql select statements (CASSANDRA-5647)
 * Suppress custom exceptions thru jmx (CASSANDRA-5652)
 * Update CREATE CUSTOM INDEX syntax (CASSANDRA-5639)
 * Fix PermissionDetails.equals() method (CASSANDRA-5655)
 * Never allow partition key ranges in CQL3 without token() (CASSANDRA-5666)
 * Gossiper incorrectly drops AppState for an upgrading node (CASSANDRA-5660)
 * Connection thrashing during multi-region ec2 during upgrade, due to 
   messaging version (CASSANDRA-5669)
 * Avoid over reconnecting in EC2MRS (CASSANDRA-5678)
 * Fix ReadResponseSerializer.serializedSize() for digest reads (CASSANDRA-5476)
 * allow sstable2json on 2i CFs (CASSANDRA-5694)
Merged from 1.1:
 * Remove buggy thrift max message length option (CASSANDRA-5529)
 * Fix NPE in Pig's widerow mode (CASSANDRA-5488)
 * Add split size parameter to Pig and disable split combination (CASSANDRA-5544)


1.2.5
 * make BytesToken.toString only return hex bytes (CASSANDRA-5566)
 * Ensure that submitBackground enqueues at least one task (CASSANDRA-5554)
 * fix 2i updates with identical values and timestamps (CASSANDRA-5540)
 * fix compaction throttling bursty-ness (CASSANDRA-4316)
 * reduce memory consumption of IndexSummary (CASSANDRA-5506)
 * remove per-row column name bloom filters (CASSANDRA-5492)
 * Include fatal errors in trace events (CASSANDRA-5447)
 * Ensure that PerRowSecondaryIndex is notified of row-level deletes
   (CASSANDRA-5445)
 * Allow empty blob literals in CQL3 (CASSANDRA-5452)
 * Fix streaming RangeTombstones at column index boundary (CASSANDRA-5418)
 * Fix preparing statements when current keyspace is not set (CASSANDRA-5468)
 * Fix SemanticVersion.isSupportedBy minor/patch handling (CASSANDRA-5496)
 * Don't provide oldCfId for post-1.1 system cfs (CASSANDRA-5490)
 * Fix primary range ignores replication strategy (CASSANDRA-5424)
 * Fix shutdown of binary protocol server (CASSANDRA-5507)
 * Fix repair -snapshot not working (CASSANDRA-5512)
 * Set isRunning flag later in binary protocol server (CASSANDRA-5467)
 * Fix use of CQL3 functions with descending clustering order (CASSANDRA-5472)
 * Disallow renaming columns one at a time for thrift table in CQL3
   (CASSANDRA-5531)
 * cqlsh: add CLUSTERING ORDER BY support to DESCRIBE (CASSANDRA-5528)
 * Add custom secondary index support to CQL3 (CASSANDRA-5484)
 * Fix repair hanging silently on unexpected error (CASSANDRA-5229)
 * Fix Ec2Snitch regression introduced by CASSANDRA-5171 (CASSANDRA-5432)
 * Add nodetool enablebackup/disablebackup (CASSANDRA-5556)
 * cqlsh: fix DESCRIBE after case insensitive USE (CASSANDRA-5567)
Merged from 1.1
 * Add retry mechanism to OTC for non-droppable_verbs (CASSANDRA-5393)
 * Use allocator information to improve memtable memory usage estimate
   (CASSANDRA-5497)
 * Fix trying to load deleted row into row cache on startup (CASSANDRA-4463)
 * fsync leveled manifest to avoid corruption (CASSANDRA-5535)
 * Fix Bound intersection computation (CASSANDRA-5551)
 * sstablescrub now respects max memory size in cassandra.in.sh (CASSANDRA-5562)


1.2.4
 * Ensure that PerRowSecondaryIndex updates see the most recent values
   (CASSANDRA-5397)
 * avoid duplicate index entries ind PrecompactedRow and 
   ParallelCompactionIterable (CASSANDRA-5395)
 * remove the index entry on oldColumn when new column is a tombstone 
   (CASSANDRA-5395)
 * Change default stream throughput from 400 to 200 mbps (CASSANDRA-5036)
 * Gossiper logs DOWN for symmetry with UP (CASSANDRA-5187)
 * Fix mixing prepared statements between keyspaces (CASSANDRA-5352)
 * Fix consistency level during bootstrap - strike 3 (CASSANDRA-5354)
 * Fix transposed arguments in AlreadyExistsException (CASSANDRA-5362)
 * Improve asynchronous hint delivery (CASSANDRA-5179)
 * Fix Guava dependency version (12.0 -> 13.0.1) for Maven (CASSANDRA-5364)
 * Validate that provided CQL3 collection value are < 64K (CASSANDRA-5355)
 * Make upgradeSSTable skip current version sstables by default (CASSANDRA-5366)
 * Optimize min/max timestamp collection (CASSANDRA-5373)
 * Invalid streamId in cql binary protocol when using invalid CL 
   (CASSANDRA-5164)
 * Fix validation for IN where clauses with collections (CASSANDRA-5376)
 * Copy resultSet on count query to avoid ConcurrentModificationException 
   (CASSANDRA-5382)
 * Correctly typecheck in CQL3 even with ReversedType (CASSANDRA-5386)
 * Fix streaming compressed files when using encryption (CASSANDRA-5391)
 * cassandra-all 1.2.0 pom missing netty dependency (CASSANDRA-5392)
 * Fix writetime/ttl functions on null values (CASSANDRA-5341)
 * Fix NPE during cql3 select with token() (CASSANDRA-5404)
 * IndexHelper.skipBloomFilters won't skip non-SHA filters (CASSANDRA-5385)
 * cqlsh: Print maps ordered by key, sort sets (CASSANDRA-5413)
 * Add null syntax support in CQL3 for inserts (CASSANDRA-3783)
 * Allow unauthenticated set_keyspace() calls (CASSANDRA-5423)
 * Fix potential incremental backups race (CASSANDRA-5410)
 * Fix prepared BATCH statements with batch-level timestamps (CASSANDRA-5415)
 * Allow overriding superuser setup delay (CASSANDRA-5430)
 * cassandra-shuffle with JMX usernames and passwords (CASSANDRA-5431)
Merged from 1.1:
 * cli: Quote ks and cf names in schema output when needed (CASSANDRA-5052)
 * Fix bad default for min/max timestamp in SSTableMetadata (CASSANDRA-5372)
 * Fix cf name extraction from manifest in Directories.migrateFile() 
   (CASSANDRA-5242)
 * Support pluggable internode authentication (CASSANDRA-5401)


1.2.3
 * add check for sstable overlap within a level on startup (CASSANDRA-5327)
 * replace ipv6 colons in jmx object names (CASSANDRA-5298, 5328)
 * Avoid allocating SSTableBoundedScanner during repair when the range does 
   not intersect the sstable (CASSANDRA-5249)
 * Don't lowercase property map keys (this breaks NTS) (CASSANDRA-5292)
 * Fix composite comparator with super columns (CASSANDRA-5287)
 * Fix insufficient validation of UPDATE queries against counter cfs
   (CASSANDRA-5300)
 * Fix PropertyFileSnitch default DC/Rack behavior (CASSANDRA-5285)
 * Handle null values when executing prepared statement (CASSANDRA-5081)
 * Add netty to pom dependencies (CASSANDRA-5181)
 * Include type arguments in Thrift CQLPreparedResult (CASSANDRA-5311)
 * Fix compaction not removing columns when bf_fp_ratio is 1 (CASSANDRA-5182)
 * cli: Warn about missing CQL3 tables in schema descriptions (CASSANDRA-5309)
 * Re-enable unknown option in replication/compaction strategies option for
   backward compatibility (CASSANDRA-4795)
 * Add binary protocol support to stress (CASSANDRA-4993)
 * cqlsh: Fix COPY FROM value quoting and null handling (CASSANDRA-5305)
 * Fix repair -pr for vnodes (CASSANDRA-5329)
 * Relax CL for auth queries for non-default users (CASSANDRA-5310)
 * Fix AssertionError during repair (CASSANDRA-5245)
 * Don't announce migrations to pre-1.2 nodes (CASSANDRA-5334)
Merged from 1.1:
 * Update offline scrub for 1.0 -> 1.1 directory structure (CASSANDRA-5195)
 * add tmp flag to Descriptor hashcode (CASSANDRA-4021)
 * fix logging of "Found table data in data directories" when only system tables
   are present (CASSANDRA-5289)
 * cli: Add JMX authentication support (CASSANDRA-5080)
 * nodetool: ability to repair specific range (CASSANDRA-5280)
 * Fix possible assertion triggered in SliceFromReadCommand (CASSANDRA-5284)
 * cqlsh: Add inet type support on Windows (ipv4-only) (CASSANDRA-4801)
 * Fix race when initializing ColumnFamilyStore (CASSANDRA-5350)
 * Add UseTLAB JVM flag (CASSANDRA-5361)


1.2.2
 * fix potential for multiple concurrent compactions of the same sstables
   (CASSANDRA-5256)
 * avoid no-op caching of byte[] on commitlog append (CASSANDRA-5199)
 * fix symlinks under data dir not working (CASSANDRA-5185)
 * fix bug in compact storage metadata handling (CASSANDRA-5189)
 * Validate login for USE queries (CASSANDRA-5207)
 * cli: remove default username and password (CASSANDRA-5208)
 * configure populate_io_cache_on_flush per-CF (CASSANDRA-4694)
 * allow configuration of internode socket buffer (CASSANDRA-3378)
 * Make sstable directory picking blacklist-aware again (CASSANDRA-5193)
 * Correctly expire gossip states for edge cases (CASSANDRA-5216)
 * Improve handling of directory creation failures (CASSANDRA-5196)
 * Expose secondary indicies to the rest of nodetool (CASSANDRA-4464)
 * Binary protocol: avoid sending notification for 0.0.0.0 (CASSANDRA-5227)
 * add UseCondCardMark XX jvm settings on jdk 1.7 (CASSANDRA-4366)
 * CQL3 refactor to allow conversion function (CASSANDRA-5226)
 * Fix drop of sstables in some circumstance (CASSANDRA-5232)
 * Implement caching of authorization results (CASSANDRA-4295)
 * Add support for LZ4 compression (CASSANDRA-5038)
 * Fix missing columns in wide rows queries (CASSANDRA-5225)
 * Simplify auth setup and make system_auth ks alterable (CASSANDRA-5112)
 * Stop compactions from hanging during bootstrap (CASSANDRA-5244)
 * fix compressed streaming sending extra chunk (CASSANDRA-5105)
 * Add CQL3-based implementations of IAuthenticator and IAuthorizer
   (CASSANDRA-4898)
 * Fix timestamp-based tomstone removal logic (CASSANDRA-5248)
 * cli: Add JMX authentication support (CASSANDRA-5080)
 * Fix forceFlush behavior (CASSANDRA-5241)
 * cqlsh: Add username autocompletion (CASSANDRA-5231)
 * Fix CQL3 composite partition key error (CASSANDRA-5240)
 * Allow IN clause on last clustering key (CASSANDRA-5230)
Merged from 1.1:
 * fix start key/end token validation for wide row iteration (CASSANDRA-5168)
 * add ConfigHelper support for Thrift frame and max message sizes (CASSANDRA-5188)
 * fix nodetool repair not fail on node down (CASSANDRA-5203)
 * always collect tombstone hints (CASSANDRA-5068)
 * Fix error when sourcing file in cqlsh (CASSANDRA-5235)


1.2.1
 * stream undelivered hints on decommission (CASSANDRA-5128)
 * GossipingPropertyFileSnitch loads saved dc/rack info if needed (CASSANDRA-5133)
 * drain should flush system CFs too (CASSANDRA-4446)
 * add inter_dc_tcp_nodelay setting (CASSANDRA-5148)
 * re-allow wrapping ranges for start_token/end_token range pairitspwng (CASSANDRA-5106)
 * fix validation compaction of empty rows (CASSANDRA-5136)
 * nodetool methods to enable/disable hint storage/delivery (CASSANDRA-4750)
 * disallow bloom filter false positive chance of 0 (CASSANDRA-5013)
 * add threadpool size adjustment methods to JMXEnabledThreadPoolExecutor and 
   CompactionManagerMBean (CASSANDRA-5044)
 * fix hinting for dropped local writes (CASSANDRA-4753)
 * off-heap cache doesn't need mutable column container (CASSANDRA-5057)
 * apply disk_failure_policy to bad disks on initial directory creation 
   (CASSANDRA-4847)
 * Optimize name-based queries to use ArrayBackedSortedColumns (CASSANDRA-5043)
 * Fall back to old manifest if most recent is unparseable (CASSANDRA-5041)
 * pool [Compressed]RandomAccessReader objects on the partitioned read path
   (CASSANDRA-4942)
 * Add debug logging to list filenames processed by Directories.migrateFile 
   method (CASSANDRA-4939)
 * Expose black-listed directories via JMX (CASSANDRA-4848)
 * Log compaction merge counts (CASSANDRA-4894)
 * Minimize byte array allocation by AbstractData{Input,Output} (CASSANDRA-5090)
 * Add SSL support for the binary protocol (CASSANDRA-5031)
 * Allow non-schema system ks modification for shuffle to work (CASSANDRA-5097)
 * cqlsh: Add default limit to SELECT statements (CASSANDRA-4972)
 * cqlsh: fix DESCRIBE for 1.1 cfs in CQL3 (CASSANDRA-5101)
 * Correctly gossip with nodes >= 1.1.7 (CASSANDRA-5102)
 * Ensure CL guarantees on digest mismatch (CASSANDRA-5113)
 * Validate correctly selects on composite partition key (CASSANDRA-5122)
 * Fix exception when adding collection (CASSANDRA-5117)
 * Handle states for non-vnode clusters correctly (CASSANDRA-5127)
 * Refuse unrecognized replication and compaction strategy options (CASSANDRA-4795)
 * Pick the correct value validator in sstable2json for cql3 tables (CASSANDRA-5134)
 * Validate login for describe_keyspace, describe_keyspaces and set_keyspace
   (CASSANDRA-5144)
 * Fix inserting empty maps (CASSANDRA-5141)
 * Don't remove tokens from System table for node we know (CASSANDRA-5121)
 * fix streaming progress report for compresed files (CASSANDRA-5130)
 * Coverage analysis for low-CL queries (CASSANDRA-4858)
 * Stop interpreting dates as valid timeUUID value (CASSANDRA-4936)
 * Adds E notation for floating point numbers (CASSANDRA-4927)
 * Detect (and warn) unintentional use of the cql2 thrift methods when cql3 was
   intended (CASSANDRA-5172)
 * cli: Quote ks and cf names in schema output when needed (CASSANDRA-5052)
 * Fix cf name extraction from manifest in Directories.migrateFile() (CASSANDRA-5242)
 * Replace mistaken usage of commons-logging with slf4j (CASSANDRA-5464)
 * Ensure Jackson dependency matches lib (CASSANDRA-5126)
 * Expose droppable tombstone ratio stats over JMX (CASSANDRA-5159)
Merged from 1.1:
 * Simplify CompressedRandomAccessReader to work around JDK FD bug (CASSANDRA-5088)
 * Improve handling a changing target throttle rate mid-compaction (CASSANDRA-5087)
 * Pig: correctly decode row keys in widerow mode (CASSANDRA-5098)
 * nodetool repair command now prints progress (CASSANDRA-4767)
 * fix user defined compaction to run against 1.1 data directory (CASSANDRA-5118)
 * Fix CQL3 BATCH authorization caching (CASSANDRA-5145)
 * fix get_count returns incorrect value with TTL (CASSANDRA-5099)
 * better handling for mid-compaction failure (CASSANDRA-5137)
 * convert default marshallers list to map for better readability (CASSANDRA-5109)
 * fix ConcurrentModificationException in getBootstrapSource (CASSANDRA-5170)
 * fix sstable maxtimestamp for row deletes and pre-1.1.1 sstables (CASSANDRA-5153)
 * Fix thread growth on node removal (CASSANDRA-5175)
 * Make Ec2Region's datacenter name configurable (CASSANDRA-5155)


1.2.0
 * Disallow counters in collections (CASSANDRA-5082)
 * cqlsh: add unit tests (CASSANDRA-3920)
 * fix default bloom_filter_fp_chance for LeveledCompactionStrategy (CASSANDRA-5093)
Merged from 1.1:
 * add validation for get_range_slices with start_key and end_token (CASSANDRA-5089)


1.2.0-rc2
 * fix nodetool ownership display with vnodes (CASSANDRA-5065)
 * cqlsh: add DESCRIBE KEYSPACES command (CASSANDRA-5060)
 * Fix potential infinite loop when reloading CFS (CASSANDRA-5064)
 * Fix SimpleAuthorizer example (CASSANDRA-5072)
 * cqlsh: force CL.ONE for tracing and system.schema* queries (CASSANDRA-5070)
 * Includes cassandra-shuffle in the debian package (CASSANDRA-5058)
Merged from 1.1:
 * fix multithreaded compaction deadlock (CASSANDRA-4492)
 * fix temporarily missing schema after upgrade from pre-1.1.5 (CASSANDRA-5061)
 * Fix ALTER TABLE overriding compression options with defaults
   (CASSANDRA-4996, 5066)
 * fix specifying and altering crc_check_chance (CASSANDRA-5053)
 * fix Murmur3Partitioner ownership% calculation (CASSANDRA-5076)
 * Don't expire columns sooner than they should in 2ndary indexes (CASSANDRA-5079)


1.2-rc1
 * rename rpc_timeout settings to request_timeout (CASSANDRA-5027)
 * add BF with 0.1 FP to LCS by default (CASSANDRA-5029)
 * Fix preparing insert queries (CASSANDRA-5016)
 * Fix preparing queries with counter increment (CASSANDRA-5022)
 * Fix preparing updates with collections (CASSANDRA-5017)
 * Don't generate UUID based on other node address (CASSANDRA-5002)
 * Fix message when trying to alter a clustering key type (CASSANDRA-5012)
 * Update IAuthenticator to match the new IAuthorizer (CASSANDRA-5003)
 * Fix inserting only a key in CQL3 (CASSANDRA-5040)
 * Fix CQL3 token() function when used with strings (CASSANDRA-5050)
Merged from 1.1:
 * reduce log spam from invalid counter shards (CASSANDRA-5026)
 * Improve schema propagation performance (CASSANDRA-5025)
 * Fix for IndexHelper.IndexFor throws OOB Exception (CASSANDRA-5030)
 * cqlsh: make it possible to describe thrift CFs (CASSANDRA-4827)
 * cqlsh: fix timestamp formatting on some platforms (CASSANDRA-5046)


1.2-beta3
 * make consistency level configurable in cqlsh (CASSANDRA-4829)
 * fix cqlsh rendering of blob fields (CASSANDRA-4970)
 * fix cqlsh DESCRIBE command (CASSANDRA-4913)
 * save truncation position in system table (CASSANDRA-4906)
 * Move CompressionMetadata off-heap (CASSANDRA-4937)
 * allow CLI to GET cql3 columnfamily data (CASSANDRA-4924)
 * Fix rare race condition in getExpireTimeForEndpoint (CASSANDRA-4402)
 * acquire references to overlapping sstables during compaction so bloom filter
   doesn't get free'd prematurely (CASSANDRA-4934)
 * Don't share slice query filter in CQL3 SelectStatement (CASSANDRA-4928)
 * Separate tracing from Log4J (CASSANDRA-4861)
 * Exclude gcable tombstones from merkle-tree computation (CASSANDRA-4905)
 * Better printing of AbstractBounds for tracing (CASSANDRA-4931)
 * Optimize mostRecentTombstone check in CC.collectAllData (CASSANDRA-4883)
 * Change stream session ID to UUID to avoid collision from same node (CASSANDRA-4813)
 * Use Stats.db when bulk loading if present (CASSANDRA-4957)
 * Skip repair on system_trace and keyspaces with RF=1 (CASSANDRA-4956)
 * (cql3) Remove arbitrary SELECT limit (CASSANDRA-4918)
 * Correctly handle prepared operation on collections (CASSANDRA-4945)
 * Fix CQL3 LIMIT (CASSANDRA-4877)
 * Fix Stress for CQL3 (CASSANDRA-4979)
 * Remove cassandra specific exceptions from JMX interface (CASSANDRA-4893)
 * (CQL3) Force using ALLOW FILTERING on potentially inefficient queries (CASSANDRA-4915)
 * (cql3) Fix adding column when the table has collections (CASSANDRA-4982)
 * (cql3) Fix allowing collections with compact storage (CASSANDRA-4990)
 * (cql3) Refuse ttl/writetime function on collections (CASSANDRA-4992)
 * Replace IAuthority with new IAuthorizer (CASSANDRA-4874)
 * clqsh: fix KEY pseudocolumn escaping when describing Thrift tables
   in CQL3 mode (CASSANDRA-4955)
 * add basic authentication support for Pig CassandraStorage (CASSANDRA-3042)
 * fix CQL2 ALTER TABLE compaction_strategy_class altering (CASSANDRA-4965)
Merged from 1.1:
 * Fall back to old describe_splits if d_s_ex is not available (CASSANDRA-4803)
 * Improve error reporting when streaming ranges fail (CASSANDRA-5009)
 * Fix cqlsh timestamp formatting of timezone info (CASSANDRA-4746)
 * Fix assertion failure with leveled compaction (CASSANDRA-4799)
 * Check for null end_token in get_range_slice (CASSANDRA-4804)
 * Remove all remnants of removed nodes (CASSANDRA-4840)
 * Add aut-reloading of the log4j file in debian package (CASSANDRA-4855)
 * Fix estimated row cache entry size (CASSANDRA-4860)
 * reset getRangeSlice filter after finishing a row for get_paged_slice
   (CASSANDRA-4919)
 * expunge row cache post-truncate (CASSANDRA-4940)
 * Allow static CF definition with compact storage (CASSANDRA-4910)
 * Fix endless loop/compaction of schema_* CFs due to broken timestamps (CASSANDRA-4880)
 * Fix 'wrong class type' assertion in CounterColumn (CASSANDRA-4976)


1.2-beta2
 * fp rate of 1.0 disables BF entirely; LCS defaults to 1.0 (CASSANDRA-4876)
 * off-heap bloom filters for row keys (CASSANDRA_4865)
 * add extension point for sstable components (CASSANDRA-4049)
 * improve tracing output (CASSANDRA-4852, 4862)
 * make TRACE verb droppable (CASSANDRA-4672)
 * fix BulkLoader recognition of CQL3 columnfamilies (CASSANDRA-4755)
 * Sort commitlog segments for replay by id instead of mtime (CASSANDRA-4793)
 * Make hint delivery asynchronous (CASSANDRA-4761)
 * Pluggable Thrift transport factories for CLI and cqlsh (CASSANDRA-4609, 4610)
 * cassandra-cli: allow Double value type to be inserted to a column (CASSANDRA-4661)
 * Add ability to use custom TServerFactory implementations (CASSANDRA-4608)
 * optimize batchlog flushing to skip successful batches (CASSANDRA-4667)
 * include metadata for system keyspace itself in schema tables (CASSANDRA-4416)
 * add check to PropertyFileSnitch to verify presence of location for
   local node (CASSANDRA-4728)
 * add PBSPredictor consistency modeler (CASSANDRA-4261)
 * remove vestiges of Thrift unframed mode (CASSANDRA-4729)
 * optimize single-row PK lookups (CASSANDRA-4710)
 * adjust blockFor calculation to account for pending ranges due to node 
   movement (CASSANDRA-833)
 * Change CQL version to 3.0.0 and stop accepting 3.0.0-beta1 (CASSANDRA-4649)
 * (CQL3) Make prepared statement global instead of per connection 
   (CASSANDRA-4449)
 * Fix scrubbing of CQL3 created tables (CASSANDRA-4685)
 * (CQL3) Fix validation when using counter and regular columns in the same 
   table (CASSANDRA-4706)
 * Fix bug starting Cassandra with simple authentication (CASSANDRA-4648)
 * Add support for batchlog in CQL3 (CASSANDRA-4545, 4738)
 * Add support for multiple column family outputs in CFOF (CASSANDRA-4208)
 * Support repairing only the local DC nodes (CASSANDRA-4747)
 * Use rpc_address for binary protocol and change default port (CASSANDRA-4751)
 * Fix use of collections in prepared statements (CASSANDRA-4739)
 * Store more information into peers table (CASSANDRA-4351, 4814)
 * Configurable bucket size for size tiered compaction (CASSANDRA-4704)
 * Run leveled compaction in parallel (CASSANDRA-4310)
 * Fix potential NPE during CFS reload (CASSANDRA-4786)
 * Composite indexes may miss results (CASSANDRA-4796)
 * Move consistency level to the protocol level (CASSANDRA-4734, 4824)
 * Fix Subcolumn slice ends not respected (CASSANDRA-4826)
 * Fix Assertion error in cql3 select (CASSANDRA-4783)
 * Fix list prepend logic (CQL3) (CASSANDRA-4835)
 * Add booleans as literals in CQL3 (CASSANDRA-4776)
 * Allow renaming PK columns in CQL3 (CASSANDRA-4822)
 * Fix binary protocol NEW_NODE event (CASSANDRA-4679)
 * Fix potential infinite loop in tombstone compaction (CASSANDRA-4781)
 * Remove system tables accounting from schema (CASSANDRA-4850)
 * (cql3) Force provided columns in clustering key order in 
   'CLUSTERING ORDER BY' (CASSANDRA-4881)
 * Fix composite index bug (CASSANDRA-4884)
 * Fix short read protection for CQL3 (CASSANDRA-4882)
 * Add tracing support to the binary protocol (CASSANDRA-4699)
 * (cql3) Don't allow prepared marker inside collections (CASSANDRA-4890)
 * Re-allow order by on non-selected columns (CASSANDRA-4645)
 * Bug when composite index is created in a table having collections (CASSANDRA-4909)
 * log index scan subject in CompositesSearcher (CASSANDRA-4904)
Merged from 1.1:
 * add get[Row|Key]CacheEntries to CacheServiceMBean (CASSANDRA-4859)
 * fix get_paged_slice to wrap to next row correctly (CASSANDRA-4816)
 * fix indexing empty column values (CASSANDRA-4832)
 * allow JdbcDate to compose null Date objects (CASSANDRA-4830)
 * fix possible stackoverflow when compacting 1000s of sstables
   (CASSANDRA-4765)
 * fix wrong leveled compaction progress calculation (CASSANDRA-4807)
 * add a close() method to CRAR to prevent leaking file descriptors (CASSANDRA-4820)
 * fix potential infinite loop in get_count (CASSANDRA-4833)
 * fix compositeType.{get/from}String methods (CASSANDRA-4842)
 * (CQL) fix CREATE COLUMNFAMILY permissions check (CASSANDRA-4864)
 * Fix DynamicCompositeType same type comparison (CASSANDRA-4711)
 * Fix duplicate SSTable reference when stream session failed (CASSANDRA-3306)
 * Allow static CF definition with compact storage (CASSANDRA-4910)
 * Fix endless loop/compaction of schema_* CFs due to broken timestamps (CASSANDRA-4880)
 * Fix 'wrong class type' assertion in CounterColumn (CASSANDRA-4976)


1.2-beta1
 * add atomic_batch_mutate (CASSANDRA-4542, -4635)
 * increase default max_hint_window_in_ms to 3h (CASSANDRA-4632)
 * include message initiation time to replicas so they can more
   accurately drop timed-out requests (CASSANDRA-2858)
 * fix clientutil.jar dependencies (CASSANDRA-4566)
 * optimize WriteResponse (CASSANDRA-4548)
 * new metrics (CASSANDRA-4009)
 * redesign KEYS indexes to avoid read-before-write (CASSANDRA-2897)
 * debug tracing (CASSANDRA-1123)
 * parallelize row cache loading (CASSANDRA-4282)
 * Make compaction, flush JBOD-aware (CASSANDRA-4292)
 * run local range scans on the read stage (CASSANDRA-3687)
 * clean up ioexceptions (CASSANDRA-2116)
 * add disk_failure_policy (CASSANDRA-2118)
 * Introduce new json format with row level deletion (CASSANDRA-4054)
 * remove redundant "name" column from schema_keyspaces (CASSANDRA-4433)
 * improve "nodetool ring" handling of multi-dc clusters (CASSANDRA-3047)
 * update NTS calculateNaturalEndpoints to be O(N log N) (CASSANDRA-3881)
 * split up rpc timeout by operation type (CASSANDRA-2819)
 * rewrite key cache save/load to use only sequential i/o (CASSANDRA-3762)
 * update MS protocol with a version handshake + broadcast address id
   (CASSANDRA-4311)
 * multithreaded hint replay (CASSANDRA-4189)
 * add inter-node message compression (CASSANDRA-3127)
 * remove COPP (CASSANDRA-2479)
 * Track tombstone expiration and compact when tombstone content is
   higher than a configurable threshold, default 20% (CASSANDRA-3442, 4234)
 * update MurmurHash to version 3 (CASSANDRA-2975)
 * (CLI) track elapsed time for `delete' operation (CASSANDRA-4060)
 * (CLI) jline version is bumped to 1.0 to properly  support
   'delete' key function (CASSANDRA-4132)
 * Save IndexSummary into new SSTable 'Summary' component (CASSANDRA-2392, 4289)
 * Add support for range tombstones (CASSANDRA-3708)
 * Improve MessagingService efficiency (CASSANDRA-3617)
 * Avoid ID conflicts from concurrent schema changes (CASSANDRA-3794)
 * Set thrift HSHA server thread limit to unlimited by default (CASSANDRA-4277)
 * Avoids double serialization of CF id in RowMutation messages
   (CASSANDRA-4293)
 * stream compressed sstables directly with java nio (CASSANDRA-4297)
 * Support multiple ranges in SliceQueryFilter (CASSANDRA-3885)
 * Add column metadata to system column families (CASSANDRA-4018)
 * (cql3) Always use composite types by default (CASSANDRA-4329)
 * (cql3) Add support for set, map and list (CASSANDRA-3647)
 * Validate date type correctly (CASSANDRA-4441)
 * (cql3) Allow definitions with only a PK (CASSANDRA-4361)
 * (cql3) Add support for row key composites (CASSANDRA-4179)
 * improve DynamicEndpointSnitch by using reservoir sampling (CASSANDRA-4038)
 * (cql3) Add support for 2ndary indexes (CASSANDRA-3680)
 * (cql3) fix defining more than one PK to be invalid (CASSANDRA-4477)
 * remove schema agreement checking from all external APIs (Thrift, CQL and CQL3) (CASSANDRA-4487)
 * add Murmur3Partitioner and make it default for new installations (CASSANDRA-3772, 4621)
 * (cql3) update pseudo-map syntax to use map syntax (CASSANDRA-4497)
 * Finer grained exceptions hierarchy and provides error code with exceptions (CASSANDRA-3979)
 * Adds events push to binary protocol (CASSANDRA-4480)
 * Rewrite nodetool help (CASSANDRA-2293)
 * Make CQL3 the default for CQL (CASSANDRA-4640)
 * update stress tool to be able to use CQL3 (CASSANDRA-4406)
 * Accept all thrift update on CQL3 cf but don't expose their metadata (CASSANDRA-4377)
 * Replace Throttle with Guava's RateLimiter for HintedHandOff (CASSANDRA-4541)
 * fix counter add/get using CQL2 and CQL3 in stress tool (CASSANDRA-4633)
 * Add sstable count per level to cfstats (CASSANDRA-4537)
 * (cql3) Add ALTER KEYSPACE statement (CASSANDRA-4611)
 * (cql3) Allow defining default consistency levels (CASSANDRA-4448)
 * (cql3) Fix queries using LIMIT missing results (CASSANDRA-4579)
 * fix cross-version gossip messaging (CASSANDRA-4576)
 * added inet data type (CASSANDRA-4627)


1.1.6
 * Wait for writes on synchronous read digest mismatch (CASSANDRA-4792)
 * fix commitlog replay for nanotime-infected sstables (CASSANDRA-4782)
 * preflight check ttl for maximum of 20 years (CASSANDRA-4771)
 * (Pig) fix widerow input with single column rows (CASSANDRA-4789)
 * Fix HH to compact with correct gcBefore, which avoids wiping out
   undelivered hints (CASSANDRA-4772)
 * LCS will merge up to 32 L0 sstables as intended (CASSANDRA-4778)
 * NTS will default unconfigured DC replicas to zero (CASSANDRA-4675)
 * use default consistency level in counter validation if none is
   explicitly provide (CASSANDRA-4700)
 * Improve IAuthority interface by introducing fine-grained
   access permissions and grant/revoke commands (CASSANDRA-4490, 4644)
 * fix assumption error in CLI when updating/describing keyspace 
   (CASSANDRA-4322)
 * Adds offline sstablescrub to debian packaging (CASSANDRA-4642)
 * Automatic fixing of overlapping leveled sstables (CASSANDRA-4644)
 * fix error when using ORDER BY with extended selections (CASSANDRA-4689)
 * (CQL3) Fix validation for IN queries for non-PK cols (CASSANDRA-4709)
 * fix re-created keyspace disappering after 1.1.5 upgrade 
   (CASSANDRA-4698, 4752)
 * (CLI) display elapsed time in 2 fraction digits (CASSANDRA-3460)
 * add authentication support to sstableloader (CASSANDRA-4712)
 * Fix CQL3 'is reversed' logic (CASSANDRA-4716, 4759)
 * (CQL3) Don't return ReversedType in result set metadata (CASSANDRA-4717)
 * Backport adding AlterKeyspace statement (CASSANDRA-4611)
 * (CQL3) Correcty accept upper-case data types (CASSANDRA-4770)
 * Add binary protocol events for schema changes (CASSANDRA-4684)
Merged from 1.0:
 * Switch from NBHM to CHM in MessagingService's callback map, which
   prevents OOM in long-running instances (CASSANDRA-4708)


1.1.5
 * add SecondaryIndex.reload API (CASSANDRA-4581)
 * use millis + atomicint for commitlog segment creation instead of
   nanotime, which has issues under some hypervisors (CASSANDRA-4601)
 * fix FD leak in slice queries (CASSANDRA-4571)
 * avoid recursion in leveled compaction (CASSANDRA-4587)
 * increase stack size under Java7 to 180K
 * Log(info) schema changes (CASSANDRA-4547)
 * Change nodetool setcachecapcity to manipulate global caches (CASSANDRA-4563)
 * (cql3) fix setting compaction strategy (CASSANDRA-4597)
 * fix broken system.schema_* timestamps on system startup (CASSANDRA-4561)
 * fix wrong skip of cache saving (CASSANDRA-4533)
 * Avoid NPE when lost+found is in data dir (CASSANDRA-4572)
 * Respect five-minute flush moratorium after initial CL replay (CASSANDRA-4474)
 * Adds ntp as recommended in debian packaging (CASSANDRA-4606)
 * Configurable transport in CF Record{Reader|Writer} (CASSANDRA-4558)
 * (cql3) fix potential NPE with both equal and unequal restriction (CASSANDRA-4532)
 * (cql3) improves ORDER BY validation (CASSANDRA-4624)
 * Fix potential deadlock during counter writes (CASSANDRA-4578)
 * Fix cql error with ORDER BY when using IN (CASSANDRA-4612)
Merged from 1.0:
 * increase Xss to 160k to accomodate latest 1.6 JVMs (CASSANDRA-4602)
 * fix toString of hint destination tokens (CASSANDRA-4568)
 * Fix multiple values for CurrentLocal NodeID (CASSANDRA-4626)


1.1.4
 * fix offline scrub to catch >= out of order rows (CASSANDRA-4411)
 * fix cassandra-env.sh on RHEL and other non-dash-based systems 
   (CASSANDRA-4494)
Merged from 1.0:
 * (Hadoop) fix setting key length for old-style mapred api (CASSANDRA-4534)
 * (Hadoop) fix iterating through a resultset consisting entirely
   of tombstoned rows (CASSANDRA-4466)


1.1.3
 * (cqlsh) add COPY TO (CASSANDRA-4434)
 * munmap commitlog segments before rename (CASSANDRA-4337)
 * (JMX) rename getRangeKeySample to sampleKeyRange to avoid returning
   multi-MB results as an attribute (CASSANDRA-4452)
 * flush based on data size, not throughput; overwritten columns no 
   longer artificially inflate liveRatio (CASSANDRA-4399)
 * update default commitlog segment size to 32MB and total commitlog
   size to 32/1024 MB for 32/64 bit JVMs, respectively (CASSANDRA-4422)
 * avoid using global partitioner to estimate ranges in index sstables
   (CASSANDRA-4403)
 * restore pre-CASSANDRA-3862 approach to removing expired tombstones
   from row cache during compaction (CASSANDRA-4364)
 * (stress) support for CQL prepared statements (CASSANDRA-3633)
 * Correctly catch exception when Snappy cannot be loaded (CASSANDRA-4400)
 * (cql3) Support ORDER BY when IN condition is given in WHERE clause (CASSANDRA-4327)
 * (cql3) delete "component_index" column on DROP TABLE call (CASSANDRA-4420)
 * change nanoTime() to currentTimeInMillis() in schema related code (CASSANDRA-4432)
 * add a token generation tool (CASSANDRA-3709)
 * Fix LCS bug with sstable containing only 1 row (CASSANDRA-4411)
 * fix "Can't Modify Index Name" problem on CF update (CASSANDRA-4439)
 * Fix assertion error in getOverlappingSSTables during repair (CASSANDRA-4456)
 * fix nodetool's setcompactionthreshold command (CASSANDRA-4455)
 * Ensure compacted files are never used, to avoid counter overcount (CASSANDRA-4436)
Merged from 1.0:
 * Push the validation of secondary index values to the SecondaryIndexManager (CASSANDRA-4240)
 * allow dropping columns shadowed by not-yet-expired supercolumn or row
   tombstones in PrecompactedRow (CASSANDRA-4396)


1.1.2
 * Fix cleanup not deleting index entries (CASSANDRA-4379)
 * Use correct partitioner when saving + loading caches (CASSANDRA-4331)
 * Check schema before trying to export sstable (CASSANDRA-2760)
 * Raise a meaningful exception instead of NPE when PFS encounters
   an unconfigured node + no default (CASSANDRA-4349)
 * fix bug in sstable blacklisting with LCS (CASSANDRA-4343)
 * LCS no longer promotes tiny sstables out of L0 (CASSANDRA-4341)
 * skip tombstones during hint replay (CASSANDRA-4320)
 * fix NPE in compactionstats (CASSANDRA-4318)
 * enforce 1m min keycache for auto (CASSANDRA-4306)
 * Have DeletedColumn.isMFD always return true (CASSANDRA-4307)
 * (cql3) exeption message for ORDER BY constraints said primary filter can be
    an IN clause, which is misleading (CASSANDRA-4319)
 * (cql3) Reject (not yet supported) creation of 2ndardy indexes on tables with
   composite primary keys (CASSANDRA-4328)
 * Set JVM stack size to 160k for java 7 (CASSANDRA-4275)
 * cqlsh: add COPY command to load data from CSV flat files (CASSANDRA-4012)
 * CFMetaData.fromThrift to throw ConfigurationException upon error (CASSANDRA-4353)
 * Use CF comparator to sort indexed columns in SecondaryIndexManager
   (CASSANDRA-4365)
 * add strategy_options to the KSMetaData.toString() output (CASSANDRA-4248)
 * (cql3) fix range queries containing unqueried results (CASSANDRA-4372)
 * (cql3) allow updating column_alias types (CASSANDRA-4041)
 * (cql3) Fix deletion bug (CASSANDRA-4193)
 * Fix computation of overlapping sstable for leveled compaction (CASSANDRA-4321)
 * Improve scrub and allow to run it offline (CASSANDRA-4321)
 * Fix assertionError in StorageService.bulkLoad (CASSANDRA-4368)
 * (cqlsh) add option to authenticate to a keyspace at startup (CASSANDRA-4108)
 * (cqlsh) fix ASSUME functionality (CASSANDRA-4352)
 * Fix ColumnFamilyRecordReader to not return progress > 100% (CASSANDRA-3942)
Merged from 1.0:
 * Set gc_grace on index CF to 0 (CASSANDRA-4314)


1.1.1
 * add populate_io_cache_on_flush option (CASSANDRA-2635)
 * allow larger cache capacities than 2GB (CASSANDRA-4150)
 * add getsstables command to nodetool (CASSANDRA-4199)
 * apply parent CF compaction settings to secondary index CFs (CASSANDRA-4280)
 * preserve commitlog size cap when recycling segments at startup
   (CASSANDRA-4201)
 * (Hadoop) fix split generation regression (CASSANDRA-4259)
 * ignore min/max compactions settings in LCS, while preserving
   behavior that min=max=0 disables autocompaction (CASSANDRA-4233)
 * log number of rows read from saved cache (CASSANDRA-4249)
 * calculate exact size required for cleanup operations (CASSANDRA-1404)
 * avoid blocking additional writes during flush when the commitlog
   gets behind temporarily (CASSANDRA-1991)
 * enable caching on index CFs based on data CF cache setting (CASSANDRA-4197)
 * warn on invalid replication strategy creation options (CASSANDRA-4046)
 * remove [Freeable]Memory finalizers (CASSANDRA-4222)
 * include tombstone size in ColumnFamily.size, which can prevent OOM
   during sudden mass delete operations by yielding a nonzero liveRatio
   (CASSANDRA-3741)
 * Open 1 sstableScanner per level for leveled compaction (CASSANDRA-4142)
 * Optimize reads when row deletion timestamps allow us to restrict
   the set of sstables we check (CASSANDRA-4116)
 * add support for commitlog archiving and point-in-time recovery
   (CASSANDRA-3690)
 * avoid generating redundant compaction tasks during streaming
   (CASSANDRA-4174)
 * add -cf option to nodetool snapshot, and takeColumnFamilySnapshot to
   StorageService mbean (CASSANDRA-556)
 * optimize cleanup to drop entire sstables where possible (CASSANDRA-4079)
 * optimize truncate when autosnapshot is disabled (CASSANDRA-4153)
 * update caches to use byte[] keys to reduce memory overhead (CASSANDRA-3966)
 * add column limit to cli (CASSANDRA-3012, 4098)
 * clean up and optimize DataOutputBuffer, used by CQL compression and
   CompositeType (CASSANDRA-4072)
 * optimize commitlog checksumming (CASSANDRA-3610)
 * identify and blacklist corrupted SSTables from future compactions 
   (CASSANDRA-2261)
 * Move CfDef and KsDef validation out of thrift (CASSANDRA-4037)
 * Expose API to repair a user provided range (CASSANDRA-3912)
 * Add way to force the cassandra-cli to refresh its schema (CASSANDRA-4052)
 * Avoid having replicate on write tasks stacking up at CL.ONE (CASSANDRA-2889)
 * (cql3) Backwards compatibility for composite comparators in non-cql3-aware
   clients (CASSANDRA-4093)
 * (cql3) Fix order by for reversed queries (CASSANDRA-4160)
 * (cql3) Add ReversedType support (CASSANDRA-4004)
 * (cql3) Add timeuuid type (CASSANDRA-4194)
 * (cql3) Minor fixes (CASSANDRA-4185)
 * (cql3) Fix prepared statement in BATCH (CASSANDRA-4202)
 * (cql3) Reduce the list of reserved keywords (CASSANDRA-4186)
 * (cql3) Move max/min compaction thresholds to compaction strategy options
   (CASSANDRA-4187)
 * Fix exception during move when localhost is the only source (CASSANDRA-4200)
 * (cql3) Allow paging through non-ordered partitioner results (CASSANDRA-3771)
 * (cql3) Fix drop index (CASSANDRA-4192)
 * (cql3) Don't return range ghosts anymore (CASSANDRA-3982)
 * fix re-creating Keyspaces/ColumnFamilies with the same name as dropped
   ones (CASSANDRA-4219)
 * fix SecondaryIndex LeveledManifest save upon snapshot (CASSANDRA-4230)
 * fix missing arrayOffset in FBUtilities.hash (CASSANDRA-4250)
 * (cql3) Add name of parameters in CqlResultSet (CASSANDRA-4242)
 * (cql3) Correctly validate order by queries (CASSANDRA-4246)
 * rename stress to cassandra-stress for saner packaging (CASSANDRA-4256)
 * Fix exception on colum metadata with non-string comparator (CASSANDRA-4269)
 * Check for unknown/invalid compression options (CASSANDRA-4266)
 * (cql3) Adds simple access to column timestamp and ttl (CASSANDRA-4217)
 * (cql3) Fix range queries with secondary indexes (CASSANDRA-4257)
 * Better error messages from improper input in cli (CASSANDRA-3865)
 * Try to stop all compaction upon Keyspace or ColumnFamily drop (CASSANDRA-4221)
 * (cql3) Allow keyspace properties to contain hyphens (CASSANDRA-4278)
 * (cql3) Correctly validate keyspace access in create table (CASSANDRA-4296)
 * Avoid deadlock in migration stage (CASSANDRA-3882)
 * Take supercolumn names and deletion info into account in memtable throughput
   (CASSANDRA-4264)
 * Add back backward compatibility for old style replication factor (CASSANDRA-4294)
 * Preserve compatibility with pre-1.1 index queries (CASSANDRA-4262)
Merged from 1.0:
 * Fix super columns bug where cache is not updated (CASSANDRA-4190)
 * fix maxTimestamp to include row tombstones (CASSANDRA-4116)
 * (CLI) properly handle quotes in create/update keyspace commands (CASSANDRA-4129)
 * Avoids possible deadlock during bootstrap (CASSANDRA-4159)
 * fix stress tool that hangs forever on timeout or error (CASSANDRA-4128)
 * stress tool to return appropriate exit code on failure (CASSANDRA-4188)
 * fix compaction NPE when out of disk space and assertions disabled
   (CASSANDRA-3985)
 * synchronize LCS getEstimatedTasks to avoid CME (CASSANDRA-4255)
 * ensure unique streaming session id's (CASSANDRA-4223)
 * kick off background compaction when min/max thresholds change 
   (CASSANDRA-4279)
 * improve ability of STCS.getBuckets to deal with 100s of 1000s of
   sstables, such as when convertinb back from LCS (CASSANDRA-4287)
 * Oversize integer in CQL throws NumberFormatException (CASSANDRA-4291)
 * fix 1.0.x node join to mixed version cluster, other nodes >= 1.1 (CASSANDRA-4195)
 * Fix LCS splitting sstable base on uncompressed size (CASSANDRA-4419)
 * Push the validation of secondary index values to the SecondaryIndexManager (CASSANDRA-4240)
 * Don't purge columns during upgradesstables (CASSANDRA-4462)
 * Make cqlsh work with piping (CASSANDRA-4113)
 * Validate arguments for nodetool decommission (CASSANDRA-4061)
 * Report thrift status in nodetool info (CASSANDRA-4010)


1.1.0-final
 * average a reduced liveRatio estimate with the previous one (CASSANDRA-4065)
 * Allow KS and CF names up to 48 characters (CASSANDRA-4157)
 * fix stress build (CASSANDRA-4140)
 * add time remaining estimate to nodetool compactionstats (CASSANDRA-4167)
 * (cql) fix NPE in cql3 ALTER TABLE (CASSANDRA-4163)
 * (cql) Add support for CL.TWO and CL.THREE in CQL (CASSANDRA-4156)
 * (cql) Fix type in CQL3 ALTER TABLE preventing update (CASSANDRA-4170)
 * (cql) Throw invalid exception from CQL3 on obsolete options (CASSANDRA-4171)
 * (cqlsh) fix recognizing uppercase SELECT keyword (CASSANDRA-4161)
 * Pig: wide row support (CASSANDRA-3909)
Merged from 1.0:
 * avoid streaming empty files with bulk loader if sstablewriter errors out
   (CASSANDRA-3946)


1.1-rc1
 * Include stress tool in binary builds (CASSANDRA-4103)
 * (Hadoop) fix wide row iteration when last row read was deleted
   (CASSANDRA-4154)
 * fix read_repair_chance to really default to 0.1 in the cli (CASSANDRA-4114)
 * Adds caching and bloomFilterFpChange to CQL options (CASSANDRA-4042)
 * Adds posibility to autoconfigure size of the KeyCache (CASSANDRA-4087)
 * fix KEYS index from skipping results (CASSANDRA-3996)
 * Remove sliced_buffer_size_in_kb dead option (CASSANDRA-4076)
 * make loadNewSStable preserve sstable version (CASSANDRA-4077)
 * Respect 1.0 cache settings as much as possible when upgrading 
   (CASSANDRA-4088)
 * relax path length requirement for sstable files when upgrading on 
   non-Windows platforms (CASSANDRA-4110)
 * fix terminination of the stress.java when errors were encountered
   (CASSANDRA-4128)
 * Move CfDef and KsDef validation out of thrift (CASSANDRA-4037)
 * Fix get_paged_slice (CASSANDRA-4136)
 * CQL3: Support slice with exclusive start and stop (CASSANDRA-3785)
Merged from 1.0:
 * support PropertyFileSnitch in bulk loader (CASSANDRA-4145)
 * add auto_snapshot option allowing disabling snapshot before drop/truncate
   (CASSANDRA-3710)
 * allow short snitch names (CASSANDRA-4130)


1.1-beta2
 * rename loaded sstables to avoid conflicts with local snapshots
   (CASSANDRA-3967)
 * start hint replay as soon as FD notifies that the target is back up
   (CASSANDRA-3958)
 * avoid unproductive deserializing of cached rows during compaction
   (CASSANDRA-3921)
 * fix concurrency issues with CQL keyspace creation (CASSANDRA-3903)
 * Show Effective Owership via Nodetool ring <keyspace> (CASSANDRA-3412)
 * Update ORDER BY syntax for CQL3 (CASSANDRA-3925)
 * Fix BulkRecordWriter to not throw NPE if reducer gets no map data from Hadoop (CASSANDRA-3944)
 * Fix bug with counters in super columns (CASSANDRA-3821)
 * Remove deprecated merge_shard_chance (CASSANDRA-3940)
 * add a convenient way to reset a node's schema (CASSANDRA-2963)
 * fix for intermittent SchemaDisagreementException (CASSANDRA-3884)
 * CLI `list <CF>` to limit number of columns and their order (CASSANDRA-3012)
 * ignore deprecated KsDef/CfDef/ColumnDef fields in native schema (CASSANDRA-3963)
 * CLI to report when unsupported column_metadata pair was given (CASSANDRA-3959)
 * reincarnate removed and deprecated KsDef/CfDef attributes (CASSANDRA-3953)
 * Fix race between writes and read for cache (CASSANDRA-3862)
 * perform static initialization of StorageProxy on start-up (CASSANDRA-3797)
 * support trickling fsync() on writes (CASSANDRA-3950)
 * expose counters for unavailable/timeout exceptions given to thrift clients (CASSANDRA-3671)
 * avoid quadratic startup time in LeveledManifest (CASSANDRA-3952)
 * Add type information to new schema_ columnfamilies and remove thrift
   serialization for schema (CASSANDRA-3792)
 * add missing column validator options to the CLI help (CASSANDRA-3926)
 * skip reading saved key cache if CF's caching strategy is NONE or ROWS_ONLY (CASSANDRA-3954)
 * Unify migration code (CASSANDRA-4017)
Merged from 1.0:
 * cqlsh: guess correct version of Python for Arch Linux (CASSANDRA-4090)
 * (CLI) properly handle quotes in create/update keyspace commands (CASSANDRA-4129)
 * Avoids possible deadlock during bootstrap (CASSANDRA-4159)
 * fix stress tool that hangs forever on timeout or error (CASSANDRA-4128)
 * Fix super columns bug where cache is not updated (CASSANDRA-4190)
 * stress tool to return appropriate exit code on failure (CASSANDRA-4188)


1.0.9
 * improve index sampling performance (CASSANDRA-4023)
 * always compact away deleted hints immediately after handoff (CASSANDRA-3955)
 * delete hints from dropped ColumnFamilies on handoff instead of
   erroring out (CASSANDRA-3975)
 * add CompositeType ref to the CLI doc for create/update column family (CASSANDRA-3980)
 * Pig: support Counter ColumnFamilies (CASSANDRA-3973)
 * Pig: Composite column support (CASSANDRA-3684)
 * Avoid NPE during repair when a keyspace has no CFs (CASSANDRA-3988)
 * Fix division-by-zero error on get_slice (CASSANDRA-4000)
 * don't change manifest level for cleanup, scrub, and upgradesstables
   operations under LeveledCompactionStrategy (CASSANDRA-3989, 4112)
 * fix race leading to super columns assertion failure (CASSANDRA-3957)
 * fix NPE on invalid CQL delete command (CASSANDRA-3755)
 * allow custom types in CLI's assume command (CASSANDRA-4081)
 * fix totalBytes count for parallel compactions (CASSANDRA-3758)
 * fix intermittent NPE in get_slice (CASSANDRA-4095)
 * remove unnecessary asserts in native code interfaces (CASSANDRA-4096)
 * Validate blank keys in CQL to avoid assertion errors (CASSANDRA-3612)
 * cqlsh: fix bad decoding of some column names (CASSANDRA-4003)
 * cqlsh: fix incorrect padding with unicode chars (CASSANDRA-4033)
 * Fix EC2 snitch incorrectly reporting region (CASSANDRA-4026)
 * Shut down thrift during decommission (CASSANDRA-4086)
 * Expose nodetool cfhistograms for 2ndary indexes (CASSANDRA-4063)
Merged from 0.8:
 * Fix ConcurrentModificationException in gossiper (CASSANDRA-4019)


1.1-beta1
 * (cqlsh)
   + add SOURCE and CAPTURE commands, and --file option (CASSANDRA-3479)
   + add ALTER COLUMNFAMILY WITH (CASSANDRA-3523)
   + bundle Python dependencies with Cassandra (CASSANDRA-3507)
   + added to Debian package (CASSANDRA-3458)
   + display byte data instead of erroring out on decode failure 
     (CASSANDRA-3874)
 * add nodetool rebuild_index (CASSANDRA-3583)
 * add nodetool rangekeysample (CASSANDRA-2917)
 * Fix streaming too much data during move operations (CASSANDRA-3639)
 * Nodetool and CLI connect to localhost by default (CASSANDRA-3568)
 * Reduce memory used by primary index sample (CASSANDRA-3743)
 * (Hadoop) separate input/output configurations (CASSANDRA-3197, 3765)
 * avoid returning internal Cassandra classes over JMX (CASSANDRA-2805)
 * add row-level isolation via SnapTree (CASSANDRA-2893)
 * Optimize key count estimation when opening sstable on startup
   (CASSANDRA-2988)
 * multi-dc replication optimization supporting CL > ONE (CASSANDRA-3577)
 * add command to stop compactions (CASSANDRA-1740, 3566, 3582)
 * multithreaded streaming (CASSANDRA-3494)
 * removed in-tree redhat spec (CASSANDRA-3567)
 * "defragment" rows for name-based queries under STCS, again (CASSANDRA-2503)
 * Recycle commitlog segments for improved performance 
   (CASSANDRA-3411, 3543, 3557, 3615)
 * update size-tiered compaction to prioritize small tiers (CASSANDRA-2407)
 * add message expiration logic to OutboundTcpConnection (CASSANDRA-3005)
 * off-heap cache to use sun.misc.Unsafe instead of JNA (CASSANDRA-3271)
 * EACH_QUORUM is only supported for writes (CASSANDRA-3272)
 * replace compactionlock use in schema migration by checking CFS.isValid
   (CASSANDRA-3116)
 * recognize that "SELECT first ... *" isn't really "SELECT *" (CASSANDRA-3445)
 * Use faster bytes comparison (CASSANDRA-3434)
 * Bulk loader is no longer a fat client, (HADOOP) bulk load output format
   (CASSANDRA-3045)
 * (Hadoop) add support for KeyRange.filter
 * remove assumption that keys and token are in bijection
   (CASSANDRA-1034, 3574, 3604)
 * always remove endpoints from delevery queue in HH (CASSANDRA-3546)
 * fix race between cf flush and its 2ndary indexes flush (CASSANDRA-3547)
 * fix potential race in AES when a repair fails (CASSANDRA-3548)
 * Remove columns shadowed by a deleted container even when we cannot purge
   (CASSANDRA-3538)
 * Improve memtable slice iteration performance (CASSANDRA-3545)
 * more efficient allocation of small bloom filters (CASSANDRA-3618)
 * Use separate writer thread in SSTableSimpleUnsortedWriter (CASSANDRA-3619)
 * fsync the directory after new sstable or commitlog segment are created (CASSANDRA-3250)
 * fix minor issues reported by FindBugs (CASSANDRA-3658)
 * global key/row caches (CASSANDRA-3143, 3849)
 * optimize memtable iteration during range scan (CASSANDRA-3638)
 * introduce 'crc_check_chance' in CompressionParameters to support
   a checksum percentage checking chance similarly to read-repair (CASSANDRA-3611)
 * a way to deactivate global key/row cache on per-CF basis (CASSANDRA-3667)
 * fix LeveledCompactionStrategy broken because of generation pre-allocation
   in LeveledManifest (CASSANDRA-3691)
 * finer-grained control over data directories (CASSANDRA-2749)
 * Fix ClassCastException during hinted handoff (CASSANDRA-3694)
 * Upgrade Thrift to 0.7 (CASSANDRA-3213)
 * Make stress.java insert operation to use microseconds (CASSANDRA-3725)
 * Allows (internally) doing a range query with a limit of columns instead of
   rows (CASSANDRA-3742)
 * Allow rangeSlice queries to be start/end inclusive/exclusive (CASSANDRA-3749)
 * Fix BulkLoader to support new SSTable layout and add stream
   throttling to prevent an NPE when there is no yaml config (CASSANDRA-3752)
 * Allow concurrent schema migrations (CASSANDRA-1391, 3832)
 * Add SnapshotCommand to trigger snapshot on remote node (CASSANDRA-3721)
 * Make CFMetaData conversions to/from thrift/native schema inverses
   (CASSANDRA_3559)
 * Add initial code for CQL 3.0-beta (CASSANDRA-2474, 3781, 3753)
 * Add wide row support for ColumnFamilyInputFormat (CASSANDRA-3264)
 * Allow extending CompositeType comparator (CASSANDRA-3657)
 * Avoids over-paging during get_count (CASSANDRA-3798)
 * Add new command to rebuild a node without (repair) merkle tree calculations
   (CASSANDRA-3483, 3922)
 * respect not only row cache capacity but caching mode when
   trying to read data (CASSANDRA-3812)
 * fix system tests (CASSANDRA-3827)
 * CQL support for altering row key type in ALTER TABLE (CASSANDRA-3781)
 * turn compression on by default (CASSANDRA-3871)
 * make hexToBytes refuse invalid input (CASSANDRA-2851)
 * Make secondary indexes CF inherit compression and compaction from their
   parent CF (CASSANDRA-3877)
 * Finish cleanup up tombstone purge code (CASSANDRA-3872)
 * Avoid NPE on aboarted stream-out sessions (CASSANDRA-3904)
 * BulkRecordWriter throws NPE for counter columns (CASSANDRA-3906)
 * Support compression using BulkWriter (CASSANDRA-3907)


1.0.8
 * fix race between cleanup and flush on secondary index CFSes (CASSANDRA-3712)
 * avoid including non-queried nodes in rangeslice read repair
   (CASSANDRA-3843)
 * Only snapshot CF being compacted for snapshot_before_compaction 
   (CASSANDRA-3803)
 * Log active compactions in StatusLogger (CASSANDRA-3703)
 * Compute more accurate compaction score per level (CASSANDRA-3790)
 * Return InvalidRequest when using a keyspace that doesn't exist
   (CASSANDRA-3764)
 * disallow user modification of System keyspace (CASSANDRA-3738)
 * allow using sstable2json on secondary index data (CASSANDRA-3738)
 * (cqlsh) add DESCRIBE COLUMNFAMILIES (CASSANDRA-3586)
 * (cqlsh) format blobs correctly and use colors to improve output
   readability (CASSANDRA-3726)
 * synchronize BiMap of bootstrapping tokens (CASSANDRA-3417)
 * show index options in CLI (CASSANDRA-3809)
 * add optional socket timeout for streaming (CASSANDRA-3838)
 * fix truncate not to leave behind non-CFS backed secondary indexes
   (CASSANDRA-3844)
 * make CLI `show schema` to use output stream directly instead
   of StringBuilder (CASSANDRA-3842)
 * remove the wait on hint future during write (CASSANDRA-3870)
 * (cqlsh) ignore missing CfDef opts (CASSANDRA-3933)
 * (cqlsh) look for cqlshlib relative to realpath (CASSANDRA-3767)
 * Fix short read protection (CASSANDRA-3934)
 * Make sure infered and actual schema match (CASSANDRA-3371)
 * Fix NPE during HH delivery (CASSANDRA-3677)
 * Don't put boostrapping node in 'hibernate' status (CASSANDRA-3737)
 * Fix double quotes in windows bat files (CASSANDRA-3744)
 * Fix bad validator lookup (CASSANDRA-3789)
 * Fix soft reset in EC2MultiRegionSnitch (CASSANDRA-3835)
 * Don't leave zombie connections with THSHA thrift server (CASSANDRA-3867)
 * (cqlsh) fix deserialization of data (CASSANDRA-3874)
 * Fix removetoken force causing an inconsistent state (CASSANDRA-3876)
 * Fix ahndling of some types with Pig (CASSANDRA-3886)
 * Don't allow to drop the system keyspace (CASSANDRA-3759)
 * Make Pig deletes disabled by default and configurable (CASSANDRA-3628)
Merged from 0.8:
 * (Pig) fix CassandraStorage to use correct comparator in Super ColumnFamily
   case (CASSANDRA-3251)
 * fix thread safety issues in commitlog replay, primarily affecting
   systems with many (100s) of CF definitions (CASSANDRA-3751)
 * Fix relevant tombstone ignored with super columns (CASSANDRA-3875)


1.0.7
 * fix regression in HH page size calculation (CASSANDRA-3624)
 * retry failed stream on IOException (CASSANDRA-3686)
 * allow configuring bloom_filter_fp_chance (CASSANDRA-3497)
 * attempt hint delivery every ten minutes, or when failure detector
   notifies us that a node is back up, whichever comes first.  hint
   handoff throttle delay default changed to 1ms, from 50 (CASSANDRA-3554)
 * add nodetool setstreamthroughput (CASSANDRA-3571)
 * fix assertion when dropping a columnfamily with no sstables (CASSANDRA-3614)
 * more efficient allocation of small bloom filters (CASSANDRA-3618)
 * CLibrary.createHardLinkWithExec() to check for errors (CASSANDRA-3101)
 * Avoid creating empty and non cleaned writer during compaction (CASSANDRA-3616)
 * stop thrift service in shutdown hook so we can quiesce MessagingService
   (CASSANDRA-3335)
 * (CQL) compaction_strategy_options and compression_parameters for
   CREATE COLUMNFAMILY statement (CASSANDRA-3374)
 * Reset min/max compaction threshold when creating size tiered compaction
   strategy (CASSANDRA-3666)
 * Don't ignore IOException during compaction (CASSANDRA-3655)
 * Fix assertion error for CF with gc_grace=0 (CASSANDRA-3579)
 * Shutdown ParallelCompaction reducer executor after use (CASSANDRA-3711)
 * Avoid < 0 value for pending tasks in leveled compaction (CASSANDRA-3693)
 * (Hadoop) Support TimeUUID in Pig CassandraStorage (CASSANDRA-3327)
 * Check schema is ready before continuing boostrapping (CASSANDRA-3629)
 * Catch overflows during parsing of chunk_length_kb (CASSANDRA-3644)
 * Improve stream protocol mismatch errors (CASSANDRA-3652)
 * Avoid multiple thread doing HH to the same target (CASSANDRA-3681)
 * Add JMX property for rp_timeout_in_ms (CASSANDRA-2940)
 * Allow DynamicCompositeType to compare component of different types
   (CASSANDRA-3625)
 * Flush non-cfs backed secondary indexes (CASSANDRA-3659)
 * Secondary Indexes should report memory consumption (CASSANDRA-3155)
 * fix for SelectStatement start/end key are not set correctly
   when a key alias is involved (CASSANDRA-3700)
 * fix CLI `show schema` command insert of an extra comma in
   column_metadata (CASSANDRA-3714)
Merged from 0.8:
 * avoid logging (harmless) exception when GC takes < 1ms (CASSANDRA-3656)
 * prevent new nodes from thinking down nodes are up forever (CASSANDRA-3626)
 * use correct list of replicas for LOCAL_QUORUM reads when read repair
   is disabled (CASSANDRA-3696)
 * block on flush before compacting hints (may prevent OOM) (CASSANDRA-3733)


1.0.6
 * (CQL) fix cqlsh support for replicate_on_write (CASSANDRA-3596)
 * fix adding to leveled manifest after streaming (CASSANDRA-3536)
 * filter out unavailable cipher suites when using encryption (CASSANDRA-3178)
 * (HADOOP) add old-style api support for CFIF and CFRR (CASSANDRA-2799)
 * Support TimeUUIDType column names in Stress.java tool (CASSANDRA-3541)
 * (CQL) INSERT/UPDATE/DELETE/TRUNCATE commands should allow CF names to
   be qualified by keyspace (CASSANDRA-3419)
 * always remove endpoints from delevery queue in HH (CASSANDRA-3546)
 * fix race between cf flush and its 2ndary indexes flush (CASSANDRA-3547)
 * fix potential race in AES when a repair fails (CASSANDRA-3548)
 * fix default value validation usage in CLI SET command (CASSANDRA-3553)
 * Optimize componentsFor method for compaction and startup time
   (CASSANDRA-3532)
 * (CQL) Proper ColumnFamily metadata validation on CREATE COLUMNFAMILY 
   (CASSANDRA-3565)
 * fix compression "chunk_length_kb" option to set correct kb value for 
   thrift/avro (CASSANDRA-3558)
 * fix missing response during range slice repair (CASSANDRA-3551)
 * 'describe ring' moved from CLI to nodetool and available through JMX (CASSANDRA-3220)
 * add back partitioner to sstable metadata (CASSANDRA-3540)
 * fix NPE in get_count for counters (CASSANDRA-3601)
Merged from 0.8:
 * remove invalid assertion that table was opened before dropping it
   (CASSANDRA-3580)
 * range and index scans now only send requests to enough replicas to
   satisfy requested CL + RR (CASSANDRA-3598)
 * use cannonical host for local node in nodetool info (CASSANDRA-3556)
 * remove nonlocal DC write optimization since it only worked with
   CL.ONE or CL.LOCAL_QUORUM (CASSANDRA-3577, 3585)
 * detect misuses of CounterColumnType (CASSANDRA-3422)
 * turn off string interning in json2sstable, take 2 (CASSANDRA-2189)
 * validate compression parameters on add/update of the ColumnFamily 
   (CASSANDRA-3573)
 * Check for 0.0.0.0 is incorrect in CFIF (CASSANDRA-3584)
 * Increase vm.max_map_count in debian packaging (CASSANDRA-3563)
 * gossiper will never add itself to saved endpoints (CASSANDRA-3485)


1.0.5
 * revert CASSANDRA-3407 (see CASSANDRA-3540)
 * fix assertion error while forwarding writes to local nodes (CASSANDRA-3539)


1.0.4
 * fix self-hinting of timed out read repair updates and make hinted handoff
   less prone to OOMing a coordinator (CASSANDRA-3440)
 * expose bloom filter sizes via JMX (CASSANDRA-3495)
 * enforce RP tokens 0..2**127 (CASSANDRA-3501)
 * canonicalize paths exposed through JMX (CASSANDRA-3504)
 * fix "liveSize" stat when sstables are removed (CASSANDRA-3496)
 * add bloom filter FP rates to nodetool cfstats (CASSANDRA-3347)
 * record partitioner in sstable metadata component (CASSANDRA-3407)
 * add new upgradesstables nodetool command (CASSANDRA-3406)
 * skip --debug requirement to see common exceptions in CLI (CASSANDRA-3508)
 * fix incorrect query results due to invalid max timestamp (CASSANDRA-3510)
 * make sstableloader recognize compressed sstables (CASSANDRA-3521)
 * avoids race in OutboundTcpConnection in multi-DC setups (CASSANDRA-3530)
 * use SETLOCAL in cassandra.bat (CASSANDRA-3506)
 * fix ConcurrentModificationException in Table.all() (CASSANDRA-3529)
Merged from 0.8:
 * fix concurrence issue in the FailureDetector (CASSANDRA-3519)
 * fix array out of bounds error in counter shard removal (CASSANDRA-3514)
 * avoid dropping tombstones when they might still be needed to shadow
   data in a different sstable (CASSANDRA-2786)


1.0.3
 * revert name-based query defragmentation aka CASSANDRA-2503 (CASSANDRA-3491)
 * fix invalidate-related test failures (CASSANDRA-3437)
 * add next-gen cqlsh to bin/ (CASSANDRA-3188, 3131, 3493)
 * (CQL) fix handling of rows with no columns (CASSANDRA-3424, 3473)
 * fix querying supercolumns by name returning only a subset of
   subcolumns or old subcolumn versions (CASSANDRA-3446)
 * automatically compute sha1 sum for uncompressed data files (CASSANDRA-3456)
 * fix reading metadata/statistics component for version < h (CASSANDRA-3474)
 * add sstable forward-compatibility (CASSANDRA-3478)
 * report compression ratio in CFSMBean (CASSANDRA-3393)
 * fix incorrect size exception during streaming of counters (CASSANDRA-3481)
 * (CQL) fix for counter decrement syntax (CASSANDRA-3418)
 * Fix race introduced by CASSANDRA-2503 (CASSANDRA-3482)
 * Fix incomplete deletion of delivered hints (CASSANDRA-3466)
 * Avoid rescheduling compactions when no compaction was executed 
   (CASSANDRA-3484)
 * fix handling of the chunk_length_kb compression options (CASSANDRA-3492)
Merged from 0.8:
 * fix updating CF row_cache_provider (CASSANDRA-3414)
 * CFMetaData.convertToThrift method to set RowCacheProvider (CASSANDRA-3405)
 * acquire compactionlock during truncate (CASSANDRA-3399)
 * fix displaying cfdef entries for super columnfamilies (CASSANDRA-3415)
 * Make counter shard merging thread safe (CASSANDRA-3178)
 * Revert CASSANDRA-2855
 * Fix bug preventing the use of efficient cross-DC writes (CASSANDRA-3472)
 * `describe ring` command for CLI (CASSANDRA-3220)
 * (Hadoop) skip empty rows when entire row is requested, redux (CASSANDRA-2855)


1.0.2
 * "defragment" rows for name-based queries under STCS (CASSANDRA-2503)
 * Add timing information to cassandra-cli GET/SET/LIST queries (CASSANDRA-3326)
 * Only create one CompressionMetadata object per sstable (CASSANDRA-3427)
 * cleanup usage of StorageService.setMode() (CASSANDRA-3388)
 * Avoid large array allocation for compressed chunk offsets (CASSANDRA-3432)
 * fix DecimalType bytebuffer marshalling (CASSANDRA-3421)
 * fix bug that caused first column in per row indexes to be ignored 
   (CASSANDRA-3441)
 * add JMX call to clean (failed) repair sessions (CASSANDRA-3316)
 * fix sstableloader reference acquisition bug (CASSANDRA-3438)
 * fix estimated row size regression (CASSANDRA-3451)
 * make sure we don't return more columns than asked (CASSANDRA-3303, 3395)
Merged from 0.8:
 * acquire compactionlock during truncate (CASSANDRA-3399)
 * fix displaying cfdef entries for super columnfamilies (CASSANDRA-3415)


1.0.1
 * acquire references during index build to prevent delete problems
   on Windows (CASSANDRA-3314)
 * describe_ring should include datacenter/topology information (CASSANDRA-2882)
 * Thrift sockets are not properly buffered (CASSANDRA-3261)
 * performance improvement for bytebufferutil compare function (CASSANDRA-3286)
 * add system.versions ColumnFamily (CASSANDRA-3140)
 * reduce network copies (CASSANDRA-3333, 3373)
 * limit nodetool to 32MB of heap (CASSANDRA-3124)
 * (CQL) update parser to accept "timestamp" instead of "date" (CASSANDRA-3149)
 * Fix CLI `show schema` to include "compression_options" (CASSANDRA-3368)
 * Snapshot to include manifest under LeveledCompactionStrategy (CASSANDRA-3359)
 * (CQL) SELECT query should allow CF name to be qualified by keyspace (CASSANDRA-3130)
 * (CQL) Fix internal application error specifying 'using consistency ...'
   in lower case (CASSANDRA-3366)
 * fix Deflate compression when compression actually makes the data bigger
   (CASSANDRA-3370)
 * optimize UUIDGen to avoid lock contention on InetAddress.getLocalHost 
   (CASSANDRA-3387)
 * tolerate index being dropped mid-mutation (CASSANDRA-3334, 3313)
 * CompactionManager is now responsible for checking for new candidates
   post-task execution, enabling more consistent leveled compaction 
   (CASSANDRA-3391)
 * Cache HSHA threads (CASSANDRA-3372)
 * use CF/KS names as snapshot prefix for drop + truncate operations
   (CASSANDRA-2997)
 * Break bloom filters up to avoid heap fragmentation (CASSANDRA-2466)
 * fix cassandra hanging on jsvc stop (CASSANDRA-3302)
 * Avoid leveled compaction getting blocked on errors (CASSANDRA-3408)
 * Make reloading the compaction strategy safe (CASSANDRA-3409)
 * ignore 0.8 hints even if compaction begins before we try to purge
   them (CASSANDRA-3385)
 * remove procrun (bin\daemon) from Cassandra source tree and 
   artifacts (CASSANDRA-3331)
 * make cassandra compile under JDK7 (CASSANDRA-3275)
 * remove dependency of clientutil.jar to FBUtilities (CASSANDRA-3299)
 * avoid truncation errors by using long math on long values (CASSANDRA-3364)
 * avoid clock drift on some Windows machine (CASSANDRA-3375)
 * display cache provider in cli 'describe keyspace' command (CASSANDRA-3384)
 * fix incomplete topology information in describe_ring (CASSANDRA-3403)
 * expire dead gossip states based on time (CASSANDRA-2961)
 * improve CompactionTask extensibility (CASSANDRA-3330)
 * Allow one leveled compaction task to kick off another (CASSANDRA-3363)
 * allow encryption only between datacenters (CASSANDRA-2802)
Merged from 0.8:
 * fix truncate allowing data to be replayed post-restart (CASSANDRA-3297)
 * make iwriter final in IndexWriter to avoid NPE (CASSANDRA-2863)
 * (CQL) update grammar to require key clause in DELETE statement
   (CASSANDRA-3349)
 * (CQL) allow numeric keyspace names in USE statement (CASSANDRA-3350)
 * (Hadoop) skip empty rows when slicing the entire row (CASSANDRA-2855)
 * Fix handling of tombstone by SSTableExport/Import (CASSANDRA-3357)
 * fix ColumnIndexer to use long offsets (CASSANDRA-3358)
 * Improved CLI exceptions (CASSANDRA-3312)
 * Fix handling of tombstone by SSTableExport/Import (CASSANDRA-3357)
 * Only count compaction as active (for throttling) when they have
   successfully acquired the compaction lock (CASSANDRA-3344)
 * Display CLI version string on startup (CASSANDRA-3196)
 * (Hadoop) make CFIF try rpc_address or fallback to listen_address
   (CASSANDRA-3214)
 * (Hadoop) accept comma delimited lists of initial thrift connections
   (CASSANDRA-3185)
 * ColumnFamily min_compaction_threshold should be >= 2 (CASSANDRA-3342)
 * (Pig) add 0.8+ types and key validation type in schema (CASSANDRA-3280)
 * Fix completely removing column metadata using CLI (CASSANDRA-3126)
 * CLI `describe cluster;` output should be on separate lines for separate versions
   (CASSANDRA-3170)
 * fix changing durable_writes keyspace option during CF creation
   (CASSANDRA-3292)
 * avoid locking on update when no indexes are involved (CASSANDRA-3386)
 * fix assertionError during repair with ordered partitioners (CASSANDRA-3369)
 * correctly serialize key_validation_class for avro (CASSANDRA-3391)
 * don't expire counter tombstone after streaming (CASSANDRA-3394)
 * prevent nodes that failed to join from hanging around forever 
   (CASSANDRA-3351)
 * remove incorrect optimization from slice read path (CASSANDRA-3390)
 * Fix race in AntiEntropyService (CASSANDRA-3400)


1.0.0-final
 * close scrubbed sstable fd before deleting it (CASSANDRA-3318)
 * fix bug preventing obsolete commitlog segments from being removed
   (CASSANDRA-3269)
 * tolerate whitespace in seed CDL (CASSANDRA-3263)
 * Change default heap thresholds to max(min(1/2 ram, 1G), min(1/4 ram, 8GB))
   (CASSANDRA-3295)
 * Fix broken CompressedRandomAccessReaderTest (CASSANDRA-3298)
 * (CQL) fix type information returned for wildcard queries (CASSANDRA-3311)
 * add estimated tasks to LeveledCompactionStrategy (CASSANDRA-3322)
 * avoid including compaction cache-warming in keycache stats (CASSANDRA-3325)
 * run compaction and hinted handoff threads at MIN_PRIORITY (CASSANDRA-3308)
 * default hsha thrift server to cpu core count in rpc pool (CASSANDRA-3329)
 * add bin\daemon to binary tarball for Windows service (CASSANDRA-3331)
 * Fix places where uncompressed size of sstables was use in place of the
   compressed one (CASSANDRA-3338)
 * Fix hsha thrift server (CASSANDRA-3346)
 * Make sure repair only stream needed sstables (CASSANDRA-3345)


1.0.0-rc2
 * Log a meaningful warning when a node receives a message for a repair session
   that doesn't exist anymore (CASSANDRA-3256)
 * test for NUMA policy support as well as numactl presence (CASSANDRA-3245)
 * Fix FD leak when internode encryption is enabled (CASSANDRA-3257)
 * Remove incorrect assertion in mergeIterator (CASSANDRA-3260)
 * FBUtilities.hexToBytes(String) to throw NumberFormatException when string
   contains non-hex characters (CASSANDRA-3231)
 * Keep SimpleSnitch proximity ordering unchanged from what the Strategy
   generates, as intended (CASSANDRA-3262)
 * remove Scrub from compactionstats when finished (CASSANDRA-3255)
 * fix counter entry in jdbc TypesMap (CASSANDRA-3268)
 * fix full queue scenario for ParallelCompactionIterator (CASSANDRA-3270)
 * fix bootstrap process (CASSANDRA-3285)
 * don't try delivering hints if when there isn't any (CASSANDRA-3176)
 * CLI documentation change for ColumnFamily `compression_options` (CASSANDRA-3282)
 * ignore any CF ids sent by client for adding CF/KS (CASSANDRA-3288)
 * remove obsolete hints on first startup (CASSANDRA-3291)
 * use correct ISortedColumns for time-optimized reads (CASSANDRA-3289)
 * Evict gossip state immediately when a token is taken over by a new IP 
   (CASSANDRA-3259)


1.0.0-rc1
 * Update CQL to generate microsecond timestamps by default (CASSANDRA-3227)
 * Fix counting CFMetadata towards Memtable liveRatio (CASSANDRA-3023)
 * Kill server on wrapped OOME such as from FileChannel.map (CASSANDRA-3201)
 * remove unnecessary copy when adding to row cache (CASSANDRA-3223)
 * Log message when a full repair operation completes (CASSANDRA-3207)
 * Fix streamOutSession keeping sstables references forever if the remote end
   dies (CASSANDRA-3216)
 * Remove dynamic_snitch boolean from example configuration (defaulting to 
   true) and set default badness threshold to 0.1 (CASSANDRA-3229)
 * Base choice of random or "balanced" token on bootstrap on whether
   schema definitions were found (CASSANDRA-3219)
 * Fixes for LeveledCompactionStrategy score computation, prioritization,
   scheduling, and performance (CASSANDRA-3224, 3234)
 * parallelize sstable open at server startup (CASSANDRA-2988)
 * fix handling of exceptions writing to OutboundTcpConnection (CASSANDRA-3235)
 * Allow using quotes in "USE <keyspace>;" CLI command (CASSANDRA-3208)
 * Don't allow any cache loading exceptions to halt startup (CASSANDRA-3218)
 * Fix sstableloader --ignores option (CASSANDRA-3247)
 * File descriptor limit increased in packaging (CASSANDRA-3206)
 * Fix deadlock in commit log during flush (CASSANDRA-3253) 


1.0.0-beta1
 * removed binarymemtable (CASSANDRA-2692)
 * add commitlog_total_space_in_mb to prevent fragmented logs (CASSANDRA-2427)
 * removed commitlog_rotation_threshold_in_mb configuration (CASSANDRA-2771)
 * make AbstractBounds.normalize de-overlapp overlapping ranges (CASSANDRA-2641)
 * replace CollatingIterator, ReducingIterator with MergeIterator 
   (CASSANDRA-2062)
 * Fixed the ability to set compaction strategy in cli using create column 
   family command (CASSANDRA-2778)
 * clean up tmp files after failed compaction (CASSANDRA-2468)
 * restrict repair streaming to specific columnfamilies (CASSANDRA-2280)
 * don't bother persisting columns shadowed by a row tombstone (CASSANDRA-2589)
 * reset CF and SC deletion times after gc_grace (CASSANDRA-2317)
 * optimize away seek when compacting wide rows (CASSANDRA-2879)
 * single-pass streaming (CASSANDRA-2677, 2906, 2916, 3003)
 * use reference counting for deleting sstables instead of relying on GC
   (CASSANDRA-2521, 3179)
 * store hints as serialized mutations instead of pointers to data row
   (CASSANDRA-2045)
 * store hints in the coordinator node instead of in the closest replica 
   (CASSANDRA-2914)
 * add row_cache_keys_to_save CF option (CASSANDRA-1966)
 * check column family validity in nodetool repair (CASSANDRA-2933)
 * use lazy initialization instead of class initialization in NodeId
   (CASSANDRA-2953)
 * add paging to get_count (CASSANDRA-2894)
 * fix "short reads" in [multi]get (CASSANDRA-2643, 3157, 3192)
 * add optional compression for sstables (CASSANDRA-47, 2994, 3001, 3128)
 * add scheduler JMX metrics (CASSANDRA-2962)
 * add block level checksum for compressed data (CASSANDRA-1717)
 * make column family backed column map pluggable and introduce unsynchronized
   ArrayList backed one to speedup reads (CASSANDRA-2843, 3165, 3205)
 * refactoring of the secondary index api (CASSANDRA-2982)
 * make CL > ONE reads wait for digest reconciliation before returning
   (CASSANDRA-2494)
 * fix missing logging for some exceptions (CASSANDRA-2061)
 * refactor and optimize ColumnFamilyStore.files(...) and Descriptor.fromFilename(String)
   and few other places responsible for work with SSTable files (CASSANDRA-3040)
 * Stop reading from sstables once we know we have the most recent columns,
   for query-by-name requests (CASSANDRA-2498)
 * Add query-by-column mode to stress.java (CASSANDRA-3064)
 * Add "install" command to cassandra.bat (CASSANDRA-292)
 * clean up KSMetadata, CFMetadata from unnecessary
   Thrift<->Avro conversion methods (CASSANDRA-3032)
 * Add timeouts to client request schedulers (CASSANDRA-3079, 3096)
 * Cli to use hashes rather than array of hashes for strategy options (CASSANDRA-3081)
 * LeveledCompactionStrategy (CASSANDRA-1608, 3085, 3110, 3087, 3145, 3154, 3182)
 * Improvements of the CLI `describe` command (CASSANDRA-2630)
 * reduce window where dropped CF sstables may not be deleted (CASSANDRA-2942)
 * Expose gossip/FD info to JMX (CASSANDRA-2806)
 * Fix streaming over SSL when compressed SSTable involved (CASSANDRA-3051)
 * Add support for pluggable secondary index implementations (CASSANDRA-3078)
 * remove compaction_thread_priority setting (CASSANDRA-3104)
 * generate hints for replicas that timeout, not just replicas that are known
   to be down before starting (CASSANDRA-2034)
 * Add throttling for internode streaming (CASSANDRA-3080)
 * make the repair of a range repair all replica (CASSANDRA-2610, 3194)
 * expose the ability to repair the first range (as returned by the
   partitioner) of a node (CASSANDRA-2606)
 * Streams Compression (CASSANDRA-3015)
 * add ability to use multiple threads during a single compaction
   (CASSANDRA-2901)
 * make AbstractBounds.normalize support overlapping ranges (CASSANDRA-2641)
 * fix of the CQL count() behavior (CASSANDRA-3068)
 * use TreeMap backed column families for the SSTable simple writers
   (CASSANDRA-3148)
 * fix inconsistency of the CLI syntax when {} should be used instead of [{}]
   (CASSANDRA-3119)
 * rename CQL type names to match expected SQL behavior (CASSANDRA-3149, 3031)
 * Arena-based allocation for memtables (CASSANDRA-2252, 3162, 3163, 3168)
 * Default RR chance to 0.1 (CASSANDRA-3169)
 * Add RowLevel support to secondary index API (CASSANDRA-3147)
 * Make SerializingCacheProvider the default if JNA is available (CASSANDRA-3183)
 * Fix backwards compatibilty for CQL memtable properties (CASSANDRA-3190)
 * Add five-minute delay before starting compactions on a restarted server
   (CASSANDRA-3181)
 * Reduce copies done for intra-host messages (CASSANDRA-1788, 3144)
 * support of compaction strategy option for stress.java (CASSANDRA-3204)
 * make memtable throughput and column count thresholds no-ops (CASSANDRA-2449)
 * Return schema information along with the resultSet in CQL (CASSANDRA-2734)
 * Add new DecimalType (CASSANDRA-2883)
 * Fix assertion error in RowRepairResolver (CASSANDRA-3156)
 * Reduce unnecessary high buffer sizes (CASSANDRA-3171)
 * Pluggable compaction strategy (CASSANDRA-1610)
 * Add new broadcast_address config option (CASSANDRA-2491)


0.8.7
 * Kill server on wrapped OOME such as from FileChannel.map (CASSANDRA-3201)
 * Allow using quotes in "USE <keyspace>;" CLI command (CASSANDRA-3208)
 * Log message when a full repair operation completes (CASSANDRA-3207)
 * Don't allow any cache loading exceptions to halt startup (CASSANDRA-3218)
 * Fix sstableloader --ignores option (CASSANDRA-3247)
 * File descriptor limit increased in packaging (CASSANDRA-3206)
 * Log a meaningfull warning when a node receive a message for a repair session
   that doesn't exist anymore (CASSANDRA-3256)
 * Fix FD leak when internode encryption is enabled (CASSANDRA-3257)
 * FBUtilities.hexToBytes(String) to throw NumberFormatException when string
   contains non-hex characters (CASSANDRA-3231)
 * Keep SimpleSnitch proximity ordering unchanged from what the Strategy
   generates, as intended (CASSANDRA-3262)
 * remove Scrub from compactionstats when finished (CASSANDRA-3255)
 * Fix tool .bat files when CASSANDRA_HOME contains spaces (CASSANDRA-3258)
 * Force flush of status table when removing/updating token (CASSANDRA-3243)
 * Evict gossip state immediately when a token is taken over by a new IP (CASSANDRA-3259)
 * Fix bug where the failure detector can take too long to mark a host
   down (CASSANDRA-3273)
 * (Hadoop) allow wrapping ranges in queries (CASSANDRA-3137)
 * (Hadoop) check all interfaces for a match with split location
   before falling back to random replica (CASSANDRA-3211)
 * (Hadoop) Make Pig storage handle implements LoadMetadata (CASSANDRA-2777)
 * (Hadoop) Fix exception during PIG 'dump' (CASSANDRA-2810)
 * Fix stress COUNTER_GET option (CASSANDRA-3301)
 * Fix missing fields in CLI `show schema` output (CASSANDRA-3304)
 * Nodetool no longer leaks threads and closes JMX connections (CASSANDRA-3309)
 * fix truncate allowing data to be replayed post-restart (CASSANDRA-3297)
 * Move SimpleAuthority and SimpleAuthenticator to examples (CASSANDRA-2922)
 * Fix handling of tombstone by SSTableExport/Import (CASSANDRA-3357)
 * Fix transposition in cfHistograms (CASSANDRA-3222)
 * Allow using number as DC name when creating keyspace in CQL (CASSANDRA-3239)
 * Force flush of system table after updating/removing a token (CASSANDRA-3243)


0.8.6
 * revert CASSANDRA-2388
 * change TokenRange.endpoints back to listen/broadcast address to match
   pre-1777 behavior, and add TokenRange.rpc_endpoints instead (CASSANDRA-3187)
 * avoid trying to watch cassandra-topology.properties when loaded from jar
   (CASSANDRA-3138)
 * prevent users from creating keyspaces with LocalStrategy replication
   (CASSANDRA-3139)
 * fix CLI `show schema;` to output correct keyspace definition statement
   (CASSANDRA-3129)
 * CustomTThreadPoolServer to log TTransportException at DEBUG level
   (CASSANDRA-3142)
 * allow topology sort to work with non-unique rack names between 
   datacenters (CASSANDRA-3152)
 * Improve caching of same-version Messages on digest and repair paths
   (CASSANDRA-3158)
 * Randomize choice of first replica for counter increment (CASSANDRA-2890)
 * Fix using read_repair_chance instead of merge_shard_change (CASSANDRA-3202)
 * Avoid streaming data to nodes that already have it, on move as well as
   decommission (CASSANDRA-3041)
 * Fix divide by zero error in GCInspector (CASSANDRA-3164)
 * allow quoting of the ColumnFamily name in CLI `create column family`
   statement (CASSANDRA-3195)
 * Fix rolling upgrade from 0.7 to 0.8 problem (CASSANDRA-3166)
 * Accomodate missing encryption_options in IncomingTcpConnection.stream
   (CASSANDRA-3212)


0.8.5
 * fix NPE when encryption_options is unspecified (CASSANDRA-3007)
 * include column name in validation failure exceptions (CASSANDRA-2849)
 * make sure truncate clears out the commitlog so replay won't re-
   populate with truncated data (CASSANDRA-2950)
 * fix NPE when debug logging is enabled and dropped CF is present
   in a commitlog segment (CASSANDRA-3021)
 * fix cassandra.bat when CASSANDRA_HOME contains spaces (CASSANDRA-2952)
 * fix to SSTableSimpleUnsortedWriter bufferSize calculation (CASSANDRA-3027)
 * make cleanup and normal compaction able to skip empty rows
   (rows containing nothing but expired tombstones) (CASSANDRA-3039)
 * work around native memory leak in com.sun.management.GarbageCollectorMXBean
   (CASSANDRA-2868)
 * validate that column names in column_metadata are not equal to key_alias
   on create/update of the ColumnFamily and CQL 'ALTER' statement (CASSANDRA-3036)
 * return an InvalidRequestException if an indexed column is assigned
   a value larger than 64KB (CASSANDRA-3057)
 * fix of numeric-only and string column names handling in CLI "drop index" 
   (CASSANDRA-3054)
 * prune index scan resultset back to original request for lazy
   resultset expansion case (CASSANDRA-2964)
 * (Hadoop) fail jobs when Cassandra node has failed but TaskTracker
   has not (CASSANDRA-2388)
 * fix dynamic snitch ignoring nodes when read_repair_chance is zero
   (CASSANDRA-2662)
 * avoid retaining references to dropped CFS objects in 
   CompactionManager.estimatedCompactions (CASSANDRA-2708)
 * expose rpc timeouts per host in MessagingServiceMBean (CASSANDRA-2941)
 * avoid including cwd in classpath for deb and rpm packages (CASSANDRA-2881)
 * remove gossip state when a new IP takes over a token (CASSANDRA-3071)
 * allow sstable2json to work on index sstable files (CASSANDRA-3059)
 * always hint counters (CASSANDRA-3099)
 * fix log4j initialization in EmbeddedCassandraService (CASSANDRA-2857)
 * remove gossip state when a new IP takes over a token (CASSANDRA-3071)
 * work around native memory leak in com.sun.management.GarbageCollectorMXBean
    (CASSANDRA-2868)
 * fix UnavailableException with writes at CL.EACH_QUORM (CASSANDRA-3084)
 * fix parsing of the Keyspace and ColumnFamily names in numeric
   and string representations in CLI (CASSANDRA-3075)
 * fix corner cases in Range.differenceToFetch (CASSANDRA-3084)
 * fix ip address String representation in the ring cache (CASSANDRA-3044)
 * fix ring cache compatibility when mixing pre-0.8.4 nodes with post-
   in the same cluster (CASSANDRA-3023)
 * make repair report failure when a node participating dies (instead of
   hanging forever) (CASSANDRA-2433)
 * fix handling of the empty byte buffer by ReversedType (CASSANDRA-3111)
 * Add validation that Keyspace names are case-insensitively unique (CASSANDRA-3066)
 * catch invalid key_validation_class before instantiating UpdateColumnFamily (CASSANDRA-3102)
 * make Range and Bounds objects client-safe (CASSANDRA-3108)
 * optionally skip log4j configuration (CASSANDRA-3061)
 * bundle sstableloader with the debian package (CASSANDRA-3113)
 * don't try to build secondary indexes when there is none (CASSANDRA-3123)
 * improve SSTableSimpleUnsortedWriter speed for large rows (CASSANDRA-3122)
 * handle keyspace arguments correctly in nodetool snapshot (CASSANDRA-3038)
 * Fix SSTableImportTest on windows (CASSANDRA-3043)
 * expose compactionThroughputMbPerSec through JMX (CASSANDRA-3117)
 * log keyspace and CF of large rows being compacted


0.8.4
 * change TokenRing.endpoints to be a list of rpc addresses instead of 
   listen/broadcast addresses (CASSANDRA-1777)
 * include files-to-be-streamed in StreamInSession.getSources (CASSANDRA-2972)
 * use JAVA env var in cassandra-env.sh (CASSANDRA-2785, 2992)
 * avoid doing read for no-op replicate-on-write at CL=1 (CASSANDRA-2892)
 * refuse counter write for CL.ANY (CASSANDRA-2990)
 * switch back to only logging recent dropped messages (CASSANDRA-3004)
 * always deserialize RowMutation for counters (CASSANDRA-3006)
 * ignore saved replication_factor strategy_option for NTS (CASSANDRA-3011)
 * make sure pre-truncate CL segments are discarded (CASSANDRA-2950)


0.8.3
 * add ability to drop local reads/writes that are going to timeout
   (CASSANDRA-2943)
 * revamp token removal process, keep gossip states for 3 days (CASSANDRA-2496)
 * don't accept extra args for 0-arg nodetool commands (CASSANDRA-2740)
 * log unavailableexception details at debug level (CASSANDRA-2856)
 * expose data_dir though jmx (CASSANDRA-2770)
 * don't include tmp files as sstable when create cfs (CASSANDRA-2929)
 * log Java classpath on startup (CASSANDRA-2895)
 * keep gossipped version in sync with actual on migration coordinator 
   (CASSANDRA-2946)
 * use lazy initialization instead of class initialization in NodeId
   (CASSANDRA-2953)
 * check column family validity in nodetool repair (CASSANDRA-2933)
 * speedup bytes to hex conversions dramatically (CASSANDRA-2850)
 * Flush memtables on shutdown when durable writes are disabled 
   (CASSANDRA-2958)
 * improved POSIX compatibility of start scripts (CASsANDRA-2965)
 * add counter support to Hadoop InputFormat (CASSANDRA-2981)
 * fix bug where dirty commitlog segments were removed (and avoid keeping 
   segments with no post-flush activity permanently dirty) (CASSANDRA-2829)
 * fix throwing exception with batch mutation of counter super columns
   (CASSANDRA-2949)
 * ignore system tables during repair (CASSANDRA-2979)
 * throw exception when NTS is given replication_factor as an option
   (CASSANDRA-2960)
 * fix assertion error during compaction of counter CFs (CASSANDRA-2968)
 * avoid trying to create index names, when no index exists (CASSANDRA-2867)
 * don't sample the system table when choosing a bootstrap token
   (CASSANDRA-2825)
 * gossiper notifies of local state changes (CASSANDRA-2948)
 * add asynchronous and half-sync/half-async (hsha) thrift servers 
   (CASSANDRA-1405)
 * fix potential use of free'd native memory in SerializingCache 
   (CASSANDRA-2951)
 * prune index scan resultset back to original request for lazy
   resultset expansion case (CASSANDRA-2964)
 * (Hadoop) fail jobs when Cassandra node has failed but TaskTracker
    has not (CASSANDRA-2388)


0.8.2
 * CQL: 
   - include only one row per unique key for IN queries (CASSANDRA-2717)
   - respect client timestamp on full row deletions (CASSANDRA-2912)
 * improve thread-safety in StreamOutSession (CASSANDRA-2792)
 * allow deleting a row and updating indexed columns in it in the
   same mutation (CASSANDRA-2773)
 * Expose number of threads blocked on submitting memtable to flush
   in JMX (CASSANDRA-2817)
 * add ability to return "endpoints" to nodetool (CASSANDRA-2776)
 * Add support for multiple (comma-delimited) coordinator addresses
   to ColumnFamilyInputFormat (CASSANDRA-2807)
 * fix potential NPE while scheduling read repair for range slice
   (CASSANDRA-2823)
 * Fix race in SystemTable.getCurrentLocalNodeId (CASSANDRA-2824)
 * Correctly set default for replicate_on_write (CASSANDRA-2835)
 * improve nodetool compactionstats formatting (CASSANDRA-2844)
 * fix index-building status display (CASSANDRA-2853)
 * fix CLI perpetuating obsolete KsDef.replication_factor (CASSANDRA-2846)
 * improve cli treatment of multiline comments (CASSANDRA-2852)
 * handle row tombstones correctly in EchoedRow (CASSANDRA-2786)
 * add MessagingService.get[Recently]DroppedMessages and
   StorageService.getExceptionCount (CASSANDRA-2804)
 * fix possibility of spurious UnavailableException for LOCAL_QUORUM
   reads with dynamic snitch + read repair disabled (CASSANDRA-2870)
 * add ant-optional as dependence for the debian package (CASSANDRA-2164)
 * add option to specify limit for get_slice in the CLI (CASSANDRA-2646)
 * decrease HH page size (CASSANDRA-2832)
 * reset cli keyspace after dropping the current one (CASSANDRA-2763)
 * add KeyRange option to Hadoop inputformat (CASSANDRA-1125)
 * fix protocol versioning (CASSANDRA-2818, 2860)
 * support spaces in path to log4j configuration (CASSANDRA-2383)
 * avoid including inferred types in CF update (CASSANDRA-2809)
 * fix JMX bulkload call (CASSANDRA-2908)
 * fix updating KS with durable_writes=false (CASSANDRA-2907)
 * add simplified facade to SSTableWriter for bulk loading use
   (CASSANDRA-2911)
 * fix re-using index CF sstable names after drop/recreate (CASSANDRA-2872)
 * prepend CF to default index names (CASSANDRA-2903)
 * fix hint replay (CASSANDRA-2928)
 * Properly synchronize repair's merkle tree computation (CASSANDRA-2816)


0.8.1
 * CQL:
   - support for insert, delete in BATCH (CASSANDRA-2537)
   - support for IN to SELECT, UPDATE (CASSANDRA-2553)
   - timestamp support for INSERT, UPDATE, and BATCH (CASSANDRA-2555)
   - TTL support (CASSANDRA-2476)
   - counter support (CASSANDRA-2473)
   - ALTER COLUMNFAMILY (CASSANDRA-1709)
   - DROP INDEX (CASSANDRA-2617)
   - add SCHEMA/TABLE as aliases for KS/CF (CASSANDRA-2743)
   - server handles wait-for-schema-agreement (CASSANDRA-2756)
   - key alias support (CASSANDRA-2480)
 * add support for comparator parameters and a generic ReverseType
   (CASSANDRA-2355)
 * add CompositeType and DynamicCompositeType (CASSANDRA-2231)
 * optimize batches containing multiple updates to the same row
   (CASSANDRA-2583)
 * adjust hinted handoff page size to avoid OOM with large columns 
   (CASSANDRA-2652)
 * mark BRAF buffer invalid post-flush so we don't re-flush partial
   buffers again, especially on CL writes (CASSANDRA-2660)
 * add DROP INDEX support to CLI (CASSANDRA-2616)
 * don't perform HH to client-mode [storageproxy] nodes (CASSANDRA-2668)
 * Improve forceDeserialize/getCompactedRow encapsulation (CASSANDRA-2659)
 * Don't write CounterUpdateColumn to disk in tests (CASSANDRA-2650)
 * Add sstable bulk loading utility (CASSANDRA-1278)
 * avoid replaying hints to dropped columnfamilies (CASSANDRA-2685)
 * add placeholders for missing rows in range query pseudo-RR (CASSANDRA-2680)
 * remove no-op HHOM.renameHints (CASSANDRA-2693)
 * clone super columns to avoid modifying them during flush (CASSANDRA-2675)
 * allow writes to bypass the commitlog for certain keyspaces (CASSANDRA-2683)
 * avoid NPE when bypassing commitlog during memtable flush (CASSANDRA-2781)
 * Added support for making bootstrap retry if nodes flap (CASSANDRA-2644)
 * Added statusthrift to nodetool to report if thrift server is running (CASSANDRA-2722)
 * Fixed rows being cached if they do not exist (CASSANDRA-2723)
 * Support passing tableName and cfName to RowCacheProviders (CASSANDRA-2702)
 * close scrub file handles (CASSANDRA-2669)
 * throttle migration replay (CASSANDRA-2714)
 * optimize column serializer creation (CASSANDRA-2716)
 * Added support for making bootstrap retry if nodes flap (CASSANDRA-2644)
 * Added statusthrift to nodetool to report if thrift server is running
   (CASSANDRA-2722)
 * Fixed rows being cached if they do not exist (CASSANDRA-2723)
 * fix truncate/compaction race (CASSANDRA-2673)
 * workaround large resultsets causing large allocation retention
   by nio sockets (CASSANDRA-2654)
 * fix nodetool ring use with Ec2Snitch (CASSANDRA-2733)
 * fix removing columns and subcolumns that are supressed by a row or
   supercolumn tombstone during replica resolution (CASSANDRA-2590)
 * support sstable2json against snapshot sstables (CASSANDRA-2386)
 * remove active-pull schema requests (CASSANDRA-2715)
 * avoid marking entire list of sstables as actively being compacted
   in multithreaded compaction (CASSANDRA-2765)
 * seek back after deserializing a row to update cache with (CASSANDRA-2752)
 * avoid skipping rows in scrub for counter column family (CASSANDRA-2759)
 * fix ConcurrentModificationException in repair when dealing with 0.7 node
   (CASSANDRA-2767)
 * use threadsafe collections for StreamInSession (CASSANDRA-2766)
 * avoid infinite loop when creating merkle tree (CASSANDRA-2758)
 * avoids unmarking compacting sstable prematurely in cleanup (CASSANDRA-2769)
 * fix NPE when the commit log is bypassed (CASSANDRA-2718)
 * don't throw an exception in SS.isRPCServerRunning (CASSANDRA-2721)
 * make stress.jar executable (CASSANDRA-2744)
 * add daemon mode to java stress (CASSANDRA-2267)
 * expose the DC and rack of a node through JMX and nodetool ring (CASSANDRA-2531)
 * fix cache mbean getSize (CASSANDRA-2781)
 * Add Date, Float, Double, and Boolean types (CASSANDRA-2530)
 * Add startup flag to renew counter node id (CASSANDRA-2788)
 * add jamm agent to cassandra.bat (CASSANDRA-2787)
 * fix repair hanging if a neighbor has nothing to send (CASSANDRA-2797)
 * purge tombstone even if row is in only one sstable (CASSANDRA-2801)
 * Fix wrong purge of deleted cf during compaction (CASSANDRA-2786)
 * fix race that could result in Hadoop writer failing to throw an
   exception encountered after close() (CASSANDRA-2755)
 * fix scan wrongly throwing assertion error (CASSANDRA-2653)
 * Always use even distribution for merkle tree with RandomPartitionner
   (CASSANDRA-2841)
 * fix describeOwnership for OPP (CASSANDRA-2800)
 * ensure that string tokens do not contain commas (CASSANDRA-2762)


0.8.0-final
 * fix CQL grammar warning and cqlsh regression from CASSANDRA-2622
 * add ant generate-cql-html target (CASSANDRA-2526)
 * update CQL consistency levels (CASSANDRA-2566)
 * debian packaging fixes (CASSANDRA-2481, 2647)
 * fix UUIDType, IntegerType for direct buffers (CASSANDRA-2682, 2684)
 * switch to native Thrift for Hadoop map/reduce (CASSANDRA-2667)
 * fix StackOverflowError when building from eclipse (CASSANDRA-2687)
 * only provide replication_factor to strategy_options "help" for
   SimpleStrategy, OldNetworkTopologyStrategy (CASSANDRA-2678, 2713)
 * fix exception adding validators to non-string columns (CASSANDRA-2696)
 * avoid instantiating DatabaseDescriptor in JDBC (CASSANDRA-2694)
 * fix potential stack overflow during compaction (CASSANDRA-2626)
 * clone super columns to avoid modifying them during flush (CASSANDRA-2675)
 * reset underlying iterator in EchoedRow constructor (CASSANDRA-2653)


0.8.0-rc1
 * faster flushes and compaction from fixing excessively pessimistic 
   rebuffering in BRAF (CASSANDRA-2581)
 * fix returning null column values in the python cql driver (CASSANDRA-2593)
 * fix merkle tree splitting exiting early (CASSANDRA-2605)
 * snapshot_before_compaction directory name fix (CASSANDRA-2598)
 * Disable compaction throttling during bootstrap (CASSANDRA-2612) 
 * fix CQL treatment of > and < operators in range slices (CASSANDRA-2592)
 * fix potential double-application of counter updates on commitlog replay
   by moving replay position from header to sstable metadata (CASSANDRA-2419)
 * JDBC CQL driver exposes getColumn for access to timestamp
 * JDBC ResultSetMetadata properties added to AbstractType
 * r/m clustertool (CASSANDRA-2607)
 * add support for presenting row key as a column in CQL result sets 
   (CASSANDRA-2622)
 * Don't allow {LOCAL|EACH}_QUORUM unless strategy is NTS (CASSANDRA-2627)
 * validate keyspace strategy_options during CQL create (CASSANDRA-2624)
 * fix empty Result with secondary index when limit=1 (CASSANDRA-2628)
 * Fix regression where bootstrapping a node with no schema fails
   (CASSANDRA-2625)
 * Allow removing LocationInfo sstables (CASSANDRA-2632)
 * avoid attempting to replay mutations from dropped keyspaces (CASSANDRA-2631)
 * avoid using cached position of a key when GT is requested (CASSANDRA-2633)
 * fix counting bloom filter true positives (CASSANDRA-2637)
 * initialize local ep state prior to gossip startup if needed (CASSANDRA-2638)
 * fix counter increment lost after restart (CASSANDRA-2642)
 * add quote-escaping via backslash to CLI (CASSANDRA-2623)
 * fix pig example script (CASSANDRA-2487)
 * fix dynamic snitch race in adding latencies (CASSANDRA-2618)
 * Start/stop cassandra after more important services such as mdadm in
   debian packaging (CASSANDRA-2481)


0.8.0-beta2
 * fix NPE compacting index CFs (CASSANDRA-2528)
 * Remove checking all column families on startup for compaction candidates 
   (CASSANDRA-2444)
 * validate CQL create keyspace options (CASSANDRA-2525)
 * fix nodetool setcompactionthroughput (CASSANDRA-2550)
 * move	gossip heartbeat back to its own thread (CASSANDRA-2554)
 * validate cql TRUNCATE columnfamily before truncating (CASSANDRA-2570)
 * fix batch_mutate for mixed standard-counter mutations (CASSANDRA-2457)
 * disallow making schema changes to system keyspace (CASSANDRA-2563)
 * fix sending mutation messages multiple times (CASSANDRA-2557)
 * fix incorrect use of NBHM.size in ReadCallback that could cause
   reads to time out even when responses were received (CASSANDRA-2552)
 * trigger read repair correctly for LOCAL_QUORUM reads (CASSANDRA-2556)
 * Allow configuring the number of compaction thread (CASSANDRA-2558)
 * forceUserDefinedCompaction will attempt to compact what it is given
   even if the pessimistic estimate is that there is not enough disk space;
   automatic compactions will only compact 2 or more sstables (CASSANDRA-2575)
 * refuse to apply migrations with older timestamps than the current 
   schema (CASSANDRA-2536)
 * remove unframed Thrift transport option
 * include indexes in snapshots (CASSANDRA-2596)
 * improve ignoring of obsolete mutations in index maintenance (CASSANDRA-2401)
 * recognize attempt to drop just the index while leaving the column
   definition alone (CASSANDRA-2619)
  

0.8.0-beta1
 * remove Avro RPC support (CASSANDRA-926)
 * support for columns that act as incr/decr counters 
   (CASSANDRA-1072, 1937, 1944, 1936, 2101, 2093, 2288, 2105, 2384, 2236, 2342,
   2454)
 * CQL (CASSANDRA-1703, 1704, 1705, 1706, 1707, 1708, 1710, 1711, 1940, 
   2124, 2302, 2277, 2493)
 * avoid double RowMutation serialization on write path (CASSANDRA-1800)
 * make NetworkTopologyStrategy the default (CASSANDRA-1960)
 * configurable internode encryption (CASSANDRA-1567, 2152)
 * human readable column names in sstable2json output (CASSANDRA-1933)
 * change default JMX port to 7199 (CASSANDRA-2027)
 * backwards compatible internal messaging (CASSANDRA-1015)
 * atomic switch of memtables and sstables (CASSANDRA-2284)
 * add pluggable SeedProvider (CASSANDRA-1669)
 * Fix clustertool to not throw exception when calling get_endpoints (CASSANDRA-2437)
 * upgrade to thrift 0.6 (CASSANDRA-2412) 
 * repair works on a token range instead of full ring (CASSANDRA-2324)
 * purge tombstones from row cache (CASSANDRA-2305)
 * push replication_factor into strategy_options (CASSANDRA-1263)
 * give snapshots the same name on each node (CASSANDRA-1791)
 * remove "nodetool loadbalance" (CASSANDRA-2448)
 * multithreaded compaction (CASSANDRA-2191)
 * compaction throttling (CASSANDRA-2156)
 * add key type information and alias (CASSANDRA-2311, 2396)
 * cli no longer divides read_repair_chance by 100 (CASSANDRA-2458)
 * made CompactionInfo.getTaskType return an enum (CASSANDRA-2482)
 * add a server-wide cap on measured memtable memory usage and aggressively
   flush to keep under that threshold (CASSANDRA-2006)
 * add unified UUIDType (CASSANDRA-2233)
 * add off-heap row cache support (CASSANDRA-1969)


0.7.5
 * improvements/fixes to PIG driver (CASSANDRA-1618, CASSANDRA-2387,
   CASSANDRA-2465, CASSANDRA-2484)
 * validate index names (CASSANDRA-1761)
 * reduce contention on Table.flusherLock (CASSANDRA-1954)
 * try harder to detect failures during streaming, cleaning up temporary
   files more reliably (CASSANDRA-2088)
 * shut down server for OOM on a Thrift thread (CASSANDRA-2269)
 * fix tombstone handling in repair and sstable2json (CASSANDRA-2279)
 * preserve version when streaming data from old sstables (CASSANDRA-2283)
 * don't start repair if a neighboring node is marked as dead (CASSANDRA-2290)
 * purge tombstones from row cache (CASSANDRA-2305)
 * Avoid seeking when sstable2json exports the entire file (CASSANDRA-2318)
 * clear Built flag in system table when dropping an index (CASSANDRA-2320)
 * don't allow arbitrary argument for stress.java (CASSANDRA-2323)
 * validate values for index predicates in get_indexed_slice (CASSANDRA-2328)
 * queue secondary indexes for flush before the parent (CASSANDRA-2330)
 * allow job configuration to set the CL used in Hadoop jobs (CASSANDRA-2331)
 * add memtable_flush_queue_size defaulting to 4 (CASSANDRA-2333)
 * Allow overriding of initial_token, storage_port and rpc_port from system
   properties (CASSANDRA-2343)
 * fix comparator used for non-indexed secondary expressions in index scan
   (CASSANDRA-2347)
 * ensure size calculation and write phase of large-row compaction use
   the same threshold for TTL expiration (CASSANDRA-2349)
 * fix race when iterating CFs during add/drop (CASSANDRA-2350)
 * add ConsistencyLevel command to CLI (CASSANDRA-2354)
 * allow negative numbers in the cli (CASSANDRA-2358)
 * hard code serialVersionUID for tokens class (CASSANDRA-2361)
 * fix potential infinite loop in ByteBufferUtil.inputStream (CASSANDRA-2365)
 * fix encoding bugs in HintedHandoffManager, SystemTable when default
   charset is not UTF8 (CASSANDRA-2367)
 * avoids having removed node reappearing in Gossip (CASSANDRA-2371)
 * fix incorrect truncation of long to int when reading columns via block
   index (CASSANDRA-2376)
 * fix NPE during stream session (CASSANDRA-2377)
 * fix race condition that could leave orphaned data files when dropping CF or
   KS (CASSANDRA-2381)
 * fsync statistics component on write (CASSANDRA-2382)
 * fix duplicate results from CFS.scan (CASSANDRA-2406)
 * add IntegerType to CLI help (CASSANDRA-2414)
 * avoid caching token-only decoratedkeys (CASSANDRA-2416)
 * convert mmap assertion to if/throw so scrub can catch it (CASSANDRA-2417)
 * don't overwrite gc log (CASSANDR-2418)
 * invalidate row cache for streamed row to avoid inconsitencies
   (CASSANDRA-2420)
 * avoid copies in range/index scans (CASSANDRA-2425)
 * make sure we don't wipe data during cleanup if the node has not join
   the ring (CASSANDRA-2428)
 * Try harder to close files after compaction (CASSANDRA-2431)
 * re-set bootstrapped flag after move finishes (CASSANDRA-2435)
 * display validation_class in CLI 'describe keyspace' (CASSANDRA-2442)
 * make cleanup compactions cleanup the row cache (CASSANDRA-2451)
 * add column fields validation to scrub (CASSANDRA-2460)
 * use 64KB flush buffer instead of in_memory_compaction_limit (CASSANDRA-2463)
 * fix backslash substitutions in CLI (CASSANDRA-2492)
 * disable cache saving for system CFS (CASSANDRA-2502)
 * fixes for verifying destination availability under hinted conditions
   so UE can be thrown intead of timing out (CASSANDRA-2514)
 * fix update of validation class in column metadata (CASSANDRA-2512)
 * support LOCAL_QUORUM, EACH_QUORUM CLs outside of NTS (CASSANDRA-2516)
 * preserve version when streaming data from old sstables (CASSANDRA-2283)
 * fix backslash substitutions in CLI (CASSANDRA-2492)
 * count a row deletion as one operation towards memtable threshold 
   (CASSANDRA-2519)
 * support LOCAL_QUORUM, EACH_QUORUM CLs outside of NTS (CASSANDRA-2516)


0.7.4
 * add nodetool join command (CASSANDRA-2160)
 * fix secondary indexes on pre-existing or streamed data (CASSANDRA-2244)
 * initialize endpoint in gossiper earlier (CASSANDRA-2228)
 * add ability to write to Cassandra from Pig (CASSANDRA-1828)
 * add rpc_[min|max]_threads (CASSANDRA-2176)
 * add CL.TWO, CL.THREE (CASSANDRA-2013)
 * avoid exporting an un-requested row in sstable2json, when exporting 
   a key that does not exist (CASSANDRA-2168)
 * add incremental_backups option (CASSANDRA-1872)
 * add configurable row limit to Pig loadfunc (CASSANDRA-2276)
 * validate column values in batches as well as single-Column inserts
   (CASSANDRA-2259)
 * move sample schema from cassandra.yaml to schema-sample.txt,
   a cli scripts (CASSANDRA-2007)
 * avoid writing empty rows when scrubbing tombstoned rows (CASSANDRA-2296)
 * fix assertion error in range and index scans for CL < ALL
   (CASSANDRA-2282)
 * fix commitlog replay when flush position refers to data that didn't
   get synced before server died (CASSANDRA-2285)
 * fix fd leak in sstable2json with non-mmap'd i/o (CASSANDRA-2304)
 * reduce memory use during streaming of multiple sstables (CASSANDRA-2301)
 * purge tombstoned rows from cache after GCGraceSeconds (CASSANDRA-2305)
 * allow zero replicas in a NTS datacenter (CASSANDRA-1924)
 * make range queries respect snitch for local replicas (CASSANDRA-2286)
 * fix HH delivery when column index is larger than 2GB (CASSANDRA-2297)
 * make 2ary indexes use parent CF flush thresholds during initial build
   (CASSANDRA-2294)
 * update memtable_throughput to be a long (CASSANDRA-2158)


0.7.3
 * Keep endpoint state until aVeryLongTime (CASSANDRA-2115)
 * lower-latency read repair (CASSANDRA-2069)
 * add hinted_handoff_throttle_delay_in_ms option (CASSANDRA-2161)
 * fixes for cache save/load (CASSANDRA-2172, -2174)
 * Handle whole-row deletions in CFOutputFormat (CASSANDRA-2014)
 * Make memtable_flush_writers flush in parallel (CASSANDRA-2178)
 * Add compaction_preheat_key_cache option (CASSANDRA-2175)
 * refactor stress.py to have only one copy of the format string 
   used for creating row keys (CASSANDRA-2108)
 * validate index names for \w+ (CASSANDRA-2196)
 * Fix Cassandra cli to respect timeout if schema does not settle 
   (CASSANDRA-2187)
 * fix for compaction and cleanup writing old-format data into new-version 
   sstable (CASSANDRA-2211, -2216)
 * add nodetool scrub (CASSANDRA-2217, -2240)
 * fix sstable2json large-row pagination (CASSANDRA-2188)
 * fix EOFing on requests for the last bytes in a file (CASSANDRA-2213)
 * fix BufferedRandomAccessFile bugs (CASSANDRA-2218, -2241)
 * check for memtable flush_after_mins exceeded every 10s (CASSANDRA-2183)
 * fix cache saving on Windows (CASSANDRA-2207)
 * add validateSchemaAgreement call + synchronization to schema
   modification operations (CASSANDRA-2222)
 * fix for reversed slice queries on large rows (CASSANDRA-2212)
 * fat clients were writing local data (CASSANDRA-2223)
 * set DEFAULT_MEMTABLE_LIFETIME_IN_MINS to 24h
 * improve detection and cleanup of partially-written sstables 
   (CASSANDRA-2206)
 * fix supercolumn de/serialization when subcolumn comparator is different
   from supercolumn's (CASSANDRA-2104)
 * fix starting up on Windows when CASSANDRA_HOME contains whitespace
   (CASSANDRA-2237)
 * add [get|set][row|key]cacheSavePeriod to JMX (CASSANDRA-2100)
 * fix Hadoop ColumnFamilyOutputFormat dropping of mutations
   when batch fills up (CASSANDRA-2255)
 * move file deletions off of scheduledtasks executor (CASSANDRA-2253)


0.7.2
 * copy DecoratedKey.key when inserting into caches to avoid retaining
   a reference to the underlying buffer (CASSANDRA-2102)
 * format subcolumn names with subcomparator (CASSANDRA-2136)
 * fix column bloom filter deserialization (CASSANDRA-2165)


0.7.1
 * refactor MessageDigest creation code. (CASSANDRA-2107)
 * buffer network stack to avoid inefficient small TCP messages while avoiding
   the nagle/delayed ack problem (CASSANDRA-1896)
 * check log4j configuration for changes every 10s (CASSANDRA-1525, 1907)
 * more-efficient cross-DC replication (CASSANDRA-1530, -2051, -2138)
 * avoid polluting page cache with commitlog or sstable writes
   and seq scan operations (CASSANDRA-1470)
 * add RMI authentication options to nodetool (CASSANDRA-1921)
 * make snitches configurable at runtime (CASSANDRA-1374)
 * retry hadoop split requests on connection failure (CASSANDRA-1927)
 * implement describeOwnership for BOP, COPP (CASSANDRA-1928)
 * make read repair behave as expected for ConsistencyLevel > ONE
   (CASSANDRA-982, 2038)
 * distributed test harness (CASSANDRA-1859, 1964)
 * reduce flush lock contention (CASSANDRA-1930)
 * optimize supercolumn deserialization (CASSANDRA-1891)
 * fix CFMetaData.apply to only compare objects of the same class 
   (CASSANDRA-1962)
 * allow specifying specific SSTables to compact from JMX (CASSANDRA-1963)
 * fix race condition in MessagingService.targets (CASSANDRA-1959, 2094, 2081)
 * refuse to open sstables from a future version (CASSANDRA-1935)
 * zero-copy reads (CASSANDRA-1714)
 * fix copy bounds for word Text in wordcount demo (CASSANDRA-1993)
 * fixes for contrib/javautils (CASSANDRA-1979)
 * check more frequently for memtable expiration (CASSANDRA-2000)
 * fix writing SSTable column count statistics (CASSANDRA-1976)
 * fix streaming of multiple CFs during bootstrap (CASSANDRA-1992)
 * explicitly set JVM GC new generation size with -Xmn (CASSANDRA-1968)
 * add short options for CLI flags (CASSANDRA-1565)
 * make keyspace argument to "describe keyspace" in CLI optional
   when authenticated to keyspace already (CASSANDRA-2029)
 * added option to specify -Dcassandra.join_ring=false on startup
   to allow "warm spare" nodes or performing JMX maintenance before
   joining the ring (CASSANDRA-526)
 * log migrations at INFO (CASSANDRA-2028)
 * add CLI verbose option in file mode (CASSANDRA-2030)
 * add single-line "--" comments to CLI (CASSANDRA-2032)
 * message serialization tests (CASSANDRA-1923)
 * switch from ivy to maven-ant-tasks (CASSANDRA-2017)
 * CLI attempts to block for new schema to propagate (CASSANDRA-2044)
 * fix potential overflow in nodetool cfstats (CASSANDRA-2057)
 * add JVM shutdownhook to sync commitlog (CASSANDRA-1919)
 * allow nodes to be up without being part of  normal traffic (CASSANDRA-1951)
 * fix CLI "show keyspaces" with null options on NTS (CASSANDRA-2049)
 * fix possible ByteBuffer race conditions (CASSANDRA-2066)
 * reduce garbage generated by MessagingService to prevent load spikes
   (CASSANDRA-2058)
 * fix math in RandomPartitioner.describeOwnership (CASSANDRA-2071)
 * fix deletion of sstable non-data components (CASSANDRA-2059)
 * avoid blocking gossip while deleting handoff hints (CASSANDRA-2073)
 * ignore messages from newer versions, keep track of nodes in gossip 
   regardless of version (CASSANDRA-1970)
 * cache writing moved to CompactionManager to reduce i/o contention and
   updated to use non-cache-polluting writes (CASSANDRA-2053)
 * page through large rows when exporting to JSON (CASSANDRA-2041)
 * add flush_largest_memtables_at and reduce_cache_sizes_at options
   (CASSANDRA-2142)
 * add cli 'describe cluster' command (CASSANDRA-2127)
 * add cli support for setting username/password at 'connect' command 
   (CASSANDRA-2111)
 * add -D option to Stress.java to allow reading hosts from a file 
   (CASSANDRA-2149)
 * bound hints CF throughput between 32M and 256M (CASSANDRA-2148)
 * continue starting when invalid saved cache entries are encountered
   (CASSANDRA-2076)
 * add max_hint_window_in_ms option (CASSANDRA-1459)


0.7.0-final
 * fix offsets to ByteBuffer.get (CASSANDRA-1939)


0.7.0-rc4
 * fix cli crash after backgrounding (CASSANDRA-1875)
 * count timeouts in storageproxy latencies, and include latency 
   histograms in StorageProxyMBean (CASSANDRA-1893)
 * fix CLI get recognition of supercolumns (CASSANDRA-1899)
 * enable keepalive on intra-cluster sockets (CASSANDRA-1766)
 * count timeouts towards dynamicsnitch latencies (CASSANDRA-1905)
 * Expose index-building status in JMX + cli schema description
   (CASSANDRA-1871)
 * allow [LOCAL|EACH]_QUORUM to be used with non-NetworkTopology 
   replication Strategies
 * increased amount of index locks for faster commitlog replay
 * collect secondary index tombstones immediately (CASSANDRA-1914)
 * revert commitlog changes from #1780 (CASSANDRA-1917)
 * change RandomPartitioner min token to -1 to avoid collision w/
   tokens on actual nodes (CASSANDRA-1901)
 * examine the right nibble when validating TimeUUID (CASSANDRA-1910)
 * include secondary indexes in cleanup (CASSANDRA-1916)
 * CFS.scrubDataDirectories should also cleanup invalid secondary indexes
   (CASSANDRA-1904)
 * ability to disable/enable gossip on nodes to force them down
   (CASSANDRA-1108)


0.7.0-rc3
 * expose getNaturalEndpoints in StorageServiceMBean taking byte[]
   key; RMI cannot serialize ByteBuffer (CASSANDRA-1833)
 * infer org.apache.cassandra.locator for replication strategy classes
   when not otherwise specified
 * validation that generates less garbage (CASSANDRA-1814)
 * add TTL support to CLI (CASSANDRA-1838)
 * cli defaults to bytestype for subcomparator when creating
   column families (CASSANDRA-1835)
 * unregister index MBeans when index is dropped (CASSANDRA-1843)
 * make ByteBufferUtil.clone thread-safe (CASSANDRA-1847)
 * change exception for read requests during bootstrap from 
   InvalidRequest to Unavailable (CASSANDRA-1862)
 * respect row-level tombstones post-flush in range scans
   (CASSANDRA-1837)
 * ReadResponseResolver check digests against each other (CASSANDRA-1830)
 * return InvalidRequest when remove of subcolumn without supercolumn
   is requested (CASSANDRA-1866)
 * flush before repair (CASSANDRA-1748)
 * SSTableExport validates key order (CASSANDRA-1884)
 * large row support for SSTableExport (CASSANDRA-1867)
 * Re-cache hot keys post-compaction without hitting disk (CASSANDRA-1878)
 * manage read repair in coordinator instead of data source, to
   provide latency information to dynamic snitch (CASSANDRA-1873)


0.7.0-rc2
 * fix live-column-count of slice ranges including tombstoned supercolumn 
   with live subcolumn (CASSANDRA-1591)
 * rename o.a.c.internal.AntientropyStage -> AntiEntropyStage,
   o.a.c.request.Request_responseStage -> RequestResponseStage,
   o.a.c.internal.Internal_responseStage -> InternalResponseStage
 * add AbstractType.fromString (CASSANDRA-1767)
 * require index_type to be present when specifying index_name
   on ColumnDef (CASSANDRA-1759)
 * fix add/remove index bugs in CFMetadata (CASSANDRA-1768)
 * rebuild Strategy during system_update_keyspace (CASSANDRA-1762)
 * cli updates prompt to ... in continuation lines (CASSANDRA-1770)
 * support multiple Mutations per key in hadoop ColumnFamilyOutputFormat
   (CASSANDRA-1774)
 * improvements to Debian init script (CASSANDRA-1772)
 * use local classloader to check for version.properties (CASSANDRA-1778)
 * Validate that column names in column_metadata are valid for the
   defined comparator, and decode properly in cli (CASSANDRA-1773)
 * use cross-platform newlines in cli (CASSANDRA-1786)
 * add ExpiringColumn support to sstable import/export (CASSANDRA-1754)
 * add flush for each append to periodic commitlog mode; added
   periodic_without_flush option to disable this (CASSANDRA-1780)
 * close file handle used for post-flush truncate (CASSANDRA-1790)
 * various code cleanup (CASSANDRA-1793, -1794, -1795)
 * fix range queries against wrapped range (CASSANDRA-1781)
 * fix consistencylevel calculations for NetworkTopologyStrategy
   (CASSANDRA-1804)
 * cli support index type enum names (CASSANDRA-1810)
 * improved validation of column_metadata (CASSANDRA-1813)
 * reads at ConsistencyLevel > 1 throw UnavailableException
   immediately if insufficient live nodes exist (CASSANDRA-1803)
 * copy bytebuffers for local writes to avoid retaining the entire
   Thrift frame (CASSANDRA-1801)
 * fix NPE adding index to column w/o prior metadata (CASSANDRA-1764)
 * reduce fat client timeout (CASSANDRA-1730)
 * fix botched merge of CASSANDRA-1316


0.7.0-rc1
 * fix compaction and flush races with schema updates (CASSANDRA-1715)
 * add clustertool, config-converter, sstablekeys, and schematool 
   Windows .bat files (CASSANDRA-1723)
 * reject range queries received during bootstrap (CASSANDRA-1739)
 * fix wrapping-range queries on non-minimum token (CASSANDRA-1700)
 * add nodetool cfhistogram (CASSANDRA-1698)
 * limit repaired ranges to what the nodes have in common (CASSANDRA-1674)
 * index scan treats missing columns as not matching secondary
   expressions (CASSANDRA-1745)
 * Fix misuse of DataOutputBuffer.getData in AntiEntropyService
   (CASSANDRA-1729)
 * detect and warn when obsolete version of JNA is present (CASSANDRA-1760)
 * reduce fat client timeout (CASSANDRA-1730)
 * cleanup smallest CFs first to increase free temp space for larger ones
   (CASSANDRA-1811)
 * Update windows .bat files to work outside of main Cassandra
   directory (CASSANDRA-1713)
 * fix read repair regression from 0.6.7 (CASSANDRA-1727)
 * more-efficient read repair (CASSANDRA-1719)
 * fix hinted handoff replay (CASSANDRA-1656)
 * log type of dropped messages (CASSANDRA-1677)
 * upgrade to SLF4J 1.6.1
 * fix ByteBuffer bug in ExpiringColumn.updateDigest (CASSANDRA-1679)
 * fix IntegerType.getString (CASSANDRA-1681)
 * make -Djava.net.preferIPv4Stack=true the default (CASSANDRA-628)
 * add INTERNAL_RESPONSE verb to differentiate from responses related
   to client requests (CASSANDRA-1685)
 * log tpstats when dropping messages (CASSANDRA-1660)
 * include unreachable nodes in describeSchemaVersions (CASSANDRA-1678)
 * Avoid dropping messages off the client request path (CASSANDRA-1676)
 * fix jna errno reporting (CASSANDRA-1694)
 * add friendlier error for UnknownHostException on startup (CASSANDRA-1697)
 * include jna dependency in RPM package (CASSANDRA-1690)
 * add --skip-keys option to stress.py (CASSANDRA-1696)
 * improve cli handling of non-string keys and column names 
   (CASSANDRA-1701, -1693)
 * r/m extra subcomparator line in cli keyspaces output (CASSANDRA-1712)
 * add read repair chance to cli "show keyspaces"
 * upgrade to ConcurrentLinkedHashMap 1.1 (CASSANDRA-975)
 * fix index scan routing (CASSANDRA-1722)
 * fix tombstoning of supercolumns in range queries (CASSANDRA-1734)
 * clear endpoint cache after updating keyspace metadata (CASSANDRA-1741)
 * fix wrapping-range queries on non-minimum token (CASSANDRA-1700)
 * truncate includes secondary indexes (CASSANDRA-1747)
 * retain reference to PendingFile sstables (CASSANDRA-1749)
 * fix sstableimport regression (CASSANDRA-1753)
 * fix for bootstrap when no non-system tables are defined (CASSANDRA-1732)
 * handle replica unavailability in index scan (CASSANDRA-1755)
 * fix service initialization order deadlock (CASSANDRA-1756)
 * multi-line cli commands (CASSANDRA-1742)
 * fix race between snapshot and compaction (CASSANDRA-1736)
 * add listEndpointsPendingHints, deleteHintsForEndpoint JMX methods 
   (CASSANDRA-1551)


0.7.0-beta3
 * add strategy options to describe_keyspace output (CASSANDRA-1560)
 * log warning when using randomly generated token (CASSANDRA-1552)
 * re-organize JMX into .db, .net, .internal, .request (CASSANDRA-1217)
 * allow nodes to change IPs between restarts (CASSANDRA-1518)
 * remember ring state between restarts by default (CASSANDRA-1518)
 * flush index built flag so we can read it before log replay (CASSANDRA-1541)
 * lock row cache updates to prevent race condition (CASSANDRA-1293)
 * remove assertion causing rare (and harmless) error messages in
   commitlog (CASSANDRA-1330)
 * fix moving nodes with no keyspaces defined (CASSANDRA-1574)
 * fix unbootstrap when no data is present in a transfer range (CASSANDRA-1573)
 * take advantage of AVRO-495 to simplify our avro IDL (CASSANDRA-1436)
 * extend authorization hierarchy to column family (CASSANDRA-1554)
 * deletion support in secondary indexes (CASSANDRA-1571)
 * meaningful error message for invalid replication strategy class 
   (CASSANDRA-1566)
 * allow keyspace creation with RF > N (CASSANDRA-1428)
 * improve cli error handling (CASSANDRA-1580)
 * add cache save/load ability (CASSANDRA-1417, 1606, 1647)
 * add StorageService.getDrainProgress (CASSANDRA-1588)
 * Disallow bootstrap to an in-use token (CASSANDRA-1561)
 * Allow dynamic secondary index creation and destruction (CASSANDRA-1532)
 * log auto-guessed memtable thresholds (CASSANDRA-1595)
 * add ColumnDef support to cli (CASSANDRA-1583)
 * reduce index sample time by 75% (CASSANDRA-1572)
 * add cli support for column, strategy metadata (CASSANDRA-1578, 1612)
 * add cli support for schema modification (CASSANDRA-1584)
 * delete temp files on failed compactions (CASSANDRA-1596)
 * avoid blocking for dead nodes during removetoken (CASSANDRA-1605)
 * remove ConsistencyLevel.ZERO (CASSANDRA-1607)
 * expose in-progress compaction type in jmx (CASSANDRA-1586)
 * removed IClock & related classes from internals (CASSANDRA-1502)
 * fix removing tokens from SystemTable on decommission and removetoken
   (CASSANDRA-1609)
 * include CF metadata in cli 'show keyspaces' (CASSANDRA-1613)
 * switch from Properties to HashMap in PropertyFileSnitch to
   avoid synchronization bottleneck (CASSANDRA-1481)
 * PropertyFileSnitch configuration file renamed to 
   cassandra-topology.properties
 * add cli support for get_range_slices (CASSANDRA-1088, CASSANDRA-1619)
 * Make memtable flush thresholds per-CF instead of global 
   (CASSANDRA-1007, 1637)
 * add cli support for binary data without CfDef hints (CASSANDRA-1603)
 * fix building SSTable statistics post-stream (CASSANDRA-1620)
 * fix potential infinite loop in 2ary index queries (CASSANDRA-1623)
 * allow creating NTS keyspaces with no replicas configured (CASSANDRA-1626)
 * add jmx histogram of sstables accessed per read (CASSANDRA-1624)
 * remove system_rename_column_family and system_rename_keyspace from the
   client API until races can be fixed (CASSANDRA-1630, CASSANDRA-1585)
 * add cli sanity tests (CASSANDRA-1582)
 * update GC settings in cassandra.bat (CASSANDRA-1636)
 * cli support for index queries (CASSANDRA-1635)
 * cli support for updating schema memtable settings (CASSANDRA-1634)
 * cli --file option (CASSANDRA-1616)
 * reduce automatically chosen memtable sizes by 50% (CASSANDRA-1641)
 * move endpoint cache from snitch to strategy (CASSANDRA-1643)
 * fix commitlog recovery deleting the newly-created segment as well as
   the old ones (CASSANDRA-1644)
 * upgrade to Thrift 0.5 (CASSANDRA-1367)
 * renamed CL.DCQUORUM to LOCAL_QUORUM and DCQUORUMSYNC to EACH_QUORUM
 * cli truncate support (CASSANDRA-1653)
 * update GC settings in cassandra.bat (CASSANDRA-1636)
 * avoid logging when a node's ip/token is gossipped back to it (CASSANDRA-1666)


0.7-beta2
 * always use UTF-8 for hint keys (CASSANDRA-1439)
 * remove cassandra.yaml dependency from Hadoop and Pig (CASSADRA-1322)
 * expose CfDef metadata in describe_keyspaces (CASSANDRA-1363)
 * restore use of mmap_index_only option (CASSANDRA-1241)
 * dropping a keyspace with no column families generated an error 
   (CASSANDRA-1378)
 * rename RackAwareStrategy to OldNetworkTopologyStrategy, RackUnawareStrategy 
   to SimpleStrategy, DatacenterShardStrategy to NetworkTopologyStrategy,
   AbstractRackAwareSnitch to AbstractNetworkTopologySnitch (CASSANDRA-1392)
 * merge StorageProxy.mutate, mutateBlocking (CASSANDRA-1396)
 * faster UUIDType, LongType comparisons (CASSANDRA-1386, 1393)
 * fix setting read_repair_chance from CLI addColumnFamily (CASSANDRA-1399)
 * fix updates to indexed columns (CASSANDRA-1373)
 * fix race condition leaving to FileNotFoundException (CASSANDRA-1382)
 * fix sharded lock hash on index write path (CASSANDRA-1402)
 * add support for GT/E, LT/E in subordinate index clauses (CASSANDRA-1401)
 * cfId counter got out of sync when CFs were added (CASSANDRA-1403)
 * less chatty schema updates (CASSANDRA-1389)
 * rename column family mbeans. 'type' will now include either 
   'IndexColumnFamilies' or 'ColumnFamilies' depending on the CFS type.
   (CASSANDRA-1385)
 * disallow invalid keyspace and column family names. This includes name that
   matches a '^\w+' regex. (CASSANDRA-1377)
 * use JNA, if present, to take snapshots (CASSANDRA-1371)
 * truncate hints if starting 0.7 for the first time (CASSANDRA-1414)
 * fix FD leak in single-row slicepredicate queries (CASSANDRA-1416)
 * allow index expressions against columns that are not part of the 
   SlicePredicate (CASSANDRA-1410)
 * config-converter properly handles snitches and framed support 
   (CASSANDRA-1420)
 * remove keyspace argument from multiget_count (CASSANDRA-1422)
 * allow specifying cassandra.yaml location as (local or remote) URL
   (CASSANDRA-1126)
 * fix using DynamicEndpointSnitch with NetworkTopologyStrategy
   (CASSANDRA-1429)
 * Add CfDef.default_validation_class (CASSANDRA-891)
 * fix EstimatedHistogram.max (CASSANDRA-1413)
 * quorum read optimization (CASSANDRA-1622)
 * handle zero-length (or missing) rows during HH paging (CASSANDRA-1432)
 * include secondary indexes during schema migrations (CASSANDRA-1406)
 * fix commitlog header race during schema change (CASSANDRA-1435)
 * fix ColumnFamilyStoreMBeanIterator to use new type name (CASSANDRA-1433)
 * correct filename generated by xml->yaml converter (CASSANDRA-1419)
 * add CMSInitiatingOccupancyFraction=75 and UseCMSInitiatingOccupancyOnly
   to default JVM options
 * decrease jvm heap for cassandra-cli (CASSANDRA-1446)
 * ability to modify keyspaces and column family definitions on a live cluster
   (CASSANDRA-1285)
 * support for Hadoop Streaming [non-jvm map/reduce via stdin/out]
   (CASSANDRA-1368)
 * Move persistent sstable stats from the system table to an sstable component
   (CASSANDRA-1430)
 * remove failed bootstrap attempt from pending ranges when gossip times
   it out after 1h (CASSANDRA-1463)
 * eager-create tcp connections to other cluster members (CASSANDRA-1465)
 * enumerate stages and derive stage from message type instead of 
   transmitting separately (CASSANDRA-1465)
 * apply reversed flag during collation from different data sources
   (CASSANDRA-1450)
 * make failure to remove commitlog segment non-fatal (CASSANDRA-1348)
 * correct ordering of drain operations so CL.recover is no longer 
   necessary (CASSANDRA-1408)
 * removed keyspace from describe_splits method (CASSANDRA-1425)
 * rename check_schema_agreement to describe_schema_versions
   (CASSANDRA-1478)
 * fix QUORUM calculation for RF > 3 (CASSANDRA-1487)
 * remove tombstones during non-major compactions when bloom filter
   verifies that row does not exist in other sstables (CASSANDRA-1074)
 * nodes that coordinated a loadbalance in the past could not be seen by
   newly added nodes (CASSANDRA-1467)
 * exposed endpoint states (gossip details) via jmx (CASSANDRA-1467)
 * ensure that compacted sstables are not included when new readers are
   instantiated (CASSANDRA-1477)
 * by default, calculate heap size and memtable thresholds at runtime (CASSANDRA-1469)
 * fix races dealing with adding/dropping keyspaces and column families in
   rapid succession (CASSANDRA-1477)
 * clean up of Streaming system (CASSANDRA-1503, 1504, 1506)
 * add options to configure Thrift socket keepalive and buffer sizes (CASSANDRA-1426)
 * make contrib CassandraServiceDataCleaner recursive (CASSANDRA-1509)
 * min, max compaction threshold are configurable and persistent 
   per-ColumnFamily (CASSANDRA-1468)
 * fix replaying the last mutation in a commitlog unnecessarily 
   (CASSANDRA-1512)
 * invoke getDefaultUncaughtExceptionHandler from DTPE with the original
   exception rather than the ExecutionException wrapper (CASSANDRA-1226)
 * remove Clock from the Thrift (and Avro) API (CASSANDRA-1501)
 * Close intra-node sockets when connection is broken (CASSANDRA-1528)
 * RPM packaging spec file (CASSANDRA-786)
 * weighted request scheduler (CASSANDRA-1485)
 * treat expired columns as deleted (CASSANDRA-1539)
 * make IndexInterval configurable (CASSANDRA-1488)
 * add describe_snitch to Thrift API (CASSANDRA-1490)
 * MD5 authenticator compares plain text submitted password with MD5'd
   saved property, instead of vice versa (CASSANDRA-1447)
 * JMX MessagingService pending and completed counts (CASSANDRA-1533)
 * fix race condition processing repair responses (CASSANDRA-1511)
 * make repair blocking (CASSANDRA-1511)
 * create EndpointSnitchInfo and MBean to expose rack and DC (CASSANDRA-1491)
 * added option to contrib/word_count to output results back to Cassandra
   (CASSANDRA-1342)
 * rewrite Hadoop ColumnFamilyRecordWriter to pool connections, retry to
   multiple Cassandra nodes, and smooth impact on the Cassandra cluster
   by using smaller batch sizes (CASSANDRA-1434)
 * fix setting gc_grace_seconds via CLI (CASSANDRA-1549)
 * support TTL'd index values (CASSANDRA-1536)
 * make removetoken work like decommission (CASSANDRA-1216)
 * make cli comparator-aware and improve quote rules (CASSANDRA-1523,-1524)
 * make nodetool compact and cleanup blocking (CASSANDRA-1449)
 * add memtable, cache information to GCInspector logs (CASSANDRA-1558)
 * enable/disable HintedHandoff via JMX (CASSANDRA-1550)
 * Ignore stray files in the commit log directory (CASSANDRA-1547)
 * Disallow bootstrap to an in-use token (CASSANDRA-1561)


0.7-beta1
 * sstable versioning (CASSANDRA-389)
 * switched to slf4j logging (CASSANDRA-625)
 * add (optional) expiration time for column (CASSANDRA-699)
 * access levels for authentication/authorization (CASSANDRA-900)
 * add ReadRepairChance to CF definition (CASSANDRA-930)
 * fix heisenbug in system tests, especially common on OS X (CASSANDRA-944)
 * convert to byte[] keys internally and all public APIs (CASSANDRA-767)
 * ability to alter schema definitions on a live cluster (CASSANDRA-44)
 * renamed configuration file to cassandra.xml, and log4j.properties to
   log4j-server.properties, which must now be loaded from
   the classpath (which is how our scripts in bin/ have always done it)
   (CASSANDRA-971)
 * change get_count to require a SlicePredicate. create multi_get_count
   (CASSANDRA-744)
 * re-organized endpointsnitch implementations and added SimpleSnitch
   (CASSANDRA-994)
 * Added preload_row_cache option (CASSANDRA-946)
 * add CRC to commitlog header (CASSANDRA-999)
 * removed deprecated batch_insert and get_range_slice methods (CASSANDRA-1065)
 * add truncate thrift method (CASSANDRA-531)
 * http mini-interface using mx4j (CASSANDRA-1068)
 * optimize away copy of sliced row on memtable read path (CASSANDRA-1046)
 * replace constant-size 2GB mmaped segments and special casing for index 
   entries spanning segment boundaries, with SegmentedFile that computes 
   segments that always contain entire entries/rows (CASSANDRA-1117)
 * avoid reading large rows into memory during compaction (CASSANDRA-16)
 * added hadoop OutputFormat (CASSANDRA-1101)
 * efficient Streaming (no more anticompaction) (CASSANDRA-579)
 * split commitlog header into separate file and add size checksum to
   mutations (CASSANDRA-1179)
 * avoid allocating a new byte[] for each mutation on replay (CASSANDRA-1219)
 * revise HH schema to be per-endpoint (CASSANDRA-1142)
 * add joining/leaving status to nodetool ring (CASSANDRA-1115)
 * allow multiple repair sessions per node (CASSANDRA-1190)
 * optimize away MessagingService for local range queries (CASSANDRA-1261)
 * make framed transport the default so malformed requests can't OOM the 
   server (CASSANDRA-475)
 * significantly faster reads from row cache (CASSANDRA-1267)
 * take advantage of row cache during range queries (CASSANDRA-1302)
 * make GCGraceSeconds a per-ColumnFamily value (CASSANDRA-1276)
 * keep persistent row size and column count statistics (CASSANDRA-1155)
 * add IntegerType (CASSANDRA-1282)
 * page within a single row during hinted handoff (CASSANDRA-1327)
 * push DatacenterShardStrategy configuration into keyspace definition,
   eliminating datacenter.properties. (CASSANDRA-1066)
 * optimize forward slices starting with '' and single-index-block name 
   queries by skipping the column index (CASSANDRA-1338)
 * streaming refactor (CASSANDRA-1189)
 * faster comparison for UUID types (CASSANDRA-1043)
 * secondary index support (CASSANDRA-749 and subtasks)
 * make compaction buckets deterministic (CASSANDRA-1265)


0.6.6
 * Allow using DynamicEndpointSnitch with RackAwareStrategy (CASSANDRA-1429)
 * remove the remaining vestiges of the unfinished DatacenterShardStrategy 
   (replaced by NetworkTopologyStrategy in 0.7)
   

0.6.5
 * fix key ordering in range query results with RandomPartitioner
   and ConsistencyLevel > ONE (CASSANDRA-1145)
 * fix for range query starting with the wrong token range (CASSANDRA-1042)
 * page within a single row during hinted handoff (CASSANDRA-1327)
 * fix compilation on non-sun JDKs (CASSANDRA-1061)
 * remove String.trim() call on row keys in batch mutations (CASSANDRA-1235)
 * Log summary of dropped messages instead of spamming log (CASSANDRA-1284)
 * add dynamic endpoint snitch (CASSANDRA-981)
 * fix streaming for keyspaces with hyphens in their name (CASSANDRA-1377)
 * fix errors in hard-coded bloom filter optKPerBucket by computing it
   algorithmically (CASSANDRA-1220
 * remove message deserialization stage, and uncap read/write stages
   so slow reads/writes don't block gossip processing (CASSANDRA-1358)
 * add jmx port configuration to Debian package (CASSANDRA-1202)
 * use mlockall via JNA, if present, to prevent Linux from swapping
   out parts of the JVM (CASSANDRA-1214)


0.6.4
 * avoid queuing multiple hint deliveries for the same endpoint
   (CASSANDRA-1229)
 * better performance for and stricter checking of UTF8 column names
   (CASSANDRA-1232)
 * extend option to lower compaction priority to hinted handoff
   as well (CASSANDRA-1260)
 * log errors in gossip instead of re-throwing (CASSANDRA-1289)
 * avoid aborting commitlog replay prematurely if a flushed-but-
   not-removed commitlog segment is encountered (CASSANDRA-1297)
 * fix duplicate rows being read during mapreduce (CASSANDRA-1142)
 * failure detection wasn't closing command sockets (CASSANDRA-1221)
 * cassandra-cli.bat works on windows (CASSANDRA-1236)
 * pre-emptively drop requests that cannot be processed within RPCTimeout
   (CASSANDRA-685)
 * add ack to Binary write verb and update CassandraBulkLoader
   to wait for acks for each row (CASSANDRA-1093)
 * added describe_partitioner Thrift method (CASSANDRA-1047)
 * Hadoop jobs no longer require the Cassandra storage-conf.xml
   (CASSANDRA-1280, CASSANDRA-1047)
 * log thread pool stats when GC is excessive (CASSANDRA-1275)
 * remove gossip message size limit (CASSANDRA-1138)
 * parallelize local and remote reads during multiget, and respect snitch 
   when determining whether to do local read for CL.ONE (CASSANDRA-1317)
 * fix read repair to use requested consistency level on digest mismatch,
   rather than assuming QUORUM (CASSANDRA-1316)
 * process digest mismatch re-reads in parallel (CASSANDRA-1323)
 * switch hints CF comparator to BytesType (CASSANDRA-1274)


0.6.3
 * retry to make streaming connections up to 8 times. (CASSANDRA-1019)
 * reject describe_ring() calls on invalid keyspaces (CASSANDRA-1111)
 * fix cache size calculation for size of 100% (CASSANDRA-1129)
 * fix cache capacity only being recalculated once (CASSANDRA-1129)
 * remove hourly scan of all hints on the off chance that the gossiper
   missed a status change; instead, expose deliverHintsToEndpoint to JMX
   so it can be done manually, if necessary (CASSANDRA-1141)
 * don't reject reads at CL.ALL (CASSANDRA-1152)
 * reject deletions to supercolumns in CFs containing only standard
   columns (CASSANDRA-1139)
 * avoid preserving login information after client disconnects
   (CASSANDRA-1057)
 * prefer sun jdk to openjdk in debian init script (CASSANDRA-1174)
 * detect partioner config changes between restarts and fail fast 
   (CASSANDRA-1146)
 * use generation time to resolve node token reassignment disagreements
   (CASSANDRA-1118)
 * restructure the startup ordering of Gossiper and MessageService to avoid
   timing anomalies (CASSANDRA-1160)
 * detect incomplete commit log hearders (CASSANDRA-1119)
 * force anti-entropy service to stream files on the stream stage to avoid
   sending streams out of order (CASSANDRA-1169)
 * remove inactive stream managers after AES streams files (CASSANDRA-1169)
 * allow removing entire row through batch_mutate Deletion (CASSANDRA-1027)
 * add JMX metrics for row-level bloom filter false positives (CASSANDRA-1212)
 * added a redhat init script to contrib (CASSANDRA-1201)
 * use midpoint when bootstrapping a new machine into range with not
   much data yet instead of random token (CASSANDRA-1112)
 * kill server on OOM in executor stage as well as Thrift (CASSANDRA-1226)
 * remove opportunistic repairs, when two machines with overlapping replica
   responsibilities happen to finish major compactions of the same CF near
   the same time.  repairs are now fully manual (CASSANDRA-1190)
 * add ability to lower compaction priority (default is no change from 0.6.2)
   (CASSANDRA-1181)


0.6.2
 * fix contrib/word_count build. (CASSANDRA-992)
 * split CommitLogExecutorService into BatchCommitLogExecutorService and 
   PeriodicCommitLogExecutorService (CASSANDRA-1014)
 * add latency histograms to CFSMBean (CASSANDRA-1024)
 * make resolving timestamp ties deterministic by using value bytes
   as a tiebreaker (CASSANDRA-1039)
 * Add option to turn off Hinted Handoff (CASSANDRA-894)
 * fix windows startup (CASSANDRA-948)
 * make concurrent_reads, concurrent_writes configurable at runtime via JMX
   (CASSANDRA-1060)
 * disable GCInspector on non-Sun JVMs (CASSANDRA-1061)
 * fix tombstone handling in sstable rows with no other data (CASSANDRA-1063)
 * fix size of row in spanned index entries (CASSANDRA-1056)
 * install json2sstable, sstable2json, and sstablekeys to Debian package
 * StreamingService.StreamDestinations wouldn't empty itself after streaming
   finished (CASSANDRA-1076)
 * added Collections.shuffle(splits) before returning the splits in 
   ColumnFamilyInputFormat (CASSANDRA-1096)
 * do not recalculate cache capacity post-compaction if it's been manually 
   modified (CASSANDRA-1079)
 * better defaults for flush sorter + writer executor queue sizes
   (CASSANDRA-1100)
 * windows scripts for SSTableImport/Export (CASSANDRA-1051)
 * windows script for nodetool (CASSANDRA-1113)
 * expose PhiConvictThreshold (CASSANDRA-1053)
 * make repair of RF==1 a no-op (CASSANDRA-1090)
 * improve default JVM GC options (CASSANDRA-1014)
 * fix SlicePredicate serialization inside Hadoop jobs (CASSANDRA-1049)
 * close Thrift sockets in Hadoop ColumnFamilyRecordReader (CASSANDRA-1081)


0.6.1
 * fix NPE in sstable2json when no excluded keys are given (CASSANDRA-934)
 * keep the replica set constant throughout the read repair process
   (CASSANDRA-937)
 * allow querying getAllRanges with empty token list (CASSANDRA-933)
 * fix command line arguments inversion in clustertool (CASSANDRA-942)
 * fix race condition that could trigger a false-positive assertion
   during post-flush discard of old commitlog segments (CASSANDRA-936)
 * fix neighbor calculation for anti-entropy repair (CASSANDRA-924)
 * perform repair even for small entropy differences (CASSANDRA-924)
 * Use hostnames in CFInputFormat to allow Hadoop's naive string-based
   locality comparisons to work (CASSANDRA-955)
 * cache read-only BufferedRandomAccessFile length to avoid
   3 system calls per invocation (CASSANDRA-950)
 * nodes with IPv6 (and no IPv4) addresses could not join cluster
   (CASSANDRA-969)
 * Retrieve the correct number of undeleted columns, if any, from
   a supercolumn in a row that had been deleted previously (CASSANDRA-920)
 * fix index scans that cross the 2GB mmap boundaries for both mmap
   and standard i/o modes (CASSANDRA-866)
 * expose drain via nodetool (CASSANDRA-978)


0.6.0-RC1
 * JMX drain to flush memtables and run through commit log (CASSANDRA-880)
 * Bootstrapping can skip ranges under the right conditions (CASSANDRA-902)
 * fix merging row versions in range_slice for CL > ONE (CASSANDRA-884)
 * default write ConsistencyLeven chaned from ZERO to ONE
 * fix for index entries spanning mmap buffer boundaries (CASSANDRA-857)
 * use lexical comparison if time part of TimeUUIDs are the same 
   (CASSANDRA-907)
 * bound read, mutation, and response stages to fix possible OOM
   during log replay (CASSANDRA-885)
 * Use microseconds-since-epoch (UTC) in cli, instead of milliseconds
 * Treat batch_mutate Deletion with null supercolumn as "apply this predicate 
   to top level supercolumns" (CASSANDRA-834)
 * Streaming destination nodes do not update their JMX status (CASSANDRA-916)
 * Fix internal RPC timeout calculation (CASSANDRA-911)
 * Added Pig loadfunc to contrib/pig (CASSANDRA-910)


0.6.0-beta3
 * fix compaction bucketing bug (CASSANDRA-814)
 * update windows batch file (CASSANDRA-824)
 * deprecate KeysCachedFraction configuration directive in favor
   of KeysCached; move to unified-per-CF key cache (CASSANDRA-801)
 * add invalidateRowCache to ColumnFamilyStoreMBean (CASSANDRA-761)
 * send Handoff hints to natural locations to reduce load on
   remaining nodes in a failure scenario (CASSANDRA-822)
 * Add RowWarningThresholdInMB configuration option to warn before very 
   large rows get big enough to threaten node stability, and -x option to
   be able to remove them with sstable2json if the warning is unheeded
   until it's too late (CASSANDRA-843)
 * Add logging of GC activity (CASSANDRA-813)
 * fix ConcurrentModificationException in commitlog discard (CASSANDRA-853)
 * Fix hardcoded row count in Hadoop RecordReader (CASSANDRA-837)
 * Add a jmx status to the streaming service and change several DEBUG
   messages to INFO (CASSANDRA-845)
 * fix classpath in cassandra-cli.bat for Windows (CASSANDRA-858)
 * allow re-specifying host, port to cassandra-cli if invalid ones
   are first tried (CASSANDRA-867)
 * fix race condition handling rpc timeout in the coordinator
   (CASSANDRA-864)
 * Remove CalloutLocation and StagingFileDirectory from storage-conf files 
   since those settings are no longer used (CASSANDRA-878)
 * Parse a long from RowWarningThresholdInMB instead of an int (CASSANDRA-882)
 * Remove obsolete ControlPort code from DatabaseDescriptor (CASSANDRA-886)
 * move skipBytes side effect out of assert (CASSANDRA-899)
 * add "double getLoad" to StorageServiceMBean (CASSANDRA-898)
 * track row stats per CF at compaction time (CASSANDRA-870)
 * disallow CommitLogDirectory matching a DataFileDirectory (CASSANDRA-888)
 * default key cache size is 200k entries, changed from 10% (CASSANDRA-863)
 * add -Dcassandra-foreground=yes to cassandra.bat
 * exit if cluster name is changed unexpectedly (CASSANDRA-769)


0.6.0-beta1/beta2
 * add batch_mutate thrift command, deprecating batch_insert (CASSANDRA-336)
 * remove get_key_range Thrift API, deprecated in 0.5 (CASSANDRA-710)
 * add optional login() Thrift call for authentication (CASSANDRA-547)
 * support fat clients using gossiper and StorageProxy to perform
   replication in-process [jvm-only] (CASSANDRA-535)
 * support mmapped I/O for reads, on by default on 64bit JVMs 
   (CASSANDRA-408, CASSANDRA-669)
 * improve insert concurrency, particularly during Hinted Handoff
   (CASSANDRA-658)
 * faster network code (CASSANDRA-675)
 * stress.py moved to contrib (CASSANDRA-635)
 * row caching [must be explicitly enabled per-CF in config] (CASSANDRA-678)
 * present a useful measure of compaction progress in JMX (CASSANDRA-599)
 * add bin/sstablekeys (CASSNADRA-679)
 * add ConsistencyLevel.ANY (CASSANDRA-687)
 * make removetoken remove nodes from gossip entirely (CASSANDRA-644)
 * add ability to set cache sizes at runtime (CASSANDRA-708)
 * report latency and cache hit rate statistics with lifetime totals
   instead of average over the last minute (CASSANDRA-702)
 * support get_range_slice for RandomPartitioner (CASSANDRA-745)
 * per-keyspace replication factory and replication strategy (CASSANDRA-620)
 * track latency in microseconds (CASSANDRA-733)
 * add describe_ Thrift methods, deprecating get_string_property and 
   get_string_list_property
 * jmx interface for tracking operation mode and streams in general.
   (CASSANDRA-709)
 * keep memtables in sorted order to improve range query performance
   (CASSANDRA-799)
 * use while loop instead of recursion when trimming sstables compaction list 
   to avoid blowing stack in pathological cases (CASSANDRA-804)
 * basic Hadoop map/reduce support (CASSANDRA-342)


0.5.1
 * ensure all files for an sstable are streamed to the same directory.
   (CASSANDRA-716)
 * more accurate load estimate for bootstrapping (CASSANDRA-762)
 * tolerate dead or unavailable bootstrap target on write (CASSANDRA-731)
 * allow larger numbers of keys (> 140M) in a sstable bloom filter
   (CASSANDRA-790)
 * include jvm argument improvements from CASSANDRA-504 in debian package
 * change streaming chunk size to 32MB to accomodate Windows XP limitations
   (was 64MB) (CASSANDRA-795)
 * fix get_range_slice returning results in the wrong order (CASSANDRA-781)
 

0.5.0 final
 * avoid attempting to delete temporary bootstrap files twice (CASSANDRA-681)
 * fix bogus NaN in nodeprobe cfstats output (CASSANDRA-646)
 * provide a policy for dealing with single thread executors w/ a full queue
   (CASSANDRA-694)
 * optimize inner read in MessagingService, vastly improving multiple-node
   performance (CASSANDRA-675)
 * wait for table flush before streaming data back to a bootstrapping node.
   (CASSANDRA-696)
 * keep track of bootstrapping sources by table so that bootstrapping doesn't 
   give the indication of finishing early (CASSANDRA-673)


0.5.0 RC3
 * commit the correct version of the patch for CASSANDRA-663


0.5.0 RC2 (unreleased)
 * fix bugs in converting get_range_slice results to Thrift 
   (CASSANDRA-647, CASSANDRA-649)
 * expose java.util.concurrent.TimeoutException in StorageProxy methods
   (CASSANDRA-600)
 * TcpConnectionManager was holding on to disconnected connections, 
   giving the false indication they were being used. (CASSANDRA-651)
 * Remove duplicated write. (CASSANDRA-662)
 * Abort bootstrap if IP is already in the token ring (CASSANDRA-663)
 * increase default commitlog sync period, and wait for last sync to 
   finish before submitting another (CASSANDRA-668)


0.5.0 RC1
 * Fix potential NPE in get_range_slice (CASSANDRA-623)
 * add CRC32 to commitlog entries (CASSANDRA-605)
 * fix data streaming on windows (CASSANDRA-630)
 * GC compacted sstables after cleanup and compaction (CASSANDRA-621)
 * Speed up anti-entropy validation (CASSANDRA-629)
 * Fix anti-entropy assertion error (CASSANDRA-639)
 * Fix pending range conflicts when bootstapping or moving
   multiple nodes at once (CASSANDRA-603)
 * Handle obsolete gossip related to node movement in the case where
   one or more nodes is down when the movement occurs (CASSANDRA-572)
 * Include dead nodes in gossip to avoid a variety of problems
   and fix HH to removed nodes (CASSANDRA-634)
 * return an InvalidRequestException for mal-formed SlicePredicates
   (CASSANDRA-643)
 * fix bug determining closest neighbor for use in multiple datacenters
   (CASSANDRA-648)
 * Vast improvements in anticompaction speed (CASSANDRA-607)
 * Speed up log replay and writes by avoiding redundant serializations
   (CASSANDRA-652)


0.5.0 beta 2
 * Bootstrap improvements (several tickets)
 * add nodeprobe repair anti-entropy feature (CASSANDRA-193, CASSANDRA-520)
 * fix possibility of partition when many nodes restart at once
   in clusters with multiple seeds (CASSANDRA-150)
 * fix NPE in get_range_slice when no data is found (CASSANDRA-578)
 * fix potential NPE in hinted handoff (CASSANDRA-585)
 * fix cleanup of local "system" keyspace (CASSANDRA-576)
 * improve computation of cluster load balance (CASSANDRA-554)
 * added super column read/write, column count, and column/row delete to
   cassandra-cli (CASSANDRA-567, CASSANDRA-594)
 * fix returning live subcolumns of deleted supercolumns (CASSANDRA-583)
 * respect JAVA_HOME in bin/ scripts (several tickets)
 * add StorageService.initClient for fat clients on the JVM (CASSANDRA-535)
   (see contrib/client_only for an example of use)
 * make consistency_level functional in get_range_slice (CASSANDRA-568)
 * optimize key deserialization for RandomPartitioner (CASSANDRA-581)
 * avoid GCing tombstones except on major compaction (CASSANDRA-604)
 * increase failure conviction threshold, resulting in less nodes
   incorrectly (and temporarily) marked as down (CASSANDRA-610)
 * respect memtable thresholds during log replay (CASSANDRA-609)
 * support ConsistencyLevel.ALL on read (CASSANDRA-584)
 * add nodeprobe removetoken command (CASSANDRA-564)


0.5.0 beta
 * Allow multiple simultaneous flushes, improving flush throughput 
   on multicore systems (CASSANDRA-401)
 * Split up locks to improve write and read throughput on multicore systems
   (CASSANDRA-444, CASSANDRA-414)
 * More efficient use of memory during compaction (CASSANDRA-436)
 * autobootstrap option: when enabled, all non-seed nodes will attempt
   to bootstrap when started, until bootstrap successfully
   completes. -b option is removed.  (CASSANDRA-438)
 * Unless a token is manually specified in the configuration xml,
   a bootstraping node will use a token that gives it half the
   keys from the most-heavily-loaded node in the cluster,
   instead of generating a random token. 
   (CASSANDRA-385, CASSANDRA-517)
 * Miscellaneous bootstrap fixes (several tickets)
 * Ability to change a node's token even after it has data on it
   (CASSANDRA-541)
 * Ability to decommission a live node from the ring (CASSANDRA-435)
 * Semi-automatic loadbalancing via nodeprobe (CASSANDRA-192)
 * Add ability to set compaction thresholds at runtime via
   JMX / nodeprobe.  (CASSANDRA-465)
 * Add "comment" field to ColumnFamily definition. (CASSANDRA-481)
 * Additional JMX metrics (CASSANDRA-482)
 * JSON based export and import tools (several tickets)
 * Hinted Handoff fixes (several tickets)
 * Add key cache to improve read performance (CASSANDRA-423)
 * Simplified construction of custom ReplicationStrategy classes
   (CASSANDRA-497)
 * Graphical application (Swing) for ring integrity verification and 
   visualization was added to contrib (CASSANDRA-252)
 * Add DCQUORUM, DCQUORUMSYNC consistency levels and corresponding
   ReplicationStrategy / EndpointSnitch classes.  Experimental.
   (CASSANDRA-492)
 * Web client interface added to contrib (CASSANDRA-457)
 * More-efficient flush for Random, CollatedOPP partitioners 
   for normal writes (CASSANDRA-446) and bulk load (CASSANDRA-420)
 * Add MemtableFlushAfterMinutes, a global replacement for the old 
   per-CF FlushPeriodInMinutes setting (CASSANDRA-463)
 * optimizations to slice reading (CASSANDRA-350) and supercolumn
   queries (CASSANDRA-510)
 * force binding to given listenaddress for nodes with multiple
   interfaces (CASSANDRA-546)
 * stress.py benchmarking tool improvements (several tickets)
 * optimized replica placement code (CASSANDRA-525)
 * faster log replay on restart (CASSANDRA-539, CASSANDRA-540)
 * optimized local-node writes (CASSANDRA-558)
 * added get_range_slice, deprecating get_key_range (CASSANDRA-344)
 * expose TimedOutException to thrift (CASSANDRA-563)
 

0.4.2
 * Add validation disallowing null keys (CASSANDRA-486)
 * Fix race conditions in TCPConnectionManager (CASSANDRA-487)
 * Fix using non-utf8-aware comparison as a sanity check.
   (CASSANDRA-493)
 * Improve default garbage collector options (CASSANDRA-504)
 * Add "nodeprobe flush" (CASSANDRA-505)
 * remove NotFoundException from get_slice throws list (CASSANDRA-518)
 * fix get (not get_slice) of entire supercolumn (CASSANDRA-508)
 * fix null token during bootstrap (CASSANDRA-501)


0.4.1
 * Fix FlushPeriod columnfamily configuration regression
   (CASSANDRA-455)
 * Fix long column name support (CASSANDRA-460)
 * Fix for serializing a row that only contains tombstones
   (CASSANDRA-458)
 * Fix for discarding unneeded commitlog segments (CASSANDRA-459)
 * Add SnapshotBeforeCompaction configuration option (CASSANDRA-426)
 * Fix compaction abort under insufficient disk space (CASSANDRA-473)
 * Fix reading subcolumn slice from tombstoned CF (CASSANDRA-484)
 * Fix race condition in RVH causing occasional NPE (CASSANDRA-478)


0.4.0
 * fix get_key_range problems when a node is down (CASSANDRA-440)
   and add UnavailableException to more Thrift methods
 * Add example EndPointSnitch contrib code (several tickets)


0.4.0 RC2
 * fix SSTable generation clash during compaction (CASSANDRA-418)
 * reject method calls with null parameters (CASSANDRA-308)
 * properly order ranges in nodeprobe output (CASSANDRA-421)
 * fix logging of certain errors on executor threads (CASSANDRA-425)


0.4.0 RC1
 * Bootstrap feature is live; use -b on startup (several tickets)
 * Added multiget api (CASSANDRA-70)
 * fix Deadlock with SelectorManager.doProcess and TcpConnection.write
   (CASSANDRA-392)
 * remove key cache b/c of concurrency bugs in third-party
   CLHM library (CASSANDRA-405)
 * update non-major compaction logic to use two threshold values
   (CASSANDRA-407)
 * add periodic / batch commitlog sync modes (several tickets)
 * inline BatchMutation into batch_insert params (CASSANDRA-403)
 * allow setting the logging level at runtime via mbean (CASSANDRA-402)
 * change default comparator to BytesType (CASSANDRA-400)
 * add forwards-compatible ConsistencyLevel parameter to get_key_range
   (CASSANDRA-322)
 * r/m special case of blocking for local destination when writing with 
   ConsistencyLevel.ZERO (CASSANDRA-399)
 * Fixes to make BinaryMemtable [bulk load interface] useful (CASSANDRA-337);
   see contrib/bmt_example for an example of using it.
 * More JMX properties added (several tickets)
 * Thrift changes (several tickets)
    - Merged _super get methods with the normal ones; return values
      are now of ColumnOrSuperColumn.
    - Similarly, merged batch_insert_super into batch_insert.



0.4.0 beta
 * On-disk data format has changed to allow billions of keys/rows per
   node instead of only millions
 * Multi-keyspace support
 * Scan all sstables for all queries to avoid situations where
   different types of operation on the same ColumnFamily could
   disagree on what data was present
 * Snapshot support via JMX
 * Thrift API has changed a _lot_:
    - removed time-sorted CFs; instead, user-defined comparators
      may be defined on the column names, which are now byte arrays.
      Default comparators are provided for UTF8, Bytes, Ascii, Long (i64),
      and UUID types.
    - removed colon-delimited strings in thrift api in favor of explicit
      structs such as ColumnPath, ColumnParent, etc.  Also normalized
      thrift struct and argument naming.
    - Added columnFamily argument to get_key_range.
    - Change signature of get_slice to accept starting and ending
      columns as well as an offset.  (This allows use of indexes.)
      Added "ascending" flag to allow reasonably-efficient reverse
      scans as well.  Removed get_slice_by_range as redundant.
    - get_key_range operates on one CF at a time
    - changed `block` boolean on insert methods to ConsistencyLevel enum,
      with options of NONE, ONE, QUORUM, and ALL.
    - added similar consistency_level parameter to read methods
    - column-name-set slice with no names given now returns zero columns
      instead of all of them.  ("all" can run your server out of memory.
      use a range-based slice with a high max column count instead.)
 * Removed the web interface. Node information can now be obtained by 
   using the newly introduced nodeprobe utility.
 * More JMX stats
 * Remove magic values from internals (e.g. special key to indicate
   when to flush memtables)
 * Rename configuration "table" to "keyspace"
 * Moved to crash-only design; no more shutdown (just kill the process)
 * Lots of bug fixes

Full list of issues resolved in 0.4 is at https://issues.apache.org/jira/secure/IssueNavigator.jspa?reset=true&&pid=12310865&fixfor=12313862&resolution=1&sorter/field=issuekey&sorter/order=DESC


0.3.0 RC3
 * Fix potential deadlock under load in TCPConnection.
   (CASSANDRA-220)


0.3.0 RC2
 * Fix possible data loss when server is stopped after replaying
   log but before new inserts force memtable flush.
   (CASSANDRA-204)
 * Added BUGS file


0.3.0 RC1
 * Range queries on keys, including user-defined key collation
 * Remove support
 * Workarounds for a weird bug in JDK select/register that seems
   particularly common on VM environments. Cassandra should deploy
   fine on EC2 now
 * Much improved infrastructure: the beginnings of a decent test suite
   ("ant test" for unit tests; "nosetests" for system tests), code
   coverage reporting, etc.
 * Expanded node status reporting via JMX
 * Improved error reporting/logging on both server and client
 * Reduced memory footprint in default configuration
 * Combined blocking and non-blocking versions of insert APIs
 * Added FlushPeriodInMinutes configuration parameter to force
   flushing of infrequently-updated ColumnFamilies<|MERGE_RESOLUTION|>--- conflicted
+++ resolved
@@ -21,20 +21,12 @@
  * Enable describe on indices (CASSANDRA-7814)
  * Fix incorrect result for IN queries where column not found (CASSANDRA-9540)
  * ColumnFamilyStore.selectAndReference may block during compaction (CASSANDRA-9637)
-<<<<<<< HEAD
-=======
-Merged from 2.0
-  * Fix error message when attempting to create an index on a column
-    in a COMPACT STORAGE table with clustering columns (CASSANDRA-9527)
-  * 'WITH WITH' in alter keyspace statements causes NPE (CASSANDRA-9565)
-
-
-2.1.7
->>>>>>> 39c082ff
  * Fix bug in cardinality check when compacting (CASSANDRA-9580)
  * Fix memory leak in Ref due to ConcurrentLinkedQueue.remove() behaviour (CASSANDRA-9549)
  * Make rebuild only run one at a time (CASSANDRA-9119)
 Merged from 2.0
+ * Fix error message when attempting to create an index on a column
+   in a COMPACT STORAGE table with clustering columns (CASSANDRA-9527)
  * 'WITH WITH' in alter keyspace statements causes NPE (CASSANDRA-9565)
  * Expose some internals of SelectStatement for inspection (CASSANDRA-9532)
  * ArrivalWindow should use primitives (CASSANDRA-9496)
