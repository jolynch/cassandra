--- conflicted
+++ resolved
@@ -1,4 +1,3 @@
-<<<<<<< HEAD
 3.11.11
  * Nodetool garbagecollect should retain SSTableLevel for LCS (CASSANDRA-16634)
  * Ignore stale acks received in the shadow round (CASSANDRA-16588)
@@ -7,10 +6,7 @@
  * Make sure sstables with moved starts are removed correctly in LeveledGenerations (CASSANDRA-16552)
  * Upgrade jackson-databind to 2.9.10.8 (CASSANDRA-16462)
 Merged from 3.0:
-=======
-3.0.25:
  * Prevent loss of commit log data when moving sstables between nodes (CASSANDRA-16619)
->>>>>>> d84c6e98
  * Fix materialized view builders inserting truncated data (CASSANDRA-16567)
  * Don't wait for schema migrations from removed nodes (CASSANDRA-16577)
  * Scheduled (delayed) schema pull tasks should not run after MIGRATION stage shutdown during decommission (CASSANDRA-16495)
