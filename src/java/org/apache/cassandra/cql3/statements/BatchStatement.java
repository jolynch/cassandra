/*
 * Licensed to the Apache Software Foundation (ASF) under one
 * or more contributor license agreements.  See the NOTICE file
 * distributed with this work for additional information
 * regarding copyright ownership.  The ASF licenses this file
 * to you under the Apache License, Version 2.0 (the
 * "License"); you may not use this file except in compliance
 * with the License.  You may obtain a copy of the License at
 *
 *     http://www.apache.org/licenses/LICENSE-2.0
 *
 * Unless required by applicable law or agreed to in writing, software
 * distributed under the License is distributed on an "AS IS" BASIS,
 * WITHOUT WARRANTIES OR CONDITIONS OF ANY KIND, either express or implied.
 * See the License for the specific language governing permissions and
 * limitations under the License.
 */
package org.apache.cassandra.cql3.statements;

import java.nio.ByteBuffer;
import java.util.*;

import com.google.common.collect.Iterables;
import org.github.jamm.MemoryMeter;

import org.apache.cassandra.config.ColumnDefinition;
import org.apache.cassandra.cql3.*;
import org.apache.cassandra.db.*;
import org.apache.cassandra.db.composites.Composite;
import org.apache.cassandra.exceptions.*;
import org.apache.cassandra.service.ClientState;
import org.apache.cassandra.service.QueryState;
import org.apache.cassandra.service.StorageProxy;
import org.apache.cassandra.transport.messages.ResultMessage;

/**
 * A <code>BATCH</code> statement parsed from a CQL query.
 *
 */
public class BatchStatement implements CQLStatement, MeasurableForPreparedCache
{
    public static enum Type
    {
        LOGGED, UNLOGGED, COUNTER
    }

    private final int boundTerms;
    public final Type type;
    private final List<ModificationStatement> statements;
    private final Attributes attrs;
    private final boolean hasConditions;

    /**
     * Creates a new BatchStatement from a list of statements and a
     * Thrift consistency level.
     *
     * @param type type of the batch
     * @param statements a list of UpdateStatements
     * @param attrs additional attributes for statement (CL, timestamp, timeToLive)
     */
    public BatchStatement(int boundTerms, Type type, List<ModificationStatement> statements, Attributes attrs)
    {
        this(boundTerms, type, statements, attrs, false);
    }

    public BatchStatement(int boundTerms, Type type, List<ModificationStatement> statements, Attributes attrs, boolean hasConditions)
    {
        this.boundTerms = boundTerms;
        this.type = type;
        this.statements = statements;
        this.attrs = attrs;
        this.hasConditions = hasConditions;
    }

    public long measureForPreparedCache(MemoryMeter meter)
    {
        long size = meter.measure(this)
                  + meter.measureDeep(type)
                  + meter.measure(statements)
                  + meter.measureDeep(attrs);
        for (ModificationStatement stmt : statements)
            size += stmt.measureForPreparedCache(meter);
        return size;
    }

    public int getBoundTerms()
    {
        return boundTerms;
    }

    public void checkAccess(ClientState state) throws InvalidRequestException, UnauthorizedException
    {
        for (ModificationStatement statement : statements)
            statement.checkAccess(state);
    }

    public void validate(ClientState state) throws InvalidRequestException
    {
        if (attrs.isTimeToLiveSet())
            throw new InvalidRequestException("Global TTL on the BATCH statement is not supported.");

        for (ModificationStatement statement : statements)
        {
            if (attrs.isTimestampSet() && statement.isTimestampSet())
                throw new InvalidRequestException("Timestamp must be set either on BATCH or individual statements");
        }
    }

    public List<ModificationStatement> getStatements()
    {
        return statements;
    }

    private Collection<? extends IMutation> getMutations(BatchVariables variables, boolean local, ConsistencyLevel cl, long now)
    throws RequestExecutionException, RequestValidationException
    {
        Map<String, Map<ByteBuffer, IMutation>> mutations = new HashMap<>();
        for (int i = 0; i < statements.size(); i++)
        {
            ModificationStatement statement = statements.get(i);
            List<ByteBuffer> statementVariables = variables.getVariablesForStatement(i);
            addStatementMutations(statement, statementVariables, local, cl, now, mutations);
        }
        return unzipMutations(mutations);
    }

    private Collection<? extends IMutation> unzipMutations(Map<String, Map<ByteBuffer, IMutation>> mutations)
    {
        // The case where all statement where on the same keyspace is pretty common
        if (mutations.size() == 1)
            return mutations.values().iterator().next().values();

        List<IMutation> ms = new ArrayList<>();
        for (Map<ByteBuffer, IMutation> ksMap : mutations.values())
            ms.addAll(ksMap.values());
        return ms;
    }

    private void addStatementMutations(ModificationStatement statement,
                                       List<ByteBuffer> variables,
                                       boolean local,
                                       ConsistencyLevel cl,
                                       long now,
                                       Map<String, Map<ByteBuffer, IMutation>> mutations)
    throws RequestExecutionException, RequestValidationException
    {
        String ksName = statement.keyspace();
        Map<ByteBuffer, IMutation> ksMap = mutations.get(ksName);
        if (ksMap == null)
        {
            ksMap = new HashMap<>();
            mutations.put(ksName, ksMap);
        }

        // The following does the same than statement.getMutations(), but we inline it here because
        // we don't want to recreate mutations every time as this is particularly inefficient when applying
        // multiple batch to the same partition (see #6737).
        List<ByteBuffer> keys = statement.buildPartitionKeyNames(variables);
        ColumnNameBuilder clusteringPrefix = statement.createClusteringPrefixBuilder(variables);
        UpdateParameters params = statement.makeUpdateParameters(keys, clusteringPrefix, variables, local, cl, now);

        for (ByteBuffer key : keys)
        {
            IMutation mutation = ksMap.get(key);
            RowMutation rm;
            if (mutation == null)
            {
                rm = new RowMutation(ksName, key);
                mutation = type == Type.COUNTER ? new CounterMutation(rm, cl) : rm;
                ksMap.put(key, mutation);
            }
            else
            {
                rm = type == Type.COUNTER ? ((CounterMutation)mutation).rowMutation() : (RowMutation)mutation;
            }

            statement.addUpdateForKey(rm.addOrGet(statement.cfm, UnsortedColumns.factory), key, clusteringPrefix, params);
        }
    }

    public ResultMessage execute(QueryState queryState, QueryOptions options) throws RequestExecutionException, RequestValidationException
    {
        if (options.getConsistency() == null)
            throw new InvalidRequestException("Invalid empty consistency level");

        return execute(new PreparedBatchVariables(options.getValues()), false, options.getConsistency(), queryState.getTimestamp());
    }

    public ResultMessage executeWithPerStatementVariables(ConsistencyLevel cl, QueryState queryState, List<List<ByteBuffer>> variables) throws RequestExecutionException, RequestValidationException
    {
        if (cl == null)
            throw new InvalidRequestException("Invalid empty consistency level");

        return execute(new BatchOfPreparedVariables(variables), false, cl, queryState.getTimestamp());
    }

    public ResultMessage execute(BatchVariables variables, boolean local, ConsistencyLevel cl, long now)
    throws RequestExecutionException, RequestValidationException
    {
        // TODO: we don't support a serial consistency for batches in the protocol so defaulting to SERIAL for now.
        // We'll need to fix that.
        if (hasConditions)
            return executeWithConditions(variables, cl, ConsistencyLevel.SERIAL, now);

        executeWithoutConditions(getMutations(variables, local, cl, now), cl);
        return null;
    }

    private void executeWithoutConditions(Collection<? extends IMutation> mutations, ConsistencyLevel cl) throws RequestExecutionException, RequestValidationException
    {
        boolean mutateAtomic = (type == Type.LOGGED && mutations.size() > 1);
        StorageProxy.mutateWithTriggers(mutations, cl, mutateAtomic);
    }

    private ResultMessage executeWithConditions(BatchVariables variables, ConsistencyLevel cl, ConsistencyLevel serialCf, long now)
    throws RequestExecutionException, RequestValidationException
    {
        ByteBuffer key = null;
        String ksName = null;
        String cfName = null;
        ColumnFamily updates = null;
        CQL3CasConditions conditions = null;
        Set<ColumnDefinition> columnsWithConditions = new LinkedHashSet<ColumnDefinition>();

        for (int i = 0; i < statements.size(); i++)
        {
            ModificationStatement statement = statements.get(i);
            List<ByteBuffer> statementVariables = variables.getVariablesForStatement(i);
            long timestamp = attrs.getTimestamp(now, statementVariables);
            List<ByteBuffer> pks = statement.buildPartitionKeyNames(statementVariables);
            if (pks.size() > 1)
                throw new IllegalArgumentException("Batch with conditions cannot span multiple partitions (you cannot use IN on the partition key)");
            if (key == null)
            {
                key = pks.get(0);
                ksName = statement.cfm.ksName;
                cfName = statement.cfm.cfName;
                conditions = new CQL3CasConditions(statement.cfm, now);
                updates = ArrayBackedSortedColumns.factory.create(statement.cfm);
            }
            else if (!key.equals(pks.get(0)))
            {
                throw new InvalidRequestException("Batch with conditions cannot span multiple partitions");
            }

            ColumnNameBuilder clusteringPrefix = statement.createClusteringPrefixBuilder(statementVariables);
            if (statement.hasConditions())
            {
<<<<<<< HEAD
                Composite clusteringPrefix = statement.createClusteringPrefix(statementVariables);
=======
>>>>>>> 54a7e003
                statement.addUpdatesAndConditions(key, clusteringPrefix, updates, conditions, statementVariables, timestamp);
                // As soon as we have a ifNotExists, we set columnsWithConditions to null so that everything is in the resultSet
                if (statement.hasIfNotExistCondition())
                    columnsWithConditions = null;
                else if (columnsWithConditions != null)
                    Iterables.addAll(columnsWithConditions, statement.getColumnsWithConditions());
            }
            else
            {
<<<<<<< HEAD
                // getPartitionKey will already have thrown if there is more than one key involved
                IMutation mut = statement.getMutations(statementVariables, false, cl, timestamp, true).iterator().next();
                updates.addAll(mut.getColumnFamilies().iterator().next());
=======
                UpdateParameters params = statement.makeUpdateParameters(Collections.singleton(key), clusteringPrefix, statementVariables, false, cl, now);
                statement.addUpdateForKey(updates, key, clusteringPrefix, params);
>>>>>>> 54a7e003
            }
        }

        ColumnFamily result = StorageProxy.cas(ksName, cfName, key, conditions, updates, serialCf, cl);
        return new ResultMessage.Rows(ModificationStatement.buildCasResultSet(ksName, key, cfName, result, columnsWithConditions, true));
    }

    public ResultMessage executeInternal(QueryState queryState) throws RequestValidationException, RequestExecutionException
    {
        assert !hasConditions;
        for (IMutation mutation : getMutations(PreparedBatchVariables.EMPTY, true, null, queryState.getTimestamp()))
        {
            // We don't use counters internally.
            assert mutation instanceof Mutation;
            ((Mutation) mutation).apply();
        }
        return null;
    }

    public interface BatchVariables
    {
        public List<ByteBuffer> getVariablesForStatement(int statementInBatch);
    }

    public static class PreparedBatchVariables implements BatchVariables
    {
        public static final BatchVariables EMPTY = new PreparedBatchVariables(Collections.<ByteBuffer>emptyList());

        private final List<ByteBuffer> variables;

        public PreparedBatchVariables(List<ByteBuffer> variables)
        {
            this.variables = variables;
        }

        public List<ByteBuffer> getVariablesForStatement(int statementInBatch)
        {
            return variables;
        }
    }

    public static class BatchOfPreparedVariables implements BatchVariables
    {
        private final List<List<ByteBuffer>> variables;

        public BatchOfPreparedVariables(List<List<ByteBuffer>> variables)
        {
            this.variables = variables;
        }

        public List<ByteBuffer> getVariablesForStatement(int statementInBatch)
        {
            return variables.get(statementInBatch);
        }
    }

    public String toString()
    {
        return String.format("BatchStatement(type=%s, statements=%s)", type, statements);
    }

    public static class Parsed extends CFStatement
    {
        private final Type type;
        private final Attributes.Raw attrs;
        private final List<ModificationStatement.Parsed> parsedStatements;

        public Parsed(Type type, Attributes.Raw attrs, List<ModificationStatement.Parsed> parsedStatements)
        {
            super(null);
            this.type = type;
            this.attrs = attrs;
            this.parsedStatements = parsedStatements;
        }

        @Override
        public void prepareKeyspace(ClientState state) throws InvalidRequestException
        {
            for (ModificationStatement.Parsed statement : parsedStatements)
                statement.prepareKeyspace(state);
        }

        public ParsedStatement.Prepared prepare() throws InvalidRequestException
        {
            VariableSpecifications boundNames = getBoundVariables();

            List<ModificationStatement> statements = new ArrayList<ModificationStatement>(parsedStatements.size());
            boolean hasConditions = false;
            for (ModificationStatement.Parsed parsed : parsedStatements)
            {
                ModificationStatement stmt = parsed.prepare(boundNames);
                if (stmt.hasConditions())
                    hasConditions = true;

                if (stmt.isCounter() && type != Type.COUNTER)
                    throw new InvalidRequestException("Counter mutations are only allowed in COUNTER batches");

                if (!stmt.isCounter() && type == Type.COUNTER)
                    throw new InvalidRequestException("Only counter mutations are allowed in COUNTER batches");

                statements.add(stmt);
            }

            if (hasConditions)
            {
                String ksName = null;
                String cfName = null;
                for (ModificationStatement stmt : statements)
                {
                    if (ksName != null && (!stmt.keyspace().equals(ksName) || !stmt.columnFamily().equals(cfName)))
                        throw new InvalidRequestException("Batch with conditions cannot span multiple tables");
                    ksName = stmt.keyspace();
                    cfName = stmt.columnFamily();
                }
            }

            Attributes prepAttrs = attrs.prepare("[batch]", "[batch]");
            prepAttrs.collectMarkerSpecification(boundNames);

            return new ParsedStatement.Prepared(new BatchStatement(boundNames.size(), type, statements, prepAttrs, hasConditions), boundNames);
        }
    }
}<|MERGE_RESOLUTION|>--- conflicted
+++ resolved
@@ -156,25 +156,25 @@
         // we don't want to recreate mutations every time as this is particularly inefficient when applying
         // multiple batch to the same partition (see #6737).
         List<ByteBuffer> keys = statement.buildPartitionKeyNames(variables);
-        ColumnNameBuilder clusteringPrefix = statement.createClusteringPrefixBuilder(variables);
+        Composite clusteringPrefix = statement.createClusteringPrefix(variables);
         UpdateParameters params = statement.makeUpdateParameters(keys, clusteringPrefix, variables, local, cl, now);
 
         for (ByteBuffer key : keys)
         {
             IMutation mutation = ksMap.get(key);
-            RowMutation rm;
+            Mutation mut;
             if (mutation == null)
             {
-                rm = new RowMutation(ksName, key);
-                mutation = type == Type.COUNTER ? new CounterMutation(rm, cl) : rm;
+                mut = new Mutation(ksName, key);
+                mutation = type == Type.COUNTER ? new CounterMutation(mut, cl) : mut;
                 ksMap.put(key, mutation);
             }
             else
             {
-                rm = type == Type.COUNTER ? ((CounterMutation)mutation).rowMutation() : (RowMutation)mutation;
-            }
-
-            statement.addUpdateForKey(rm.addOrGet(statement.cfm, UnsortedColumns.factory), key, clusteringPrefix, params);
+                mut = type == Type.COUNTER ? ((CounterMutation)mutation).getMutation() : (Mutation)mutation;
+            }
+
+            statement.addUpdateForKey(mut.addOrGet(statement.cfm), key, clusteringPrefix, params);
         }
     }
 
@@ -243,13 +243,9 @@
                 throw new InvalidRequestException("Batch with conditions cannot span multiple partitions");
             }
 
-            ColumnNameBuilder clusteringPrefix = statement.createClusteringPrefixBuilder(statementVariables);
+            Composite clusteringPrefix = statement.createClusteringPrefix(statementVariables);
             if (statement.hasConditions())
             {
-<<<<<<< HEAD
-                Composite clusteringPrefix = statement.createClusteringPrefix(statementVariables);
-=======
->>>>>>> 54a7e003
                 statement.addUpdatesAndConditions(key, clusteringPrefix, updates, conditions, statementVariables, timestamp);
                 // As soon as we have a ifNotExists, we set columnsWithConditions to null so that everything is in the resultSet
                 if (statement.hasIfNotExistCondition())
@@ -259,14 +255,8 @@
             }
             else
             {
-<<<<<<< HEAD
-                // getPartitionKey will already have thrown if there is more than one key involved
-                IMutation mut = statement.getMutations(statementVariables, false, cl, timestamp, true).iterator().next();
-                updates.addAll(mut.getColumnFamilies().iterator().next());
-=======
                 UpdateParameters params = statement.makeUpdateParameters(Collections.singleton(key), clusteringPrefix, statementVariables, false, cl, now);
                 statement.addUpdateForKey(updates, key, clusteringPrefix, params);
->>>>>>> 54a7e003
             }
         }
 
