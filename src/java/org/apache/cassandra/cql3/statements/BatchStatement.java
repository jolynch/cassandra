/*
 * Licensed to the Apache Software Foundation (ASF) under one
 * or more contributor license agreements.  See the NOTICE file
 * distributed with this work for additional information
 * regarding copyright ownership.  The ASF licenses this file
 * to you under the Apache License, Version 2.0 (the
 * "License"); you may not use this file except in compliance
 * with the License.  You may obtain a copy of the License at
 *
 *     http://www.apache.org/licenses/LICENSE-2.0
 *
 * Unless required by applicable law or agreed to in writing, software
 * distributed under the License is distributed on an "AS IS" BASIS,
 * WITHOUT WARRANTIES OR CONDITIONS OF ANY KIND, either express or implied.
 * See the License for the specific language governing permissions and
 * limitations under the License.
 */
package org.apache.cassandra.cql3.statements;

import java.nio.ByteBuffer;
import java.util.*;

import org.apache.cassandra.auth.Permission;
import org.apache.cassandra.cql3.*;
import org.apache.cassandra.db.ConsistencyLevel;
import org.apache.cassandra.db.CounterMutation;
import org.apache.cassandra.db.IMutation;
import org.apache.cassandra.db.RowMutation;
import org.apache.cassandra.exceptions.*;
import org.apache.cassandra.service.ClientState;
import org.apache.cassandra.utils.Pair;

/**
 * A <code>BATCH</code> statement parsed from a CQL query.
 *
 */
public class BatchStatement extends ModificationStatement
{
    // statements to execute
    protected final List<ModificationStatement> statements;

    /**
     * Creates a new BatchStatement from a list of statements and a
     * Thrift consistency level.
     *
     * @param type type of the batch
     * @param statements a list of UpdateStatements
     * @param attrs additional attributes for statement (CL, timestamp, timeToLive)
     */
    public BatchStatement(Type type, List<ModificationStatement> statements, Attributes attrs)
    {
        super(null, attrs);
        this.type = type;
        this.statements = statements;
    }

    @Override
    public void prepareKeyspace(ClientState state) throws InvalidRequestException
    {
        for (ModificationStatement statement : statements)
            statement.prepareKeyspace(state);
    }

    @Override
    public void checkAccess(ClientState state) throws InvalidRequestException, UnauthorizedException
    {
        Map<String, Set<String>> cfamsSeen = new HashMap<String, Set<String>>();
        for (ModificationStatement statement : statements)
        {
            String ks = statement.keyspace();
            String cf = statement.columnFamily();

            if (!cfamsSeen.containsKey(ks))
                cfamsSeen.put(ks, new HashSet<String>());

            // Avoid unnecessary authorization.
            Set<String> cfs = cfamsSeen.get(ks);
            if (!(cfs.contains(cf)))
            {
<<<<<<< HEAD
                state.hasColumnFamilyAccess(statement.keyspace(), statement.columnFamily(), Permission.MODIFY);
                cfamsSeen.add(statement.columnFamily());
=======
                state.hasColumnFamilyAccess(ks, cf, Permission.WRITE);
                cfs.add(cf);
>>>>>>> 3bb84e9e
            }
        }
    }

    public void validate(ClientState state) throws InvalidRequestException
    {
        if (getTimeToLive() != 0)
            throw new InvalidRequestException("Global TTL on the BATCH statement is not supported.");

        for (ModificationStatement statement : statements)
        {
            if (isSetTimestamp() && statement.isSetTimestamp())
                throw new InvalidRequestException("Timestamp must be set either on BATCH or individual statements");

            if (statement.getTimeToLive() < 0)
                throw new InvalidRequestException("A TTL must be greater or equal to 0");
        }
    }

    protected void validateConsistency(ConsistencyLevel cl) throws InvalidRequestException
    {
        for (ModificationStatement statement : statements)
            statement.validateConsistency(cl);
    }

    public Collection<? extends IMutation> getMutations(List<ByteBuffer> variables, boolean local, ConsistencyLevel cl, long now)
    throws RequestExecutionException, RequestValidationException
    {
        Map<Pair<String, ByteBuffer>, IMutation> mutations = new HashMap<Pair<String, ByteBuffer>, IMutation>();
        for (ModificationStatement statement : statements)
        {
            if (isSetTimestamp())
                statement.setTimestamp(getTimestamp(now));

            // Group mutation together, otherwise they won't get applied atomically
            for (IMutation m : statement.getMutations(variables, local, cl, now))
            {
                if (m instanceof CounterMutation && type != Type.COUNTER)
                    throw new InvalidRequestException("Counter mutations are only allowed in COUNTER batches");

                if (m instanceof RowMutation && type == Type.COUNTER)
                    throw new InvalidRequestException("Only counter mutations are allowed in COUNTER batches");

                Pair<String, ByteBuffer> key = Pair.create(m.getTable(), m.key());
                IMutation existing = mutations.get(key);

                if (existing == null)
                    mutations.put(key, m);
                else
                    existing.addAll(m);
            }
        }

        return mutations.values();
    }

    public ParsedStatement.Prepared prepare(ColumnSpecification[] boundNames) throws InvalidRequestException
    {
        // XXX: we use our knowledge that Modification don't create new statement upon call to prepare()
        for (ModificationStatement statement : statements)
        {
            statement.prepare(boundNames);
        }
        return new ParsedStatement.Prepared(this, Arrays.<ColumnSpecification>asList(boundNames));
    }

    public ParsedStatement.Prepared prepare() throws InvalidRequestException
    {
        CFDefinition.Name[] boundNames = new CFDefinition.Name[getBoundsTerms()];
        return prepare(boundNames);
    }

    public String toString()
    {
        return String.format("BatchStatement(type=%s, statements=%s)", type, statements);
    }
}<|MERGE_RESOLUTION|>--- conflicted
+++ resolved
@@ -77,13 +77,8 @@
             Set<String> cfs = cfamsSeen.get(ks);
             if (!(cfs.contains(cf)))
             {
-<<<<<<< HEAD
-                state.hasColumnFamilyAccess(statement.keyspace(), statement.columnFamily(), Permission.MODIFY);
-                cfamsSeen.add(statement.columnFamily());
-=======
-                state.hasColumnFamilyAccess(ks, cf, Permission.WRITE);
+                state.hasColumnFamilyAccess(ks, cf, Permission.MODIFY);
                 cfs.add(cf);
->>>>>>> 3bb84e9e
             }
         }
     }
