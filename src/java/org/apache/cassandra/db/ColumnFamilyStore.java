--- conflicted
+++ resolved
@@ -1873,13 +1873,7 @@
                 for (SSTableReader ssTable : currentView.sstables)
                 {
                     File snapshotDirectory = Directories.getSnapshotDirectory(ssTable.descriptor, snapshotName);
-<<<<<<< HEAD
-                    rateLimiter.acquire(SSTableReader.componentsFor(ssTable.descriptor).size());
-                    ssTable.createLinks(snapshotDirectory.getPath()); // hard links
-=======
                     ssTable.createLinks(snapshotDirectory.getPath(), rateLimiter); // hard links
-                    filesJSONArr.add(ssTable.descriptor.relativeFilenameFor(Component.DATA));
->>>>>>> b9d87003
 
                     if (logger.isTraceEnabled())
                         logger.trace("Snapshot for {} keyspace data file {} created in {}", keyspace, ssTable.getFilename(), snapshotDirectory);
