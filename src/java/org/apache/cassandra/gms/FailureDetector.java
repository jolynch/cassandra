/*
 * Licensed to the Apache Software Foundation (ASF) under one
 * or more contributor license agreements.  See the NOTICE file
 * distributed with this work for additional information
 * regarding copyright ownership.  The ASF licenses this file
 * to you under the Apache License, Version 2.0 (the
 * "License"); you may not use this file except in compliance
 * with the License.  You may obtain a copy of the License at
 *
 *     http://www.apache.org/licenses/LICENSE-2.0
 *
 * Unless required by applicable law or agreed to in writing, software
 * distributed under the License is distributed on an "AS IS" BASIS,
 * WITHOUT WARRANTIES OR CONDITIONS OF ANY KIND, either express or implied.
 * See the License for the specific language governing permissions and
 * limitations under the License.
 */
package org.apache.cassandra.gms;

import java.io.*;
import java.lang.management.ManagementFactory;
import java.net.InetAddress;
import java.net.UnknownHostException;
import java.util.*;
import java.util.concurrent.CopyOnWriteArrayList;
import javax.management.MBeanServer;
import javax.management.ObjectName;

import org.apache.commons.lang3.StringUtils;
import org.slf4j.Logger;
import org.slf4j.LoggerFactory;

import org.apache.cassandra.config.DatabaseDescriptor;
import org.apache.cassandra.io.FSWriteError;
import org.apache.cassandra.io.util.FileUtils;
import org.apache.cassandra.utils.BoundedStatsDeque;
import org.apache.cassandra.utils.FBUtilities;

/**
 * This FailureDetector is an implementation of the paper titled
 * "The Phi Accrual Failure Detector" by Hayashibara.
 * Check the paper and the <i>IFailureDetector</i> interface for details.
 */
public class FailureDetector implements IFailureDetector, FailureDetectorMBean
{
    public static final String MBEAN_NAME = "org.apache.cassandra.net:type=FailureDetector";
    private static final int SAMPLE_SIZE = 1000;
    protected static final int INITIAL_VALUE = getInitialValue();

    public static final IFailureDetector instance = new FailureDetector();
    private static final Logger logger = LoggerFactory.getLogger(FailureDetector.class);

    // this is useless except to provide backwards compatibility in phi_convict_threshold,
    // because everyone seems pretty accustomed to the default of 8, and users who have
    // already tuned their phi_convict_threshold for their own environments won't need to
    // change.
    private final double PHI_FACTOR = 1.0 / Math.log(10.0); // 0.434...

    private final Map<InetAddress, ArrivalWindow> arrivalSamples = new Hashtable<InetAddress, ArrivalWindow>();
    private final List<IFailureDetectionEventListener> fdEvntListeners = new CopyOnWriteArrayList<IFailureDetectionEventListener>();

    public FailureDetector()
    {
        // Register this instance with JMX
        try
        {
            MBeanServer mbs = ManagementFactory.getPlatformMBeanServer();
            mbs.registerMBean(this, new ObjectName(MBEAN_NAME));
        }
        catch (Exception e)
        {
            throw new RuntimeException(e);
        }
    }

    private static int getInitialValue()
    {
        String newvalue = System.getProperty("cassandra.fd_initial_value_ms");
        if (newvalue != null)
        {
            logger.info("Overriding FD INITIAL_VALUE to {}ms", newvalue);
            return Integer.parseInt(newvalue);
        }
        else
            return Gossiper.intervalInMillis * 30;
    }

    public String getAllEndpointStates()
    {
        StringBuilder sb = new StringBuilder();
        for (Map.Entry<InetAddress, EndpointState> entry : Gossiper.instance.endpointStateMap.entrySet())
        {
            sb.append(entry.getKey()).append("\n");
            appendEndpointState(sb, entry.getValue());
        }
        return sb.toString();
    }

    public Map<String, String> getSimpleStates()
    {
        Map<String, String> nodesStatus = new HashMap<String, String>(Gossiper.instance.endpointStateMap.size());
        for (Map.Entry<InetAddress, EndpointState> entry : Gossiper.instance.endpointStateMap.entrySet())
        {
            if (entry.getValue().isAlive())
                nodesStatus.put(entry.getKey().toString(), "UP");
            else
                nodesStatus.put(entry.getKey().toString(), "DOWN");
        }
        return nodesStatus;
    }

    public int getDownEndpointCount()
    {
        int count = 0;
        for (Map.Entry<InetAddress, EndpointState> entry : Gossiper.instance.endpointStateMap.entrySet())
        {
            if (!entry.getValue().isAlive())
                count++;
        }
        return count;
    }

    public int getUpEndpointCount()
    {
        int count = 0;
        for (Map.Entry<InetAddress, EndpointState> entry : Gossiper.instance.endpointStateMap.entrySet())
        {
            if (entry.getValue().isAlive())
                count++;
        }
        return count;
    }

    public String getEndpointState(String address) throws UnknownHostException
    {
        StringBuilder sb = new StringBuilder();
        EndpointState endpointState = Gossiper.instance.getEndpointStateForEndpoint(InetAddress.getByName(address));
        appendEndpointState(sb, endpointState);
        return sb.toString();
    }

    private void appendEndpointState(StringBuilder sb, EndpointState endpointState)
    {
        for (Map.Entry<ApplicationState, VersionedValue> state : endpointState.applicationState.entrySet())
        {
            if (state.getKey() == ApplicationState.TOKENS)
                continue;
            sb.append("  ").append(state.getKey()).append(":").append(state.getValue().value).append("\n");
        }
    }

    /**
     * Dump the inter arrival times for examination if necessary.
     */
    public void dumpInterArrivalTimes()
    {
        File file = FileUtils.createTempFile("failuredetector-", ".dat");

        OutputStream os = null;
        try
        {
            os = new BufferedOutputStream(new FileOutputStream(file, true));
            os.write(toString().getBytes());
        }
        catch (IOException e)
        {
            throw new FSWriteError(e, file);
        }
        finally
        {
            FileUtils.closeQuietly(os);
        }
    }

    public void setPhiConvictThreshold(double phi)
    {
        DatabaseDescriptor.setPhiConvictThreshold(phi);
    }

    public double getPhiConvictThreshold()
    {
        return DatabaseDescriptor.getPhiConvictThreshold();
    }

    public boolean isAlive(InetAddress ep)
    {
        if (ep.equals(FBUtilities.getBroadcastAddress()))
            return true;

        EndpointState epState = Gossiper.instance.getEndpointStateForEndpoint(ep);
        // we could assert not-null, but having isAlive fail screws a node over so badly that
        // it's worth being defensive here so minor bugs don't cause disproportionate
        // badness.  (See CASSANDRA-1463 for an example).
        if (epState == null)
            logger.error("unknown endpoint " + ep);
        return epState != null && epState.isAlive();
    }

    public void report(InetAddress ep)
    {
        if (logger.isTraceEnabled())
            logger.trace("reporting {}", ep);
        long now = System.nanoTime();
        ArrivalWindow heartbeatWindow = arrivalSamples.get(ep);
        if (heartbeatWindow == null)
        {
            // avoid adding an empty ArrivalWindow to the Map
            heartbeatWindow = new ArrivalWindow(SAMPLE_SIZE);
            heartbeatWindow.add(now);
            arrivalSamples.put(ep, heartbeatWindow);
        }
        else
        {
            heartbeatWindow.add(now);
        }
    }

    public void interpret(InetAddress ep)
    {
        ArrivalWindow hbWnd = arrivalSamples.get(ep);
        if (hbWnd == null)
        {
            return;
        }
        long now = System.nanoTime();
        double phi = hbWnd.phi(now);
        if (logger.isTraceEnabled())
            logger.trace("PHI for " + ep + " : " + phi);

        if (PHI_FACTOR * phi > getPhiConvictThreshold())
        {
            logger.trace("notifying listeners that {} is down", ep);
            logger.trace("intervals: {} mean: {}", hbWnd, hbWnd.mean());
            for (IFailureDetectionEventListener listener : fdEvntListeners)
            {
                listener.convict(ep, phi);
            }
        }
    }

    public void forceConviction(InetAddress ep)
    {
        logger.debug("Forcing conviction of {}", ep);
        for (IFailureDetectionEventListener listener : fdEvntListeners)
        {
            listener.convict(ep, getPhiConvictThreshold());
        }
    }

    public void remove(InetAddress ep)
    {
        arrivalSamples.remove(ep);
    }

    public void registerFailureDetectionEventListener(IFailureDetectionEventListener listener)
    {
        fdEvntListeners.add(listener);
    }

    public void unregisterFailureDetectionEventListener(IFailureDetectionEventListener listener)
    {
        fdEvntListeners.remove(listener);
    }

    public String toString()
    {
        StringBuilder sb = new StringBuilder();
        Set<InetAddress> eps = arrivalSamples.keySet();

        sb.append("-----------------------------------------------------------------------");
        for (InetAddress ep : eps)
        {
            ArrivalWindow hWnd = arrivalSamples.get(ep);
            sb.append(ep + " : ");
            sb.append(hWnd.toString());
            sb.append(System.getProperty("line.separator"));
        }
        sb.append("-----------------------------------------------------------------------");
        return sb.toString();
    }

    public static void main(String[] args)
    {
    }
}

class ArrivalWindow
{
    private static final Logger logger = LoggerFactory.getLogger(ArrivalWindow.class);
    private long tLast = 0L;
    private final BoundedStatsDeque arrivalIntervals;

    // this is useless except to provide backwards compatibility in phi_convict_threshold,
    // because everyone seems pretty accustomed to the default of 8, and users who have
    // already tuned their phi_convict_threshold for their own environments won't need to
    // change.
    private final double PHI_FACTOR = 1.0 / Math.log(10.0);

    private static final long MILLI_TO_NANO = 1000000L;

    // in the event of a long partition, never record an interval longer than the rpc timeout,
    // since if a host is regularly experiencing connectivity problems lasting this long we'd
    // rather mark it down quickly instead of adapting
<<<<<<< HEAD
    private final long MAX_INTERVAL_IN_NANO = DatabaseDescriptor.getRpcTimeout() * MILLI_TO_NANO;
=======
    // this value defaults to the same initial value the FD is seeded with
    private final int MAX_INTERVAL_IN_MS = getMaxInterval();
>>>>>>> c0c31ed0

    ArrivalWindow(int size)
    {
        arrivalIntervals = new BoundedStatsDeque(size);
    }

<<<<<<< HEAD
    synchronized void add(long value)
=======
    private static int getMaxInterval()
    {
        String newvalue = System.getProperty("cassandra.fd_max_interval_ms");
        if (newvalue != null)
        {
            logger.info("Overriding FD MAX_INTERVAL to {}ms", newvalue);
            return Integer.parseInt(newvalue);
        }
        else
            return FailureDetector.INITIAL_VALUE;
    }

    synchronized void add(double value)
>>>>>>> c0c31ed0
    {
        assert tLast >= 0;
        if (tLast > 0L)
        {
            long interArrivalTime = (value - tLast);
            if (interArrivalTime <= MAX_INTERVAL_IN_NANO)
                arrivalIntervals.add(interArrivalTime);
            else
                logger.debug("Ignoring interval time of {}", interArrivalTime);
        }
        else
        {
            // We use a very large initial interval since the "right" average depends on the cluster size
            // and it's better to err high (false negatives, which will be corrected by waiting a bit longer)
            // than low (false positives, which cause "flapping").
<<<<<<< HEAD
            arrivalIntervals.add(Gossiper.intervalInMillis * MILLI_TO_NANO * 30);
=======
            arrivalIntervals.add(FailureDetector.INITIAL_VALUE);
>>>>>>> c0c31ed0
        }
        tLast = value;
    }

    double mean()
    {
        return arrivalIntervals.mean();
    }

    // see CASSANDRA-2597 for an explanation of the math at work here.
    double phi(long tnow)
    {
        assert arrivalIntervals.size() > 0 && tLast > 0; // should not be called before any samples arrive
        long t = tnow - tLast;
        return t / mean();
    }

    public String toString()
    {
        return StringUtils.join(arrivalIntervals.iterator(), " ");
    }
}
<|MERGE_RESOLUTION|>--- conflicted
+++ resolved
@@ -301,21 +301,14 @@
     // in the event of a long partition, never record an interval longer than the rpc timeout,
     // since if a host is regularly experiencing connectivity problems lasting this long we'd
     // rather mark it down quickly instead of adapting
-<<<<<<< HEAD
-    private final long MAX_INTERVAL_IN_NANO = DatabaseDescriptor.getRpcTimeout() * MILLI_TO_NANO;
-=======
     // this value defaults to the same initial value the FD is seeded with
-    private final int MAX_INTERVAL_IN_MS = getMaxInterval();
->>>>>>> c0c31ed0
+    private final long MAX_INTERVAL_IN_NANO = getMaxInterval() * MILLI_TO_NANO;
 
     ArrivalWindow(int size)
     {
         arrivalIntervals = new BoundedStatsDeque(size);
     }
 
-<<<<<<< HEAD
-    synchronized void add(long value)
-=======
     private static int getMaxInterval()
     {
         String newvalue = System.getProperty("cassandra.fd_max_interval_ms");
@@ -328,8 +321,7 @@
             return FailureDetector.INITIAL_VALUE;
     }
 
-    synchronized void add(double value)
->>>>>>> c0c31ed0
+    synchronized void add(long value)
     {
         assert tLast >= 0;
         if (tLast > 0L)
@@ -345,11 +337,7 @@
             // We use a very large initial interval since the "right" average depends on the cluster size
             // and it's better to err high (false negatives, which will be corrected by waiting a bit longer)
             // than low (false positives, which cause "flapping").
-<<<<<<< HEAD
-            arrivalIntervals.add(Gossiper.intervalInMillis * MILLI_TO_NANO * 30);
-=======
             arrivalIntervals.add(FailureDetector.INITIAL_VALUE);
->>>>>>> c0c31ed0
         }
         tLast = value;
     }
