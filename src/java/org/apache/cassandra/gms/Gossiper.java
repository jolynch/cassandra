/*
 * Licensed to the Apache Software Foundation (ASF) under one
 * or more contributor license agreements.  See the NOTICE file
 * distributed with this work for additional information
 * regarding copyright ownership.  The ASF licenses this file
 * to you under the Apache License, Version 2.0 (the
 * "License"); you may not use this file except in compliance
 * with the License.  You may obtain a copy of the License at
 *
 *     http://www.apache.org/licenses/LICENSE-2.0
 *
 * Unless required by applicable law or agreed to in writing, software
 * distributed under the License is distributed on an "AS IS" BASIS,
 * WITHOUT WARRANTIES OR CONDITIONS OF ANY KIND, either express or implied.
 * See the License for the specific language governing permissions and
 * limitations under the License.
 */
package org.apache.cassandra.gms;

import java.lang.management.ManagementFactory;
import java.net.InetAddress;
import java.net.UnknownHostException;
import java.util.*;
import java.util.Map.Entry;
import java.util.concurrent.*;
import java.util.concurrent.locks.ReentrantLock;
import javax.annotation.Nullable;
import java.util.stream.Collectors;

import com.google.common.annotations.VisibleForTesting;
import com.google.common.base.Throwables;
import com.google.common.collect.ImmutableList;
import com.google.common.collect.ImmutableMap;
import com.google.common.collect.Sets;
import com.google.common.util.concurrent.ListenableFutureTask;
import com.google.common.util.concurrent.Uninterruptibles;

import io.netty.util.concurrent.FastThreadLocal;
import org.apache.cassandra.utils.ExecutorUtils;
import org.apache.cassandra.utils.MBeanWrapper;
import org.apache.cassandra.utils.NoSpamLogger;
import org.apache.cassandra.utils.Pair;
import org.slf4j.Logger;
import org.slf4j.LoggerFactory;

import org.apache.cassandra.concurrent.DebuggableScheduledThreadPoolExecutor;
import org.apache.cassandra.concurrent.JMXEnabledThreadPoolExecutor;
import org.apache.cassandra.concurrent.Stage;
import org.apache.cassandra.concurrent.StageManager;
import org.apache.cassandra.config.DatabaseDescriptor;
import org.apache.cassandra.config.Schema;
import org.apache.cassandra.db.SystemKeyspace;
import org.apache.cassandra.dht.Token;
import org.apache.cassandra.net.IAsyncCallback;
import org.apache.cassandra.net.MessageIn;
import org.apache.cassandra.net.MessageOut;
import org.apache.cassandra.net.MessagingService;
import org.apache.cassandra.service.StorageService;
import org.apache.cassandra.utils.CassandraVersion;
import org.apache.cassandra.utils.FBUtilities;
import org.apache.cassandra.utils.JVMStabilityInspector;
import static org.apache.cassandra.utils.ExecutorUtils.awaitTermination;
import static org.apache.cassandra.utils.ExecutorUtils.shutdown;

/**
 * This module is responsible for Gossiping information for the local endpoint. This abstraction
 * maintains the list of live and dead endpoints. Periodically i.e. every 1 second this module
 * chooses a random node and initiates a round of Gossip with it. A round of Gossip involves 3
 * rounds of messaging. For instance if node A wants to initiate a round of Gossip with node B
 * it starts off by sending node B a GossipDigestSynMessage. Node B on receipt of this message
 * sends node A a GossipDigestAckMessage. On receipt of this message node A sends node B a
 * GossipDigestAck2Message which completes a round of Gossip. This module as and when it hears one
 * of the three above mentioned messages updates the Failure Detector with the liveness information.
 * Upon hearing a GossipShutdownMessage, this module will instantly mark the remote node as down in
 * the Failure Detector.
 *
 * This class is not threadsafe and any state changes should happen in the gossip stage.
 */

public class Gossiper implements IFailureDetectionEventListener, GossiperMBean
{
    public static final String MBEAN_NAME = "org.apache.cassandra.net:type=Gossiper";
    public static class Props
    {
        public static final String DISABLE_THREAD_VALIDATION = "cassandra.gossip.disable_thread_validation";
    }

    private static final DebuggableScheduledThreadPoolExecutor executor = new DebuggableScheduledThreadPoolExecutor("GossipTasks");

    static final ApplicationState[] STATES = ApplicationState.values();
    static final List<String> DEAD_STATES = Arrays.asList(VersionedValue.REMOVING_TOKEN, VersionedValue.REMOVED_TOKEN,
                                                          VersionedValue.STATUS_LEFT, VersionedValue.HIBERNATE);
    static ArrayList<String> SILENT_SHUTDOWN_STATES = new ArrayList<>();

    static
    {
        SILENT_SHUTDOWN_STATES.addAll(DEAD_STATES);
        SILENT_SHUTDOWN_STATES.add(VersionedValue.STATUS_BOOTSTRAPPING);
        SILENT_SHUTDOWN_STATES.add(VersionedValue.STATUS_BOOTSTRAPPING_REPLACE);
    }

    private volatile ScheduledFuture<?> scheduledGossipTask;
    private static final ReentrantLock taskLock = new ReentrantLock();
    public final static int intervalInMillis = 1000;
    public final static int QUARANTINE_DELAY = StorageService.RING_DELAY * 2;
    private static final Logger logger = LoggerFactory.getLogger(Gossiper.class);
    private static final NoSpamLogger noSpamLogger = NoSpamLogger.getLogger(logger, 15L, TimeUnit.MINUTES);
    public static final Gossiper instance = new Gossiper();

    // Timestamp to prevent processing any in-flight messages for we've not send any SYN yet, see CASSANDRA-12653.
    volatile long firstSynSendAt = 0L;

    public static final long aVeryLongTime = 259200 * 1000; // 3 days

    // Maximimum difference between generation value and local time we are willing to accept about a peer
    static final int MAX_GENERATION_DIFFERENCE = 86400 * 365;
    private long fatClientTimeout;
    private final Random random = new Random();
    private final Comparator<InetAddress> inetcomparator = new Comparator<InetAddress>()
    {
        public int compare(InetAddress addr1, InetAddress addr2)
        {
            return addr1.getHostAddress().compareTo(addr2.getHostAddress());
        }
    };

    /* subscribers for interest in EndpointState change */
    private final List<IEndpointStateChangeSubscriber> subscribers = new CopyOnWriteArrayList<IEndpointStateChangeSubscriber>();

    /* live member set */
    private final Set<InetAddress> liveEndpoints = new ConcurrentSkipListSet<InetAddress>(inetcomparator);

    /* unreachable member set */
    private final Map<InetAddress, Long> unreachableEndpoints = new ConcurrentHashMap<InetAddress, Long>();

    /* initial seeds for joining the cluster */
    @VisibleForTesting
    final Set<InetAddress> seeds = new ConcurrentSkipListSet<InetAddress>(inetcomparator);

    /* map where key is the endpoint and value is the state associated with the endpoint */
    final ConcurrentMap<InetAddress, EndpointState> endpointStateMap = new ConcurrentHashMap<InetAddress, EndpointState>();

    /* map where key is endpoint and value is timestamp when this endpoint was removed from
     * gossip. We will ignore any gossip regarding these endpoints for QUARANTINE_DELAY time
     * after removal to prevent nodes from falsely reincarnating during the time when removal
     * gossip gets propagated to all nodes */
    private final Map<InetAddress, Long> justRemovedEndpoints = new ConcurrentHashMap<InetAddress, Long>();

    private final Map<InetAddress, Long> expireTimeEndpointMap = new ConcurrentHashMap<InetAddress, Long>();

    private volatile boolean anyNodeOn30 = false; // we assume the regular case here - all nodes are on 3.11
    private volatile boolean inShadowRound = false;
    // seeds gathered during shadow round that indicated to be in the shadow round phase as well
    private final Set<InetAddress> seedsInShadowRound = new ConcurrentSkipListSet<>(inetcomparator);
    // endpoint states as gathered during shadow round
    private final Map<InetAddress, EndpointState> endpointShadowStateMap = new ConcurrentHashMap<>();

    private volatile long lastProcessedMessageAt = System.currentTimeMillis();

    private static FastThreadLocal<Boolean> isGossipStage = new FastThreadLocal<>();

    private static final boolean disableThreadValidation = Boolean.getBoolean(Props.DISABLE_THREAD_VALIDATION);

    private static boolean isInGossipStage()
    {
        Boolean isGossip = isGossipStage.get();
        if (isGossip == null)
        {
            isGossip = Thread.currentThread().getName().contains(Stage.GOSSIP.getJmxName());
            isGossipStage.set(isGossip);
        }
        return isGossip;
    }

    private static void checkProperThreadForStateMutation()
    {
        if (disableThreadValidation || isInGossipStage())
            return;

        IllegalStateException e = new IllegalStateException("Attempting gossip state mutation from illegal thread: " + Thread.currentThread().getName());
        if (DatabaseDescriptor.strictRuntimeChecks())
        {
            throw e;
        }
        else
        {
            noSpamLogger.getStatement(Throwables.getStackTraceAsString(e)).error(e.getMessage(), e);
        }
    }

    private class GossipTask implements Runnable
    {
        public void run()
        {
            try
            {
                //wait on messaging service to start listening
                MessagingService.instance().waitUntilListening();

                taskLock.lock();

                /* Update the local heartbeat counter. */
                endpointStateMap.get(FBUtilities.getBroadcastAddress()).getHeartBeatState().updateHeartBeat();
                if (logger.isTraceEnabled())
                    logger.trace("My heartbeat is now {}", endpointStateMap.get(FBUtilities.getBroadcastAddress()).getHeartBeatState().getHeartBeatVersion());
                final List<GossipDigest> gDigests = new ArrayList<GossipDigest>();
                Gossiper.instance.makeRandomGossipDigest(gDigests);

                if (gDigests.size() > 0)
                {
                    GossipDigestSyn digestSynMessage = new GossipDigestSyn(DatabaseDescriptor.getClusterName(),
                                                                           DatabaseDescriptor.getPartitionerName(),
                                                                           gDigests);
                    MessageOut<GossipDigestSyn> message = new MessageOut<GossipDigestSyn>(MessagingService.Verb.GOSSIP_DIGEST_SYN,
                                                                                          digestSynMessage,
                                                                                          GossipDigestSyn.serializer);
                    /* Gossip to some random live member */
                    boolean gossipedToSeed = doGossipToLiveMember(message);

                    /* Gossip to some unreachable member with some probability to check if he is back up */
                    maybeGossipToUnreachableMember(message);

                    /* Gossip to a seed if we did not do so above, or we have seen less nodes
                       than there are seeds.  This prevents partitions where each group of nodes
                       is only gossiping to a subset of the seeds.

                       The most straightforward check would be to check that all the seeds have been
                       verified either as live or unreachable.  To avoid that computation each round,
                       we reason that:

                       either all the live nodes are seeds, in which case non-seeds that come online
                       will introduce themselves to a member of the ring by definition,

                       or there is at least one non-seed node in the list, in which case eventually
                       someone will gossip to it, and then do a gossip to a random seed from the
                       gossipedToSeed check.

                       See CASSANDRA-150 for more exposition. */
                    if (!gossipedToSeed || liveEndpoints.size() < seeds.size())
                        maybeGossipToSeed(message);

                    doStatusCheck();
                }
            }
            catch (Exception e)
            {
                JVMStabilityInspector.inspectThrowable(e);
                logger.error("Gossip error", e);
            }
            finally
            {
                taskLock.unlock();
            }
        }
    }

    private Gossiper()
    {
        // half of QUARATINE_DELAY, to ensure justRemovedEndpoints has enough leeway to prevent re-gossip
        fatClientTimeout = (QUARANTINE_DELAY / 2);
        /* register with the Failure Detector for receiving Failure detector events */
        FailureDetector.instance.registerFailureDetectionEventListener(this);

        // Register this instance with JMX
        MBeanWrapper.instance.registerMBean(this, MBEAN_NAME);
    }

    public void setLastProcessedMessageAt(long timeInMillis)
    {
        this.lastProcessedMessageAt = timeInMillis;
    }

    public boolean seenAnySeed()
    {
        for (Map.Entry<InetAddress, EndpointState> entry : endpointStateMap.entrySet())
        {
            if (seeds.contains(entry.getKey()))
                return true;
            try
            {
                VersionedValue internalIp = entry.getValue().getApplicationState(ApplicationState.INTERNAL_IP);
                if (internalIp != null && seeds.contains(InetAddress.getByName(internalIp.value)))
                    return true;
            }
            catch (UnknownHostException e)
            {
                throw new RuntimeException(e);
            }
        }
        return false;
    }

    /**
     * Register for interesting state changes.
     *
     * @param subscriber module which implements the IEndpointStateChangeSubscriber
     */
    public void register(IEndpointStateChangeSubscriber subscriber)
    {
        subscribers.add(subscriber);
    }

    /**
     * Unregister interest for state changes.
     *
     * @param subscriber module which implements the IEndpointStateChangeSubscriber
     */
    public void unregister(IEndpointStateChangeSubscriber subscriber)
    {
        subscribers.remove(subscriber);
    }

    /**
     * @return a list of live gossip participants, including fat clients
     */
    public Set<InetAddress> getLiveMembers()
    {
        Set<InetAddress> liveMembers = new HashSet<>(liveEndpoints);
        if (!liveMembers.contains(FBUtilities.getBroadcastAddress()))
            liveMembers.add(FBUtilities.getBroadcastAddress());
        return liveMembers;
    }

    /**
     * @return a list of live ring members.
     */
    public Set<InetAddress> getLiveTokenOwners()
    {
        return StorageService.instance.getLiveRingMembers(true);
    }

    /**
     * @return a list of unreachable gossip participants, including fat clients
     */
    public Set<InetAddress> getUnreachableMembers()
    {
        return unreachableEndpoints.keySet();
    }

    /**
     * @return a list of unreachable token owners
     */
    public Set<InetAddress> getUnreachableTokenOwners()
    {
        Set<InetAddress> tokenOwners = new HashSet<>();
        for (InetAddress endpoint : unreachableEndpoints.keySet())
        {
            if (StorageService.instance.getTokenMetadata().isMember(endpoint))
                tokenOwners.add(endpoint);
        }

        return tokenOwners;
    }

    public long getEndpointDowntime(InetAddress ep)
    {
        Long downtime = unreachableEndpoints.get(ep);
        if (downtime != null)
            return TimeUnit.NANOSECONDS.toMillis(System.nanoTime() - downtime);
        else
            return 0L;
    }

    private boolean isShutdown(InetAddress endpoint)
    {
        EndpointState epState = endpointStateMap.get(endpoint);
        if (epState == null)
            return false;
        if (epState.getApplicationState(ApplicationState.STATUS) == null)
            return false;
        String value = epState.getApplicationState(ApplicationState.STATUS).value;
        String[] pieces = value.split(VersionedValue.DELIMITER_STR, -1);
        assert (pieces.length > 0);
        String state = pieces[0];
        return state.equals(VersionedValue.SHUTDOWN);
    }

    public static void runInGossipStageBlocking(Runnable runnable)
    {
        // run immediately if we're already in the gossip stage
        if (isInGossipStage())
        {
            runnable.run();
            return;
        }

        ListenableFutureTask task = ListenableFutureTask.create(runnable, null);
        StageManager.getStage(Stage.GOSSIP).execute(task);
        try
        {
            task.get();
        }
        catch (InterruptedException | ExecutionException e)
        {
            throw new AssertionError(e);
        }
    }

    /**
     * This method is part of IFailureDetectionEventListener interface. This is invoked
     * by the Failure Detector when it convicts an end point.
     *
     * @param endpoint end point that is convicted.
     */
    public void convict(InetAddress endpoint, double phi)
    {
        runInGossipStageBlocking(() -> {
            EndpointState epState = endpointStateMap.get(endpoint);
            if (epState == null)
                return;

            if (!epState.isAlive())
                return;

            logger.debug("Convicting {} with status {} - alive {}", endpoint, getGossipStatus(epState), epState.isAlive());


            if (isShutdown(endpoint))
            {
                markAsShutdown(endpoint);
            }
            else
            {
                markDead(endpoint, epState);
            }
        });
    }

    /**
     * This method is used to mark a node as shutdown; that is it gracefully exited on its own and told us about it
     * @param endpoint endpoint that has shut itself down
     */
    protected void markAsShutdown(InetAddress endpoint)
    {
        checkProperThreadForStateMutation();
        EndpointState epState = endpointStateMap.get(endpoint);
        if (epState == null)
            return;
        epState.addApplicationState(ApplicationState.STATUS, StorageService.instance.valueFactory.shutdown(true));
        epState.addApplicationState(ApplicationState.RPC_READY, StorageService.instance.valueFactory.rpcReady(false));
        epState.getHeartBeatState().forceHighestPossibleVersionUnsafe();
        markDead(endpoint, epState);
        FailureDetector.instance.forceConviction(endpoint);
    }

    /**
     * Return either: the greatest heartbeat or application state
     *
     * @param epState
     * @return
     */
    int getMaxEndpointStateVersion(EndpointState epState)
    {
        int maxVersion = epState.getHeartBeatState().getHeartBeatVersion();
        for (Map.Entry<ApplicationState, VersionedValue> state : epState.states())
            maxVersion = Math.max(maxVersion, state.getValue().version);
        return maxVersion;
    }

    /**
     * Removes the endpoint from gossip completely
     *
     * @param endpoint endpoint to be removed from the current membership.
     */
    private void evictFromMembership(InetAddress endpoint)
    {
        checkProperThreadForStateMutation();
        unreachableEndpoints.remove(endpoint);
        endpointStateMap.remove(endpoint);
        expireTimeEndpointMap.remove(endpoint);
        FailureDetector.instance.remove(endpoint);
        quarantineEndpoint(endpoint);
        if (logger.isDebugEnabled())
            logger.debug("evicting {} from gossip", endpoint);
    }

    /**
     * Removes the endpoint from Gossip but retains endpoint state
     */
    public void removeEndpoint(InetAddress endpoint)
    {
        checkProperThreadForStateMutation();
        // do subscribers first so anything in the subscriber that depends on gossiper state won't get confused
        for (IEndpointStateChangeSubscriber subscriber : subscribers)
            subscriber.onRemove(endpoint);

        if(seeds.contains(endpoint))
        {
            buildSeedsList();
            seeds.remove(endpoint);
            logger.info("removed {} from seeds, updated seeds list = {}", endpoint, seeds);
        }

        liveEndpoints.remove(endpoint);
        unreachableEndpoints.remove(endpoint);
        MessagingService.instance().resetVersion(endpoint);
        quarantineEndpoint(endpoint);
        MessagingService.instance().destroyConnectionPool(endpoint);
        if (logger.isDebugEnabled())
            logger.debug("removing endpoint {}", endpoint);
    }

    /**
     * Quarantines the endpoint for QUARANTINE_DELAY
     *
     * @param endpoint
     */
    private void quarantineEndpoint(InetAddress endpoint)
    {
        quarantineEndpoint(endpoint, System.currentTimeMillis());
    }

    /**
     * Quarantines the endpoint until quarantineExpiration + QUARANTINE_DELAY
     *
     * @param endpoint
     * @param quarantineExpiration
     */
    private void quarantineEndpoint(InetAddress endpoint, long quarantineExpiration)
    {
        justRemovedEndpoints.put(endpoint, quarantineExpiration);
    }

    /**
     * Quarantine endpoint specifically for replacement purposes.
     * @param endpoint
     */
    public void replacementQuarantine(InetAddress endpoint)
    {
        // remember, quarantineEndpoint will effectively already add QUARANTINE_DELAY, so this is 2x
        logger.debug("");
        quarantineEndpoint(endpoint, System.currentTimeMillis() + QUARANTINE_DELAY);
    }

    /**
     * Remove the Endpoint and evict immediately, to avoid gossiping about this node.
     * This should only be called when a token is taken over by a new IP address.
     *
     * @param endpoint The endpoint that has been replaced
     */
    public void replacedEndpoint(InetAddress endpoint)
    {
        checkProperThreadForStateMutation();
        removeEndpoint(endpoint);
        evictFromMembership(endpoint);
        replacementQuarantine(endpoint);
    }

    /**
     * The gossip digest is built based on randomization
     * rather than just looping through the collection of live endpoints.
     *
     * @param gDigests list of Gossip Digests.
     */
    private void makeRandomGossipDigest(List<GossipDigest> gDigests)
    {
        EndpointState epState;
        int generation = 0;
        int maxVersion = 0;

        // local epstate will be part of endpointStateMap
        List<InetAddress> endpoints = new ArrayList<InetAddress>(endpointStateMap.keySet());
        Collections.shuffle(endpoints, random);
        for (InetAddress endpoint : endpoints)
        {
            epState = endpointStateMap.get(endpoint);
            if (epState != null)
            {
                generation = epState.getHeartBeatState().getGeneration();
                maxVersion = getMaxEndpointStateVersion(epState);
            }
            gDigests.add(new GossipDigest(endpoint, generation, maxVersion));
        }

        if (logger.isTraceEnabled())
        {
            StringBuilder sb = new StringBuilder();
            for (GossipDigest gDigest : gDigests)
            {
                sb.append(gDigest);
                sb.append(" ");
            }
            logger.trace("Gossip Digests are : {}", sb);
        }
    }

    /**
     * This method will begin removing an existing endpoint from the cluster by spoofing its state
     * This should never be called unless this coordinator has had 'removenode' invoked
     *
     * @param endpoint    - the endpoint being removed
     * @param hostId      - the ID of the host being removed
     * @param localHostId - my own host ID for replication coordination
     */
    public void advertiseRemoving(InetAddress endpoint, UUID hostId, UUID localHostId)
    {
        EndpointState epState = endpointStateMap.get(endpoint);
        // remember this node's generation
        int generation = epState.getHeartBeatState().getGeneration();
        logger.info("Removing host: {}", hostId);
        logger.info("Sleeping for {}ms to ensure {} does not change", StorageService.RING_DELAY, endpoint);
        Uninterruptibles.sleepUninterruptibly(StorageService.RING_DELAY, TimeUnit.MILLISECONDS);
        // make sure it did not change
        epState = endpointStateMap.get(endpoint);
        if (epState.getHeartBeatState().getGeneration() != generation)
            throw new RuntimeException("Endpoint " + endpoint + " generation changed while trying to remove it");
        // update the other node's generation to mimic it as if it had changed it itself
        logger.info("Advertising removal for {}", endpoint);
        epState.updateTimestamp(); // make sure we don't evict it too soon
        epState.getHeartBeatState().forceNewerGenerationUnsafe();
        Map<ApplicationState, VersionedValue> states = new EnumMap<>(ApplicationState.class);
        states.put(ApplicationState.STATUS, StorageService.instance.valueFactory.removingNonlocal(hostId));
        states.put(ApplicationState.REMOVAL_COORDINATOR, StorageService.instance.valueFactory.removalCoordinator(localHostId));
        epState.addApplicationStates(states);
        endpointStateMap.put(endpoint, epState);
    }

    /**
     * Handles switching the endpoint's state from REMOVING_TOKEN to REMOVED_TOKEN
     * This should only be called after advertiseRemoving
     *
     * @param endpoint
     * @param hostId
     */
    public void advertiseTokenRemoved(InetAddress endpoint, UUID hostId)
    {
        EndpointState epState = endpointStateMap.get(endpoint);
        epState.updateTimestamp(); // make sure we don't evict it too soon
        epState.getHeartBeatState().forceNewerGenerationUnsafe();
        long expireTime = computeExpireTime();
        epState.addApplicationState(ApplicationState.STATUS, StorageService.instance.valueFactory.removedNonlocal(hostId, expireTime));
        logger.info("Completing removal of {}", endpoint);
        addExpireTimeForEndpoint(endpoint, expireTime);
        endpointStateMap.put(endpoint, epState);
        // ensure at least one gossip round occurs before returning
        Uninterruptibles.sleepUninterruptibly(intervalInMillis * 2, TimeUnit.MILLISECONDS);
    }

    public void unsafeAssassinateEndpoint(String address) throws UnknownHostException
    {
        logger.warn("Gossiper.unsafeAssassinateEndpoint is deprecated and will be removed in the next release; use assassinateEndpoint instead");
        assassinateEndpoint(address);
    }

    /**
     * Do not call this method unless you know what you are doing.
     * It will try extremely hard to obliterate any endpoint from the ring,
     * even if it does not know about it.
     *
     * @param address
     * @throws UnknownHostException
     */
    public void assassinateEndpoint(String address) throws UnknownHostException
    {
        InetAddress endpoint = InetAddress.getByName(address);
        runInGossipStageBlocking(() -> {
            EndpointState epState = endpointStateMap.get(endpoint);
            Collection<Token> tokens = null;
            logger.warn("Assassinating {} via gossip", endpoint);

            if (epState == null)
            {
                epState = new EndpointState(new HeartBeatState((int) ((System.currentTimeMillis() + 60000) / 1000), 9999));
            }
            else
            {
                int generation = epState.getHeartBeatState().getGeneration();
                int heartbeat = epState.getHeartBeatState().getHeartBeatVersion();
                logger.info("Sleeping for {}ms to ensure {} does not change", StorageService.RING_DELAY, endpoint);
                Uninterruptibles.sleepUninterruptibly(StorageService.RING_DELAY, TimeUnit.MILLISECONDS);
                // make sure it did not change
                EndpointState newState = endpointStateMap.get(endpoint);
                if (newState == null)
                    logger.warn("Endpoint {} disappeared while trying to assassinate, continuing anyway", endpoint);
                else if (newState.getHeartBeatState().getGeneration() != generation)
                    throw new RuntimeException("Endpoint still alive: " + endpoint + " generation changed while trying to assassinate it");
                else if (newState.getHeartBeatState().getHeartBeatVersion() != heartbeat)
                    throw new RuntimeException("Endpoint still alive: " + endpoint + " heartbeat changed while trying to assassinate it");
                epState.updateTimestamp(); // make sure we don't evict it too soon
                epState.getHeartBeatState().forceNewerGenerationUnsafe();
            }

            try
            {
                tokens = StorageService.instance.getTokenMetadata().getTokens(endpoint);
            }
            catch (Throwable th)
            {
                JVMStabilityInspector.inspectThrowable(th);
                // TODO this is broken
                logger.warn("Unable to calculate tokens for {}.  Will use a random one", address);
                tokens = Collections.singletonList(StorageService.instance.getTokenMetadata().partitioner.getRandomToken());
            }

            epState.addApplicationState(ApplicationState.STATUS, StorageService.instance.valueFactory.left(tokens, computeExpireTime()));
            handleMajorStateChange(endpoint, epState);
            Uninterruptibles.sleepUninterruptibly(intervalInMillis * 4, TimeUnit.MILLISECONDS);
            logger.warn("Finished assassinating {}", endpoint);
        });
    }

    public boolean isKnownEndpoint(InetAddress endpoint)
    {
        return endpointStateMap.containsKey(endpoint);
    }

    public int getCurrentGenerationNumber(InetAddress endpoint)
    {
        return endpointStateMap.get(endpoint).getHeartBeatState().getGeneration();
    }

    /**
     * Returns true if the chosen target was also a seed. False otherwise
     *
     * @param message
     * @param epSet   a set of endpoint from which a random endpoint is chosen.
     * @return true if the chosen endpoint is also a seed.
     */
    private boolean sendGossip(MessageOut<GossipDigestSyn> message, Set<InetAddress> epSet)
    {
<<<<<<< HEAD
        List<InetAddress> liveEndpoints = ImmutableList.copyOf(epSet);

        int size = liveEndpoints.size();
=======
        List<InetAddress> endpoints = ImmutableList.copyOf(epSet);
        
        int size = endpoints.size();
>>>>>>> 3cba8d80
        if (size < 1)
            return false;
        /* Generate a random number from 0 -> size */
        int index = (size == 1) ? 0 : random.nextInt(size);
        InetAddress to = endpoints.get(index);
        if (logger.isTraceEnabled())
            logger.trace("Sending a GossipDigestSyn to {} ...", to);
        if (firstSynSendAt == 0)
            firstSynSendAt = System.nanoTime();
        MessagingService.instance().sendOneWay(message, to);
        return seeds.contains(to);
    }

    /* Sends a Gossip message to a live member and returns true if the recipient was a seed */
    private boolean doGossipToLiveMember(MessageOut<GossipDigestSyn> message)
    {
        int size = liveEndpoints.size();
        if (size == 0)
            return false;
        return sendGossip(message, liveEndpoints);
    }

    /* Sends a Gossip message to an unreachable member */
    private void maybeGossipToUnreachableMember(MessageOut<GossipDigestSyn> message)
    {
        double liveEndpointCount = liveEndpoints.size();
        double unreachableEndpointCount = unreachableEndpoints.size();
        if (unreachableEndpointCount > 0)
        {
            /* based on some probability */
            double prob = unreachableEndpointCount / (liveEndpointCount + 1);
            double randDbl = random.nextDouble();
            if (randDbl < prob)
                sendGossip(message, Sets.filter(unreachableEndpoints.keySet(),
                                                ep -> !isDeadState(endpointStateMap.get(ep))));
        }
    }

    /* Possibly gossip to a seed for facilitating partition healing */
    private void maybeGossipToSeed(MessageOut<GossipDigestSyn> prod)
    {
        int size = seeds.size();
        if (size > 0)
        {
            if (size == 1 && seeds.contains(FBUtilities.getBroadcastAddress()))
            {
                return;
            }

            if (liveEndpoints.size() == 0)
            {
                sendGossip(prod, seeds);
            }
            else
            {
                /* Gossip with the seed with some probability. */
                double probability = seeds.size() / (double) (liveEndpoints.size() + unreachableEndpoints.size());
                double randDbl = random.nextDouble();
                if (randDbl <= probability)
                    sendGossip(prod, seeds);
            }
        }
    }

    public boolean isGossipOnlyMember(InetAddress endpoint)
    {
        EndpointState epState = endpointStateMap.get(endpoint);
        if (epState == null)
        {
            return false;
        }
        return !isDeadState(epState) && !StorageService.instance.getTokenMetadata().isMember(endpoint);
    }

    /**
     * Check if this node can safely be started and join the ring.
     * If the node is bootstrapping, examines gossip state for any previous status to decide whether
     * it's safe to allow this node to start and bootstrap. If not bootstrapping, compares the host ID
     * that the node itself has (obtained by reading from system.local or generated if not present)
     * with the host ID obtained from gossip for the endpoint address (if any). This latter case
     * prevents a non-bootstrapping, new node from being started with the same address of a
     * previously started, but currently down predecessor.
     *
     * @param endpoint - the endpoint to check
     * @param localHostUUID - the host id to check
     * @param isBootstrapping - whether the node intends to bootstrap when joining
     * @param epStates - endpoint states in the cluster
     * @return true if it is safe to start the node, false otherwise
     */
    public boolean isSafeForStartup(InetAddress endpoint, UUID localHostUUID, boolean isBootstrapping,
                                    Map<InetAddress, EndpointState> epStates)
    {
        EndpointState epState = epStates.get(endpoint);
        // if there's no previous state, we're good
        if (epState == null)
            return true;

        String status = getGossipStatus(epState);

        if (status.equals(VersionedValue.HIBERNATE)
            && !SystemKeyspace.bootstrapComplete())
        {
            logger.warn("A node with the same IP in hibernate status was detected. Was a replacement already attempted?");
            return false;
        }

        //the node was previously removed from the cluster
        if (isDeadState(epState))
            return true;

        if (isBootstrapping)
        {
            // these states are not allowed to join the cluster as it would not be safe
            final List<String> unsafeStatuses = new ArrayList<String>()
            {{
                add("");                           // failed bootstrap but we did start gossiping
                add(VersionedValue.STATUS_NORMAL); // node is legit in the cluster or it was stopped with kill -9
                add(VersionedValue.SHUTDOWN);      // node was shutdown
            }};
            return !unsafeStatuses.contains(status);
        }
        else
        {
            // if the previous UUID matches what we currently have (i.e. what was read from
            // system.local at startup), then we're good to start up. Otherwise, something
            // is amiss and we need to replace the previous node
            VersionedValue previous = epState.getApplicationState(ApplicationState.HOST_ID);
            return UUID.fromString(previous.value).equals(localHostUUID);
        }
    }

    @VisibleForTesting
    void doStatusCheck()
    {
        if (logger.isTraceEnabled())
            logger.trace("Performing status check ...");

        long now = System.currentTimeMillis();
        long nowNano = System.nanoTime();

        long pending = ((JMXEnabledThreadPoolExecutor) StageManager.getStage(Stage.GOSSIP)).metrics.pendingTasks.getValue();
        if (pending > 0 && lastProcessedMessageAt < now - 1000)
        {
            // if some new messages just arrived, give the executor some time to work on them
            Uninterruptibles.sleepUninterruptibly(100, TimeUnit.MILLISECONDS);

            // still behind?  something's broke
            if (lastProcessedMessageAt < now - 1000)
            {
                logger.warn("Gossip stage has {} pending tasks; skipping status check (no nodes will be marked down)", pending);
                return;
            }
        }

        Set<InetAddress> eps = endpointStateMap.keySet();
        for (InetAddress endpoint : eps)
        {
            if (endpoint.equals(FBUtilities.getBroadcastAddress()))
                continue;

            FailureDetector.instance.interpret(endpoint);
            EndpointState epState = endpointStateMap.get(endpoint);
            if (epState != null)
            {
                // check if this is a fat client. fat clients are removed automatically from
                // gossip after FatClientTimeout.  Do not remove dead states here.
                if (isGossipOnlyMember(endpoint)
                    && !justRemovedEndpoints.containsKey(endpoint)
                    && TimeUnit.NANOSECONDS.toMillis(nowNano - epState.getUpdateTimestamp()) > fatClientTimeout)
                {
                    logger.info("FatClient {} has been silent for {}ms, removing from gossip", endpoint, fatClientTimeout);
                    runInGossipStageBlocking(() -> {
                        removeEndpoint(endpoint); // will put it in justRemovedEndpoints to respect quarantine delay
                        evictFromMembership(endpoint); // can get rid of the state immediately
                    });
                }

                // check for dead state removal
                long expireTime = getExpireTimeForEndpoint(endpoint);
                if (!epState.isAlive() && (now > expireTime)
                    && (!StorageService.instance.getTokenMetadata().isMember(endpoint)))
                {
                    if (logger.isDebugEnabled())
                    {
                        logger.debug("time is expiring for endpoint : {} ({})", endpoint, expireTime);
                    }
                    runInGossipStageBlocking(() -> evictFromMembership(endpoint));
                }
            }
        }

        if (!justRemovedEndpoints.isEmpty())
        {
            for (Entry<InetAddress, Long> entry : justRemovedEndpoints.entrySet())
            {
                if ((now - entry.getValue()) > QUARANTINE_DELAY)
                {
                    if (logger.isDebugEnabled())
                        logger.debug("{} elapsed, {} gossip quarantine over", QUARANTINE_DELAY, entry.getKey());
                    justRemovedEndpoints.remove(entry.getKey());
                }
            }
        }
    }

    protected long getExpireTimeForEndpoint(InetAddress endpoint)
    {
        /* default expireTime is aVeryLongTime */
        Long storedTime = expireTimeEndpointMap.get(endpoint);
        return storedTime == null ? computeExpireTime() : storedTime;
    }

    public EndpointState getEndpointStateForEndpoint(InetAddress ep)
    {
        return endpointStateMap.get(ep);
    }

    public Set<Entry<InetAddress, EndpointState>> getEndpointStates()
    {
        return endpointStateMap.entrySet();
    }

    public UUID getHostId(InetAddress endpoint)
    {
        return getHostId(endpoint, endpointStateMap);
    }

    public UUID getHostId(InetAddress endpoint, Map<InetAddress, EndpointState> epStates)
    {
        return UUID.fromString(epStates.get(endpoint).getApplicationState(ApplicationState.HOST_ID).value);
    }

    EndpointState getStateForVersionBiggerThan(InetAddress forEndpoint, int version)
    {
        EndpointState epState = endpointStateMap.get(forEndpoint);
        EndpointState reqdEndpointState = null;

        if (epState != null)
        {
            /*
             * Here we try to include the Heart Beat state only if it is
             * greater than the version passed in. It might happen that
             * the heart beat version maybe lesser than the version passed
             * in and some application state has a version that is greater
             * than the version passed in. In this case we also send the old
             * heart beat and throw it away on the receiver if it is redundant.
            */
            HeartBeatState heartBeatState = epState.getHeartBeatState();
            int localHbGeneration = heartBeatState.getGeneration();
            int localHbVersion = heartBeatState.getHeartBeatVersion();
            if (localHbVersion > version)
            {
                reqdEndpointState = new EndpointState(new HeartBeatState(localHbGeneration, localHbVersion));
                if (logger.isTraceEnabled())
                    logger.trace("local heartbeat version {} greater than {} for {}", localHbVersion, version, forEndpoint);
            }
            /* Accumulate all application states whose versions are greater than "version" variable */
            Map<ApplicationState, VersionedValue> states = new EnumMap<>(ApplicationState.class);
            for (Entry<ApplicationState, VersionedValue> entry : epState.states())
            {
                VersionedValue value = entry.getValue();
                if (value.version > version)
                {
                    if (reqdEndpointState == null)
                    {
                        reqdEndpointState = new EndpointState(new HeartBeatState(localHbGeneration, localHbVersion));
                    }
                    final ApplicationState key = entry.getKey();
                    if (logger.isTraceEnabled())
                        logger.trace("Adding state {}: {}" , key, value.value);

                    states.put(key, value);
                }
            }
            if (reqdEndpointState != null)
                reqdEndpointState.addApplicationStates(states);
        }
        return reqdEndpointState;
    }

    /**
     * determine which endpoint started up earlier
     */
    public int compareEndpointStartup(InetAddress addr1, InetAddress addr2)
    {
        EndpointState ep1 = getEndpointStateForEndpoint(addr1);
        EndpointState ep2 = getEndpointStateForEndpoint(addr2);
        assert ep1 != null && ep2 != null;
        return ep1.getHeartBeatState().getGeneration() - ep2.getHeartBeatState().getGeneration();
    }

    void notifyFailureDetector(Map<InetAddress, EndpointState> remoteEpStateMap)
    {
        for (Entry<InetAddress, EndpointState> entry : remoteEpStateMap.entrySet())
        {
            notifyFailureDetector(entry.getKey(), entry.getValue());
        }
    }

    void notifyFailureDetector(InetAddress endpoint, EndpointState remoteEndpointState)
    {
        EndpointState localEndpointState = endpointStateMap.get(endpoint);
        /*
         * If the local endpoint state exists then report to the FD only
         * if the versions workout.
        */
        if (localEndpointState != null)
        {
            IFailureDetector fd = FailureDetector.instance;
            int localGeneration = localEndpointState.getHeartBeatState().getGeneration();
            int remoteGeneration = remoteEndpointState.getHeartBeatState().getGeneration();
            if (remoteGeneration > localGeneration)
            {
                localEndpointState.updateTimestamp();
                // this node was dead and the generation changed, this indicates a reboot, or possibly a takeover
                // we will clean the fd intervals for it and relearn them
                if (!localEndpointState.isAlive())
                {
                    logger.debug("Clearing interval times for {} due to generation change", endpoint);
                    fd.remove(endpoint);
                }
                fd.report(endpoint);
                return;
            }

            if (remoteGeneration == localGeneration)
            {
                int localVersion = getMaxEndpointStateVersion(localEndpointState);
                int remoteVersion = remoteEndpointState.getHeartBeatState().getHeartBeatVersion();
                if (remoteVersion > localVersion)
                {
                    localEndpointState.updateTimestamp();
                    // just a version change, report to the fd
                    fd.report(endpoint);
                }
            }
        }

    }

    private void markAlive(final InetAddress addr, final EndpointState localState)
    {
        if (MessagingService.instance().getVersion(addr) < MessagingService.VERSION_20)
        {
            realMarkAlive(addr, localState);
            return;
        }

        localState.markDead();

        MessageOut<EchoMessage> echoMessage = new MessageOut<EchoMessage>(MessagingService.Verb.ECHO, EchoMessage.instance, EchoMessage.serializer);
        logger.trace("Sending a EchoMessage to {}", addr);
        IAsyncCallback echoHandler = new IAsyncCallback()
        {
            public boolean isLatencyForSnitch()
            {
                return false;
            }

            public void response(MessageIn msg)
            {
                runInGossipStageBlocking(() -> realMarkAlive(addr, localState));
            }
        };

        MessagingService.instance().sendRR(echoMessage, addr, echoHandler);
    }

    @VisibleForTesting
    public void realMarkAlive(final InetAddress addr, final EndpointState localState)
    {
        checkProperThreadForStateMutation();
        if (logger.isTraceEnabled())
            logger.trace("marking as alive {}", addr);
        localState.markAlive();
        localState.updateTimestamp(); // prevents doStatusCheck from racing us and evicting if it was down > aVeryLongTime
        liveEndpoints.add(addr);
        unreachableEndpoints.remove(addr);
        expireTimeEndpointMap.remove(addr);
        logger.debug("removing expire time for endpoint : {}", addr);
        logger.info("InetAddress {} is now UP", addr);
        for (IEndpointStateChangeSubscriber subscriber : subscribers)
            subscriber.onAlive(addr, localState);
        if (logger.isTraceEnabled())
            logger.trace("Notified {}", subscribers);
    }

    @VisibleForTesting
    public void markDead(InetAddress addr, EndpointState localState)
    {
        checkProperThreadForStateMutation();
        if (logger.isTraceEnabled())
            logger.trace("marking as down {}", addr);
        localState.markDead();
        liveEndpoints.remove(addr);
        unreachableEndpoints.put(addr, System.nanoTime());
        logger.info("InetAddress {} is now DOWN", addr);
        for (IEndpointStateChangeSubscriber subscriber : subscribers)
            subscriber.onDead(addr, localState);
        if (logger.isTraceEnabled())
            logger.trace("Notified {}", subscribers);
    }

    /**
     * This method is called whenever there is a "big" change in ep state (a generation change for a known node).
     *
     * @param ep      endpoint
     * @param epState EndpointState for the endpoint
     */
    private void handleMajorStateChange(InetAddress ep, EndpointState epState)
    {
        checkProperThreadForStateMutation();
        EndpointState localEpState = endpointStateMap.get(ep);
        if (!isDeadState(epState))
        {
            if (localEpState != null)
                logger.info("Node {} has restarted, now UP", ep);
            else
                logger.info("Node {} is now part of the cluster", ep);
        }
        if (logger.isTraceEnabled())
            logger.trace("Adding endpoint state for {}", ep);
        endpointStateMap.put(ep, epState);

        if (localEpState != null)
        {   // the node restarted: it is up to the subscriber to take whatever action is necessary
            for (IEndpointStateChangeSubscriber subscriber : subscribers)
                subscriber.onRestart(ep, localEpState);
        }

        if (!isDeadState(epState))
            markAlive(ep, epState);
        else
        {
            logger.debug("Not marking {} alive due to dead state", ep);
            markDead(ep, epState);
        }
        for (IEndpointStateChangeSubscriber subscriber : subscribers)
            subscriber.onJoin(ep, epState);
        // check this at the end so nodes will learn about the endpoint
        if (isShutdown(ep))
            markAsShutdown(ep);
    }

    public boolean isAlive(InetAddress endpoint)
    {
        EndpointState epState = getEndpointStateForEndpoint(endpoint);
        if (epState == null)
            return false;
        return epState.isAlive() && !isDeadState(epState);
    }

    public boolean isDeadState(EndpointState epState)
    {
        String status = getGossipStatus(epState);
        if (status.isEmpty())
            return false;

        return DEAD_STATES.contains(status);
    }

    public boolean isSilentShutdownState(EndpointState epState)
    {
        String status = getGossipStatus(epState);
        if (status.isEmpty())
            return false;

        return SILENT_SHUTDOWN_STATES.contains(status);
    }

    private static String getGossipStatus(EndpointState epState)
    {
        if (epState == null || epState.getApplicationState(ApplicationState.STATUS) == null)
            return "";

        String value = epState.getApplicationState(ApplicationState.STATUS).value;
        String[] pieces = value.split(VersionedValue.DELIMITER_STR, -1);
        assert (pieces.length > 0);
        return pieces[0];
    }

    void applyStateLocally(Map<InetAddress, EndpointState> epStateMap)
    {
        checkProperThreadForStateMutation();
        for (Entry<InetAddress, EndpointState> entry : epStateMap.entrySet())
        {
            InetAddress ep = entry.getKey();
            if ( ep.equals(FBUtilities.getBroadcastAddress()) && !isInShadowRound())
                continue;
            if (justRemovedEndpoints.containsKey(ep))
            {
                if (logger.isTraceEnabled())
                    logger.trace("Ignoring gossip for {} because it is quarantined", ep);
                continue;
            }

            EndpointState localEpStatePtr = endpointStateMap.get(ep);
            EndpointState remoteState = entry.getValue();

            /*
                If state does not exist just add it. If it does then add it if the remote generation is greater.
                If there is a generation tie, attempt to break it by heartbeat version.
            */
            if (localEpStatePtr != null)
            {
                int localGeneration = localEpStatePtr.getHeartBeatState().getGeneration();
                int remoteGeneration = remoteState.getHeartBeatState().getGeneration();
                long localTime = System.currentTimeMillis()/1000;
                if (logger.isTraceEnabled())
                    logger.trace("{} local generation {}, remote generation {}", ep, localGeneration, remoteGeneration);

                // We measure generation drift against local time, based on the fact that generation is initialized by time
                if (remoteGeneration > localTime + MAX_GENERATION_DIFFERENCE)
                {
                    // assume some peer has corrupted memory and is broadcasting an unbelievable generation about another peer (or itself)
                    logger.warn("received an invalid gossip generation for peer {}; local time = {}, received generation = {}", ep, localTime, remoteGeneration);
                }
                else if (remoteGeneration > localGeneration)
                {
                    if (logger.isTraceEnabled())
                        logger.trace("Updating heartbeat state generation to {} from {} for {}", remoteGeneration, localGeneration, ep);
                    // major state change will handle the update by inserting the remote state directly
                    handleMajorStateChange(ep, remoteState);
                }
                else if (remoteGeneration == localGeneration) // generation has not changed, apply new states
                {
                    /* find maximum state */
                    int localMaxVersion = getMaxEndpointStateVersion(localEpStatePtr);
                    int remoteMaxVersion = getMaxEndpointStateVersion(remoteState);
                    if (remoteMaxVersion > localMaxVersion)
                    {
                        // apply states, but do not notify since there is no major change
                        applyNewStates(ep, localEpStatePtr, remoteState);
                    }
                    else if (logger.isTraceEnabled())
                            logger.trace("Ignoring remote version {} <= {} for {}", remoteMaxVersion, localMaxVersion, ep);

                    if (!localEpStatePtr.isAlive() && !isDeadState(localEpStatePtr)) // unless of course, it was dead
                        markAlive(ep, localEpStatePtr);
                }
                else
                {
                    if (logger.isTraceEnabled())
                        logger.trace("Ignoring remote generation {} < {}", remoteGeneration, localGeneration);
                }
            }
            else
            {
                // this is a new node, report it to the FD in case it is the first time we are seeing it AND it's not alive
                FailureDetector.instance.report(ep);
                handleMajorStateChange(ep, remoteState);
            }
        }

        boolean any30 = anyEndpointOn30();
        if (any30 != anyNodeOn30)
        {
            logger.info(any30
                        ? "There is at least one 3.0 node in the cluster - will store and announce compatible schema version"
                        : "There are no 3.0 nodes in the cluster - will store and announce real schema version");

            anyNodeOn30 = any30;
            executor.submit(Schema.instance::updateVersionAndAnnounce);
        }
    }

    private boolean anyEndpointOn30()
    {
        return endpointStateMap.values()
                               .stream()
                               .map(EndpointState::getReleaseVersion)
                               .filter(Objects::nonNull)
                               .anyMatch(CassandraVersion::is30);
    }

    private void applyNewStates(InetAddress addr, EndpointState localState, EndpointState remoteState)
    {
        // don't assert here, since if the node restarts the version will go back to zero
        int oldVersion = localState.getHeartBeatState().getHeartBeatVersion();

        localState.setHeartBeatState(remoteState.getHeartBeatState());
        if (logger.isTraceEnabled())
            logger.trace("Updating heartbeat state version to {} from {} for {} ...", localState.getHeartBeatState().getHeartBeatVersion(), oldVersion, addr);

        Set<Entry<ApplicationState, VersionedValue>> remoteStates = remoteState.states();
        assert remoteState.getHeartBeatState().getGeneration() == localState.getHeartBeatState().getGeneration();

        // filter out the states that are already up to date (has the same or higher version)
        Set<Entry<ApplicationState, VersionedValue>> updatedStates = remoteStates.stream().filter(entry -> {
            VersionedValue local = localState.getApplicationState(entry.getKey());
            return (local == null || local.version < entry.getValue().version);
            }).collect(Collectors.toSet());

        if (logger.isTraceEnabled() && updatedStates.size() > 0)
        {
            for (Entry<ApplicationState, VersionedValue> entry : updatedStates)
            {
                logger.trace("Updating {} state version to {} for {}", entry.getKey().toString(), entry.getValue().version, addr);
            }
        }
        localState.addApplicationStates(updatedStates);

        for (Entry<ApplicationState, VersionedValue> updatedEntry : updatedStates)
            doOnChangeNotifications(addr, updatedEntry.getKey(), updatedEntry.getValue());
    }

    // notify that a local application state is going to change (doesn't get triggered for remote changes)
    private void doBeforeChangeNotifications(InetAddress addr, EndpointState epState, ApplicationState apState, VersionedValue newValue)
    {
        for (IEndpointStateChangeSubscriber subscriber : subscribers)
        {
            subscriber.beforeChange(addr, epState, apState, newValue);
        }
    }

    // notify that an application state has changed
    private void doOnChangeNotifications(InetAddress addr, ApplicationState state, VersionedValue value)
    {
        for (IEndpointStateChangeSubscriber subscriber : subscribers)
        {
            subscriber.onChange(addr, state, value);
        }
    }

    /* Request all the state for the endpoint in the gDigest */
    private void requestAll(GossipDigest gDigest, List<GossipDigest> deltaGossipDigestList, int remoteGeneration)
    {
        /* We are here since we have no data for this endpoint locally so request everthing. */
        deltaGossipDigestList.add(new GossipDigest(gDigest.getEndpoint(), remoteGeneration, 0));
        if (logger.isTraceEnabled())
            logger.trace("requestAll for {}", gDigest.getEndpoint());
    }

    /* Send all the data with version greater than maxRemoteVersion */
    private void sendAll(GossipDigest gDigest, Map<InetAddress, EndpointState> deltaEpStateMap, int maxRemoteVersion)
    {
        EndpointState localEpStatePtr = getStateForVersionBiggerThan(gDigest.getEndpoint(), maxRemoteVersion);
        if (localEpStatePtr != null)
            deltaEpStateMap.put(gDigest.getEndpoint(), localEpStatePtr);
    }

    /*
        This method is used to figure the state that the Gossiper has but Gossipee doesn't. The delta digests
        and the delta state are built up.
    */
    void examineGossiper(List<GossipDigest> gDigestList, List<GossipDigest> deltaGossipDigestList, Map<InetAddress, EndpointState> deltaEpStateMap)
    {
        if (gDigestList.size() == 0)
        {
           /* we've been sent a *completely* empty syn, which should normally never happen since an endpoint will at least send a syn with itself.
              If this is happening then the node is attempting shadow gossip, and we should reply with everything we know.
            */
            logger.debug("Shadow request received, adding all states");
            for (Map.Entry<InetAddress, EndpointState> entry : endpointStateMap.entrySet())
            {
                gDigestList.add(new GossipDigest(entry.getKey(), 0, 0));
            }
        }
        for ( GossipDigest gDigest : gDigestList )
        {
            int remoteGeneration = gDigest.getGeneration();
            int maxRemoteVersion = gDigest.getMaxVersion();
            /* Get state associated with the end point in digest */
            EndpointState epStatePtr = endpointStateMap.get(gDigest.getEndpoint());
            /*
                Here we need to fire a GossipDigestAckMessage. If we have some data associated with this endpoint locally
                then we follow the "if" path of the logic. If we have absolutely nothing for this endpoint we need to
                request all the data for this endpoint.
            */
            if (epStatePtr != null)
            {
                int localGeneration = epStatePtr.getHeartBeatState().getGeneration();
                /* get the max version of all keys in the state associated with this endpoint */
                int maxLocalVersion = getMaxEndpointStateVersion(epStatePtr);
                if (remoteGeneration == localGeneration && maxRemoteVersion == maxLocalVersion)
                    continue;

                if (remoteGeneration > localGeneration)
                {
                    /* we request everything from the gossiper */
                    requestAll(gDigest, deltaGossipDigestList, remoteGeneration);
                }
                else if (remoteGeneration < localGeneration)
                {
                    /* send all data with generation = localgeneration and version > 0 */
                    sendAll(gDigest, deltaEpStateMap, 0);
                }
                else if (remoteGeneration == localGeneration)
                {
                    /*
                        If the max remote version is greater then we request the remote endpoint send us all the data
                        for this endpoint with version greater than the max version number we have locally for this
                        endpoint.
                        If the max remote version is lesser, then we send all the data we have locally for this endpoint
                        with version greater than the max remote version.
                    */
                    if (maxRemoteVersion > maxLocalVersion)
                    {
                        deltaGossipDigestList.add(new GossipDigest(gDigest.getEndpoint(), remoteGeneration, maxLocalVersion));
                    }
                    else if (maxRemoteVersion < maxLocalVersion)
                    {
                        /* send all data with generation = localgeneration and version > maxRemoteVersion */
                        sendAll(gDigest, deltaEpStateMap, maxRemoteVersion);
                    }
                }
            }
            else
            {
                /* We are here since we have no data for this endpoint locally so request everything. */
                requestAll(gDigest, deltaGossipDigestList, remoteGeneration);
            }
        }
    }

    public void start(int generationNumber)
    {
        start(generationNumber, new EnumMap<ApplicationState, VersionedValue>(ApplicationState.class));
    }

    /**
     * Start the gossiper with the generation number, preloading the map of application states before starting
     */
    public void start(int generationNbr, Map<ApplicationState, VersionedValue> preloadLocalStates)
    {
        buildSeedsList();
        /* initialize the heartbeat state for this localEndpoint */
        maybeInitializeLocalState(generationNbr);
        EndpointState localState = endpointStateMap.get(FBUtilities.getBroadcastAddress());
        localState.addApplicationStates(preloadLocalStates);

        //notify snitches that Gossiper is about to start
        DatabaseDescriptor.getEndpointSnitch().gossiperStarting();
        if (logger.isTraceEnabled())
            logger.trace("gossip started with generation {}", localState.getHeartBeatState().getGeneration());

        scheduledGossipTask = executor.scheduleWithFixedDelay(new GossipTask(),
                                                              Gossiper.intervalInMillis,
                                                              Gossiper.intervalInMillis,
                                                              TimeUnit.MILLISECONDS);
    }

    public synchronized Map<InetAddress, EndpointState> doShadowRound()
    {
        return doShadowRound(Collections.EMPTY_SET);
    }

    /**
     * Do a single 'shadow' round of gossip by retrieving endpoint states that will be stored exclusively in the
     * map return value, instead of endpointStateMap.
     *
     * <ul>
     *     <li>when replacing a node, to get and assume its tokens</li>
     *     <li>when joining, to check that the local host id matches any previous id for the endpoint address</li>
     * </ul>
     *
     * Method is synchronized, as we use an in-progress flag to indicate that shadow round must be cleared
     * again by calling {@link Gossiper#maybeFinishShadowRound(InetAddress, boolean, Map)}. This will update
     * {@link Gossiper#endpointShadowStateMap} with received values, in order to return an immutable copy to the
     * caller of {@link Gossiper#doShadowRound()}. Therefor only a single shadow round execution is permitted at
     * the same time.
     *
     * @param peers Additional peers to try gossiping with.
     * @return endpoint states gathered during shadow round or empty map
     */
    public synchronized Map<InetAddress, EndpointState> doShadowRound(Set<InetAddress> peers)
    {
        buildSeedsList();
        // it may be that the local address is the only entry in the seed + peers
        // list in which case, attempting a shadow round is pointless
        if (seeds.isEmpty() && peers.isEmpty())
            return endpointShadowStateMap;

        boolean isSeed = DatabaseDescriptor.getSeeds().contains(FBUtilities.getBroadcastAddress());
        // We double RING_DELAY if we're not a seed to increase chance of successful startup during a full cluster bounce,
        // giving the seeds a chance to startup before we fail the shadow round
        int shadowRoundDelay =  isSeed ? StorageService.RING_DELAY : StorageService.RING_DELAY * 2;
        seedsInShadowRound.clear();
        endpointShadowStateMap.clear();
        // send a completely empty syn
        List<GossipDigest> gDigests = new ArrayList<GossipDigest>();
        GossipDigestSyn digestSynMessage = new GossipDigestSyn(DatabaseDescriptor.getClusterName(),
                DatabaseDescriptor.getPartitionerName(),
                gDigests);
        MessageOut<GossipDigestSyn> message = new MessageOut<GossipDigestSyn>(MessagingService.Verb.GOSSIP_DIGEST_SYN,
                digestSynMessage,
                GossipDigestSyn.serializer);

        inShadowRound = true;
        boolean includePeers = false;
        int slept = 0;
        try
        {
            while (true)
            {
                if (slept % 5000 == 0)
                { // CASSANDRA-8072, retry at the beginning and every 5 seconds
                    logger.trace("Sending shadow round GOSSIP DIGEST SYN to seeds {}", seeds);

                    for (InetAddress seed : seeds)
                        MessagingService.instance().sendOneWay(message, seed);

                    // Send to any peers we already know about, but only if a seed didn't respond.
                    if (includePeers)
                    {
                        logger.trace("Sending shadow round GOSSIP DIGEST SYN to known peers {}", peers);
                        for (InetAddress peer : peers)
                            MessagingService.instance().sendOneWay(message, peer);
                    }
                    includePeers = true;
                }

                Thread.sleep(1000);
                if (!inShadowRound)
                    break;

                slept += 1000;
                if (slept > shadowRoundDelay)
                {
                    // if we got here no peers could be gossiped to. If we're a seed that's OK, but otherwise we stop. See CASSANDRA-13851
                    if (!isSeed)
                        throw new RuntimeException("Unable to gossip with any peers");

                    inShadowRound = false;
                    break;
                }
            }
        }
        catch (InterruptedException wtf)
        {
            throw new RuntimeException(wtf);
        }

        return ImmutableMap.copyOf(endpointShadowStateMap);
    }

    @VisibleForTesting
    void buildSeedsList()
    {
        for (InetAddress seed : DatabaseDescriptor.getSeeds())
        {
            if (seed.equals(FBUtilities.getBroadcastAddress()))
                continue;
            seeds.add(seed);
        }
    }

    // initialize local HB state if needed, i.e., if gossiper has never been started before.
    public void maybeInitializeLocalState(int generationNbr)
    {
        HeartBeatState hbState = new HeartBeatState(generationNbr);
        EndpointState localState = new EndpointState(hbState);
        localState.markAlive();
        endpointStateMap.putIfAbsent(FBUtilities.getBroadcastAddress(), localState);
    }

    public void forceNewerGeneration()
    {
        EndpointState epstate = endpointStateMap.get(FBUtilities.getBroadcastAddress());
        epstate.getHeartBeatState().forceNewerGenerationUnsafe();
    }


    /**
     * Add an endpoint we knew about previously, but whose state is unknown
     */
    public void addSavedEndpoint(InetAddress ep)
    {
        checkProperThreadForStateMutation();
        if (ep.equals(FBUtilities.getBroadcastAddress()))
        {
            logger.debug("Attempt to add self as saved endpoint");
            return;
        }

        //preserve any previously known, in-memory data about the endpoint (such as DC, RACK, and so on)
        EndpointState epState = endpointStateMap.get(ep);
        if (epState != null)
        {
            logger.debug("not replacing a previous epState for {}, but reusing it: {}", ep, epState);
            epState.setHeartBeatState(new HeartBeatState(0));
        }
        else
        {
            epState = new EndpointState(new HeartBeatState(0));
        }

        epState.markDead();
        endpointStateMap.put(ep, epState);
        unreachableEndpoints.put(ep, System.nanoTime());
        if (logger.isTraceEnabled())
            logger.trace("Adding saved endpoint {} {}", ep, epState.getHeartBeatState().getGeneration());
    }

    private void addLocalApplicationStateInternal(ApplicationState state, VersionedValue value)
    {
        assert taskLock.isHeldByCurrentThread();
        EndpointState epState = endpointStateMap.get(FBUtilities.getBroadcastAddress());
        InetAddress epAddr = FBUtilities.getBroadcastAddress();
        assert epState != null;
        // Fire "before change" notifications:
        doBeforeChangeNotifications(epAddr, epState, state, value);
        // Notifications may have taken some time, so preventively raise the version
        // of the new value, otherwise it could be ignored by the remote node
        // if another value with a newer version was received in the meantime:
        value = StorageService.instance.valueFactory.cloneWithHigherVersion(value);
        // Add to local application state and fire "on change" notifications:
        epState.addApplicationState(state, value);
        doOnChangeNotifications(epAddr, state, value);
    }

    public void addLocalApplicationState(ApplicationState applicationState, VersionedValue value)
    {
        addLocalApplicationStates(Arrays.asList(Pair.create(applicationState, value)));
    }

    public void addLocalApplicationStates(List<Pair<ApplicationState, VersionedValue>> states)
    {
        taskLock.lock();
        try
        {
            for (Pair<ApplicationState, VersionedValue> pair : states)
            {
               addLocalApplicationStateInternal(pair.left, pair.right);
            }
        }
        finally
        {
            taskLock.unlock();
        }

    }

    public void stop()
    {
        EndpointState mystate = endpointStateMap.get(FBUtilities.getBroadcastAddress());
        if (mystate != null && !isSilentShutdownState(mystate) && StorageService.instance.isJoined())
        {
            logger.info("Announcing shutdown");
            addLocalApplicationState(ApplicationState.STATUS, StorageService.instance.valueFactory.shutdown(true));
            MessageOut message = new MessageOut(MessagingService.Verb.GOSSIP_SHUTDOWN);
            for (InetAddress ep : liveEndpoints)
                MessagingService.instance().sendOneWay(message, ep);
            Uninterruptibles.sleepUninterruptibly(Integer.getInteger("cassandra.shutdown_announce_in_ms", 2000), TimeUnit.MILLISECONDS);
        }
        else
            logger.warn("No local state, state is in silent shutdown, or node hasn't joined, not announcing shutdown");
        if (scheduledGossipTask != null)
            scheduledGossipTask.cancel(false);
    }

    public boolean isEnabled()
    {
        ScheduledFuture<?> scheduledGossipTask = this.scheduledGossipTask;
        return (scheduledGossipTask != null) && (!scheduledGossipTask.isCancelled());
    }

    public boolean isAnyNodeOn30()
    {
        return anyNodeOn30;
    }

    protected void maybeFinishShadowRound(InetAddress respondent, boolean isInShadowRound, Map<InetAddress, EndpointState> epStateMap)
    {
        if (inShadowRound)
        {
            if (!isInShadowRound)
            {
                if (!seeds.contains(respondent))
                    logger.warn("Received an ack from {}, who isn't a seed. Ensure your seed list includes a live node. Exiting shadow round",
                                respondent);
                logger.debug("Received a regular ack from {}, can now exit shadow round", respondent);
                // respondent sent back a full ack, so we can exit our shadow round
                endpointShadowStateMap.putAll(epStateMap);
                inShadowRound = false;
                seedsInShadowRound.clear();
            }
            else
            {
                // respondent indicates it too is in a shadow round, if all seeds
                // are in this state then we can exit our shadow round. Otherwise,
                // we keep retrying the SR until one responds with a full ACK or
                // we learn that all seeds are in SR.
                logger.debug("Received an ack from {} indicating it is also in shadow round", respondent);
                seedsInShadowRound.add(respondent);
                if (seedsInShadowRound.containsAll(seeds))
                {
                    logger.debug("All seeds are in a shadow round, clearing this node to exit its own");
                    inShadowRound = false;
                    seedsInShadowRound.clear();
                }
            }
        }
    }

    protected boolean isInShadowRound()
    {
        return inShadowRound;
    }

    @VisibleForTesting
    public void initializeNodeUnsafe(InetAddress addr, UUID uuid, int generationNbr)
    {
        HeartBeatState hbState = new HeartBeatState(generationNbr);
        EndpointState newState = new EndpointState(hbState);
        newState.markAlive();
        EndpointState oldState = endpointStateMap.putIfAbsent(addr, newState);
        EndpointState localState = oldState == null ? newState : oldState;

        // always add the version state
        Map<ApplicationState, VersionedValue> states = new EnumMap<>(ApplicationState.class);
        states.put(ApplicationState.NET_VERSION, StorageService.instance.valueFactory.networkVersion());
        states.put(ApplicationState.HOST_ID, StorageService.instance.valueFactory.hostId(uuid));
        localState.addApplicationStates(states);
    }

    @VisibleForTesting
    public void injectApplicationState(InetAddress endpoint, ApplicationState state, VersionedValue value)
    {
        EndpointState localState = endpointStateMap.get(endpoint);
        localState.addApplicationState(state, value);
    }

    public long getEndpointDowntime(String address) throws UnknownHostException
    {
        return getEndpointDowntime(InetAddress.getByName(address));
    }

    public int getCurrentGenerationNumber(String address) throws UnknownHostException
    {
        return getCurrentGenerationNumber(InetAddress.getByName(address));
    }

    public void addExpireTimeForEndpoint(InetAddress endpoint, long expireTime)
    {
        if (logger.isDebugEnabled())
        {
            logger.debug("adding expire time for endpoint : {} ({})", endpoint, expireTime);
        }
        expireTimeEndpointMap.put(endpoint, expireTime);
    }

    public static long computeExpireTime()
    {
        return System.currentTimeMillis() + Gossiper.aVeryLongTime;
    }

    @Nullable
    public CassandraVersion getReleaseVersion(InetAddress ep)
    {
        EndpointState state = getEndpointStateForEndpoint(ep);
        return state != null ? state.getReleaseVersion() : null;
    }

    @Nullable
    public UUID getSchemaVersion(InetAddress ep)
    {
        EndpointState state = getEndpointStateForEndpoint(ep);
        return state != null ? state.getSchemaVersion() : null;
    }

    public static void waitToSettle()
    {
        int forceAfter = Integer.getInteger("cassandra.skip_wait_for_gossip_to_settle", -1);
        if (forceAfter == 0)
        {
            return;
        }
        final int GOSSIP_SETTLE_MIN_WAIT_MS = 5000;
        final int GOSSIP_SETTLE_POLL_INTERVAL_MS = 1000;
        final int GOSSIP_SETTLE_POLL_SUCCESSES_REQUIRED = 3;

        logger.info("Waiting for gossip to settle...");
        Uninterruptibles.sleepUninterruptibly(GOSSIP_SETTLE_MIN_WAIT_MS, TimeUnit.MILLISECONDS);
        int totalPolls = 0;
        int numOkay = 0;
        int epSize = Gossiper.instance.getEndpointStates().size();
        while (numOkay < GOSSIP_SETTLE_POLL_SUCCESSES_REQUIRED)
        {
            Uninterruptibles.sleepUninterruptibly(GOSSIP_SETTLE_POLL_INTERVAL_MS, TimeUnit.MILLISECONDS);
            int currentSize = Gossiper.instance.getEndpointStates().size();
            totalPolls++;
            if (currentSize == epSize)
            {
                logger.debug("Gossip looks settled.");
                numOkay++;
            }
            else
            {
                logger.info("Gossip not settled after {} polls.", totalPolls);
                numOkay = 0;
            }
            epSize = currentSize;
            if (forceAfter > 0 && totalPolls > forceAfter)
            {
                logger.warn("Gossip not settled but startup forced by cassandra.skip_wait_for_gossip_to_settle. Gossip total polls: {}",
                            totalPolls);
                break;
            }
        }
        if (totalPolls > GOSSIP_SETTLE_POLL_SUCCESSES_REQUIRED)
            logger.info("Gossip settled after {} extra polls; proceeding", totalPolls - GOSSIP_SETTLE_POLL_SUCCESSES_REQUIRED);
        else
            logger.info("No gossip backlog; proceeding");
    }

    @VisibleForTesting
    public void stopShutdownAndWait(long timeout, TimeUnit unit) throws InterruptedException, TimeoutException
    {
        stop();
        ExecutorUtils.shutdownAndWait(timeout, unit, executor);
    }
}<|MERGE_RESOLUTION|>--- conflicted
+++ resolved
@@ -718,15 +718,9 @@
      */
     private boolean sendGossip(MessageOut<GossipDigestSyn> message, Set<InetAddress> epSet)
     {
-<<<<<<< HEAD
-        List<InetAddress> liveEndpoints = ImmutableList.copyOf(epSet);
-
-        int size = liveEndpoints.size();
-=======
         List<InetAddress> endpoints = ImmutableList.copyOf(epSet);
-        
+
         int size = endpoints.size();
->>>>>>> 3cba8d80
         if (size < 1)
             return false;
         /* Generate a random number from 0 -> size */
