/*
 * Licensed to the Apache Software Foundation (ASF) under one
 * or more contributor license agreements.  See the NOTICE file
 * distributed with this work for additional information
 * regarding copyright ownership.  The ASF licenses this file
 * to you under the Apache License, Version 2.0 (the
 * "License"); you may not use this file except in compliance
 * with the License.  You may obtain a copy of the License at
 *
 *     http://www.apache.org/licenses/LICENSE-2.0
 *
 * Unless required by applicable law or agreed to in writing, software
 * distributed under the License is distributed on an "AS IS" BASIS,
 * WITHOUT WARRANTIES OR CONDITIONS OF ANY KIND, either express or implied.
 * See the License for the specific language governing permissions and
 * limitations under the License.
 */
package org.apache.cassandra.repair;

import java.io.IOException;
import java.util.*;
import java.util.concurrent.ConcurrentHashMap;
import java.util.concurrent.ConcurrentMap;
import java.util.concurrent.atomic.AtomicBoolean;

import com.google.common.annotations.VisibleForTesting;
import com.google.common.collect.Lists;
import com.google.common.util.concurrent.*;
import org.slf4j.Logger;
import org.slf4j.LoggerFactory;

import org.apache.cassandra.concurrent.DebuggableThreadPoolExecutor;
import org.apache.cassandra.config.DatabaseDescriptor;
import org.apache.cassandra.db.ColumnFamilyStore;
import org.apache.cassandra.db.Keyspace;
import org.apache.cassandra.dht.Range;
import org.apache.cassandra.dht.Token;
import org.apache.cassandra.gms.*;
import org.apache.cassandra.locator.InetAddressAndPort;
import org.apache.cassandra.repair.consistent.ConsistentSession;
import org.apache.cassandra.repair.consistent.LocalSession;
import org.apache.cassandra.repair.consistent.LocalSessions;
import org.apache.cassandra.schema.TableId;
import org.apache.cassandra.streaming.PreviewKind;
import org.apache.cassandra.streaming.SessionSummary;
import org.apache.cassandra.tracing.Tracing;
import org.apache.cassandra.utils.FBUtilities;
import org.apache.cassandra.utils.MerkleTrees;
import org.apache.cassandra.utils.Pair;

/**
 * Coordinates the (active) repair of a list of non overlapping token ranges.
 *
 * A given RepairSession repairs a set of replicas for a given set of ranges on a list
 * of column families. For each of the column family to repair, RepairSession
 * creates a {@link RepairJob} that handles the repair of that CF.
 *
 * A given RepairJob has the 2 main phases:
 * <ol>
 *   <li>Validation phase: the job requests merkle trees from each of the replica involves
 *      ({@link org.apache.cassandra.repair.ValidationTask}) and waits until all trees are received (in
 *      validationComplete()).
 *   </li>
 *   <li>Synchronization phase: once all trees are received, the job compares each tree with  all the others. If there is
 *       difference between 2 trees, the differences between the 2 endpoints will be streamed with a {@link SyncTask}.
 *   </li>
 * </ol>
 * The job is done once all its SyncTasks are done (i.e. have either computed no differences
 * or the streaming they started is done (syncComplete())).
 *
 * A given session will execute the first phase (validation phase) of each of it's job
 * sequentially. In other words, it will start the first job and only start the next one
 * once that first job validation phase is complete. This is done so that the replica only
 * create one merkle tree per range at a time, which is our way to ensure that such creation starts
 * roughly at the same time on every node (see CASSANDRA-2816). However the synchronization
 * phases are allowed to run concurrently (with each other and with validation phases).
 *
 * A given RepairJob has 2 modes: either sequential or not (RepairParallelism). If sequential,
 * it will requests merkle tree creation from each replica in sequence (though in that case
 * we still first send a message to each node to flush and snapshot data so each merkle tree
 * creation is still done on similar data, even if the actual creation is not
 * done simulatneously). If not sequential, all merkle tree are requested in parallel.
 * Similarly, if a job is sequential, it will handle one SymmetricSyncTask at a time, but will handle
 * all of them in parallel otherwise.
 */
public class RepairSession extends AbstractFuture<RepairSessionResult> implements IEndpointStateChangeSubscriber,
                                                                                  IFailureDetectionEventListener,
                                                                                  LocalSessions.Listener
{
    private static Logger logger = LoggerFactory.getLogger(RepairSession.class);

    public final UUID parentRepairSession;
    /** Repair session ID */
    private final UUID id;
    public final String keyspace;
    private final String[] cfnames;
    public final RepairParallelism parallelismDegree;
    public final boolean pullRepair;

    /** Range to repair */
    public final CommonRange commonRange;
    public final boolean isIncremental;
    public final PreviewKind previewKind;

    private final AtomicBoolean isFailed = new AtomicBoolean(false);

    // Each validation task waits response from replica in validating ConcurrentMap (keyed by CF name and endpoint address)
    private final ConcurrentMap<Pair<RepairJobDesc, InetAddressAndPort>, ValidationTask> validating = new ConcurrentHashMap<>();
    // Remote syncing jobs wait response in syncingTasks map
    private final ConcurrentMap<Pair<RepairJobDesc, SyncNodePair>, CompletableRemoteSyncTask> syncingTasks = new ConcurrentHashMap<>();

    // Tasks(snapshot, validate request, differencing, ...) are run on taskExecutor
    public final ListeningExecutorService taskExecutor;
    public final boolean optimiseStreams;

    private volatile boolean terminated = false;

    /**
     * Create new repair session.
     * @param parentRepairSession the parent sessions id
     * @param id this sessions id
     * @param commonRange ranges to repair
     * @param keyspace name of keyspace
     * @param parallelismDegree specifies the degree of parallelism when calculating the merkle trees
     * @param pullRepair true if the repair should be one way (from remote host to this host and only applicable between two hosts--see RepairOption)
     * @param cfnames names of columnfamilies
     */
    public RepairSession(UUID parentRepairSession,
                         UUID id,
                         CommonRange commonRange,
                         String keyspace,
                         RepairParallelism parallelismDegree,
                         boolean isIncremental,
                         boolean pullRepair,
                         PreviewKind previewKind,
                         boolean optimiseStreams,
                         String... cfnames)
    {
        assert cfnames.length > 0 : "Repairing no column families seems pointless, doesn't it";

        this.parentRepairSession = parentRepairSession;
        this.id = id;
        this.parallelismDegree = parallelismDegree;
        this.keyspace = keyspace;
        this.cfnames = cfnames;
        this.commonRange = commonRange;
        this.isIncremental = isIncremental;
        this.previewKind = previewKind;
        this.pullRepair = pullRepair;
        this.optimiseStreams = optimiseStreams;
        this.taskExecutor = MoreExecutors.listeningDecorator(createExecutor());
    }

    protected DebuggableThreadPoolExecutor createExecutor()
    {
        return DebuggableThreadPoolExecutor.createCachedThreadpoolWithMaxSize("RepairJobTask");
    }

    public UUID getId()
    {
        return id;
    }

    public Collection<Range<Token>> ranges()
    {
        return commonRange.ranges;
    }

    public Collection<InetAddressAndPort> endpoints()
    {
        return commonRange.endpoints;
    }

    public void trackValidationCompletion(Pair<RepairJobDesc, InetAddressAndPort> key, ValidationTask task)
    {
        validating.put(key, task);
    }

    public void trackSyncCompletion(Pair<RepairJobDesc, SyncNodePair> key, CompletableRemoteSyncTask task)
    {
        syncingTasks.put(key, task);
    }

    /**
     * Receive merkle tree response or failed response from {@code endpoint} for current repair job.
     *
     * @param desc repair job description
     * @param endpoint endpoint that sent merkle tree
     * @param trees calculated merkle trees, or null if validation failed
     */
    public void validationComplete(RepairJobDesc desc, InetAddressAndPort endpoint, MerkleTrees trees)
    {
        ValidationTask task = validating.remove(Pair.create(desc, endpoint));
        if (task == null)
        {
            assert terminated;
            return;
        }

        String message = String.format("Received merkle tree for %s from %s", desc.columnFamily, endpoint);
        logger.info("{} {}", previewKind.logPrefix(getId()), message);
        Tracing.traceRepair(message);
        task.treesReceived(trees);
    }

    /**
     * Notify this session that sync completed/failed with given {@code SyncNodePair}.
     *
     * @param desc synced repair job
     * @param nodes nodes that completed sync
     * @param success true if sync succeeded
     */
    public void syncComplete(RepairJobDesc desc, SyncNodePair nodes, boolean success, List<SessionSummary> summaries)
    {
        CompletableRemoteSyncTask task = syncingTasks.remove(Pair.create(desc, nodes));
        if (task == null)
        {
            assert terminated;
            return;
        }

        if (logger.isDebugEnabled())
            logger.debug("{} Repair completed between {} and {} on {}", previewKind.logPrefix(getId()), nodes.coordinator, nodes.peer, desc.columnFamily);
        task.syncComplete(success, summaries);
    }

    @VisibleForTesting
    Map<Pair<RepairJobDesc, SyncNodePair>, CompletableRemoteSyncTask> getSyncingTasks()
    {
        return Collections.unmodifiableMap(syncingTasks);
    }

    private String repairedNodes()
    {
        StringBuilder sb = new StringBuilder();
        sb.append(FBUtilities.getBroadcastAddressAndPort());
        for (InetAddressAndPort ep : commonRange.endpoints)
            sb.append(", ").append(ep);
        return sb.toString();
    }

    /**
     * Start RepairJob on given ColumnFamilies.
     *
     * This first validates if all replica are available, and if they are,
     * creates RepairJobs and submit to run on given executor.
     *
     * @param executor Executor to run validation
     */
    public void start(ListeningExecutorService executor)
    {
        String message;
        if (terminated)
            return;

        logger.info("{} parentSessionId = {}: new session: will sync {} on range {} for {}.{}",
                    previewKind.logPrefix(getId()), parentRepairSession, repairedNodes(), commonRange, keyspace, Arrays.toString(cfnames));
        Tracing.traceRepair("Syncing range {}", commonRange);
        if (!previewKind.isPreview())
        {
            SystemDistributedKeyspace.startRepairs(getId(), parentRepairSession, keyspace, cfnames, commonRange);
        }

        if (commonRange.endpoints.isEmpty())
        {
            logger.info("{} {}", previewKind.logPrefix(getId()), message = String.format("No neighbors to repair with on range %s: session completed", commonRange));
            Tracing.traceRepair(message);
            set(new RepairSessionResult(id, keyspace, commonRange.ranges, Lists.<RepairResult>newArrayList(), commonRange.hasSkippedReplicas));
            if (!previewKind.isPreview())
            {
                SystemDistributedKeyspace.failRepairs(getId(), keyspace, cfnames, new RuntimeException(message));
            }
            return;
        }

        // Checking all nodes are live
        for (InetAddressAndPort endpoint : commonRange.endpoints)
        {
            if (!FailureDetector.instance.isAlive(endpoint) && !commonRange.hasSkippedReplicas)
            {
                message = String.format("Cannot proceed on repair because a neighbor (%s) is dead: session failed", endpoint);
                logger.error("{} {}", previewKind.logPrefix(getId()), message);
                Exception e = new IOException(message);
                setException(e);
                if (!previewKind.isPreview())
                {
                    SystemDistributedKeyspace.failRepairs(getId(), keyspace, cfnames, e);
                }
                return;
            }
        }

        // Create and submit RepairJob for each ColumnFamily
        List<ListenableFuture<RepairResult>> jobs = new ArrayList<>(cfnames.length);
        for (String cfname : cfnames)
        {
            RepairJob job = new RepairJob(this, cfname);
            executor.execute(job);
            jobs.add(job);
        }

        // When all RepairJobs are done without error, cleanup and set the final result
        Futures.addCallback(Futures.allAsList(jobs), new FutureCallback<List<RepairResult>>()
        {
            public void onSuccess(List<RepairResult> results)
            {
                // this repair session is completed
                logger.info("{} {}", previewKind.logPrefix(getId()), "Session completed successfully");
                Tracing.traceRepair("Completed sync of range {}", commonRange);
                set(new RepairSessionResult(id, keyspace, commonRange.ranges, results, commonRange.hasSkippedReplicas));

                taskExecutor.shutdown();
                // mark this session as terminated
                terminate();
            }

            public void onFailure(Throwable t)
            {
                logger.error("{} Session completed with the following error", previewKind.logPrefix(getId()), t);
                Tracing.traceRepair("Session completed with the following error: {}", t);
                forceShutdown(t);
            }
        }, MoreExecutors.directExecutor());
    }

    public void terminate()
    {
        terminated = true;
        validating.clear();
        syncingTasks.clear();
    }

    /**
     * clear all RepairJobs and terminate this session.
     *
     * @param reason Cause of error for shutdown
     */
    public void forceShutdown(Throwable reason)
    {
        setException(reason);
        taskExecutor.shutdownNow();
        terminate();
    }

<<<<<<< HEAD
    public void onJoin(InetAddressAndPort endpoint, EndpointState epState) {}
    public void beforeChange(InetAddressAndPort endpoint, EndpointState currentState, ApplicationState newStateKey, VersionedValue newValue) {}
    public void onChange(InetAddressAndPort endpoint, ApplicationState state, VersionedValue value) {}
    public void onAlive(InetAddressAndPort endpoint, EndpointState state) {}
    public void onDead(InetAddressAndPort endpoint, EndpointState state) {}

    public void onRemove(InetAddressAndPort endpoint)
=======
    public void onRemove(InetAddress endpoint)
>>>>>>> 32a15f0e
    {
        convict(endpoint, Double.MAX_VALUE);
    }

    public void onRestart(InetAddressAndPort endpoint, EndpointState epState)
    {
        convict(endpoint, Double.MAX_VALUE);
    }

    public void convict(InetAddressAndPort endpoint, double phi)
    {
        if (!commonRange.endpoints.contains(endpoint))
            return;

        // We want a higher confidence in the failure detection than usual because failing a repair wrongly has a high cost.
        if (phi < 2 * DatabaseDescriptor.getPhiConvictThreshold())
            return;

        // Though unlikely, it is possible to arrive here multiple time and we
        // want to avoid print an error message twice
        if (!isFailed.compareAndSet(false, true))
            return;

        Exception exception = new IOException(String.format("Endpoint %s died", endpoint));
        logger.error("{} session completed with the following error", previewKind.logPrefix(getId()), exception);
        // If a node failed, we stop everything (though there could still be some activity in the background)
        forceShutdown(exception);
    }

    public void onIRStateChange(LocalSession session)
    {
        // we should only be registered as listeners for PreviewKind.REPAIRED, but double check here
        if (previewKind == PreviewKind.REPAIRED &&
            session.getState() == ConsistentSession.State.FINALIZED &&
            includesTables(session.tableIds))
        {
            for (Range<Token> range : session.ranges)
            {
                if (range.intersects(ranges()))
                {
                    logger.error("{} An intersecting incremental repair with session id = {} finished, preview repair might not be accurate", previewKind.logPrefix(getId()), session.sessionID);
                    forceShutdown(new Exception("An incremental repair with session id "+session.sessionID+" finished during this preview repair runtime"));
                    return;
                }
            }
        }
    }

    private boolean includesTables(Set<TableId> tableIds)
    {
        Keyspace ks = Keyspace.open(keyspace);
        if (ks != null)
        {
            for (String table : cfnames)
            {
                ColumnFamilyStore cfs = ks.getColumnFamilyStore(table);
                if (tableIds.contains(cfs.metadata.id))
                    return true;
            }
        }
        return false;
    }
}<|MERGE_RESOLUTION|>--- conflicted
+++ resolved
@@ -342,17 +342,7 @@
         terminate();
     }
 
-<<<<<<< HEAD
-    public void onJoin(InetAddressAndPort endpoint, EndpointState epState) {}
-    public void beforeChange(InetAddressAndPort endpoint, EndpointState currentState, ApplicationState newStateKey, VersionedValue newValue) {}
-    public void onChange(InetAddressAndPort endpoint, ApplicationState state, VersionedValue value) {}
-    public void onAlive(InetAddressAndPort endpoint, EndpointState state) {}
-    public void onDead(InetAddressAndPort endpoint, EndpointState state) {}
-
     public void onRemove(InetAddressAndPort endpoint)
-=======
-    public void onRemove(InetAddress endpoint)
->>>>>>> 32a15f0e
     {
         convict(endpoint, Double.MAX_VALUE);
     }
