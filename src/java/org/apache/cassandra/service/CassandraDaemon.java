--- conflicted
+++ resolved
@@ -269,8 +269,7 @@
             throw e;
         }
 
-        VirtualKeyspaceRegistry.instance.register(VirtualSchemaKeyspace.instance);
-        VirtualKeyspaceRegistry.instance.register(SystemViewsKeyspace.instance);
+        setupVirtualKeyspaces();
 
         // clean up debris in the rest of the keyspaces
         for (String keyspaceName : Schema.instance.getKeyspaces())
@@ -436,7 +435,6 @@
         // due to scheduling errors or race conditions
         ScheduledExecutors.optionalTasks.scheduleWithFixedDelay(ColumnFamilyStore.getBackgroundCompactionTaskSubmitter(), 5, 1, TimeUnit.MINUTES);
 
-<<<<<<< HEAD
         // schedule periodic recomputation of speculative retry thresholds
         ScheduledExecutors.optionalTasks.scheduleWithFixedDelay(
             () -> Keyspace.all().forEach(k -> k.getColumnFamilyStores().forEach(ColumnFamilyStore::updateSpeculationThreshold)),
@@ -444,16 +442,16 @@
             DatabaseDescriptor.getReadRpcTimeout(NANOSECONDS),
             NANOSECONDS
         );
-=======
-        // Thrift
-        InetAddress rpcAddr = DatabaseDescriptor.getRpcAddress();
-        int rpcPort = DatabaseDescriptor.getRpcPort();
-        int listenBacklog = DatabaseDescriptor.getRpcListenBacklog();
-        thriftServer = new ThriftServer(rpcAddr, rpcPort, listenBacklog);
+
         initializeNativeTransport();
->>>>>>> 0d5ccb9c
 
         completeSetup();
+    }
+
+    public void setupVirtualKeyspaces()
+    {
+        VirtualKeyspaceRegistry.instance.register(VirtualSchemaKeyspace.instance);
+        VirtualKeyspaceRegistry.instance.register(SystemViewsKeyspace.instance);
     }
 
     public void initializeNativeTransport()
@@ -538,7 +536,6 @@
      */
     public void start()
     {
-<<<<<<< HEAD
         StartupClusterConnectivityChecker connectivityChecker = StartupClusterConnectivityChecker.create(DatabaseDescriptor.getBlockForPeersTimeoutInSeconds(),
                                                                                                          DatabaseDescriptor.getBlockForPeersInRemoteDatacenters());
         connectivityChecker.execute(Gossiper.instance.getEndpoints(), DatabaseDescriptor.getEndpointSnitch()::getDatacenter);
@@ -547,17 +544,24 @@
         // OR if we are in survey mode and streaming has completed but we're not using auth
         // OR if we have not joined the ring yet.
         if (StorageService.instance.hasJoined())
-=======
-        try
->>>>>>> 0d5ccb9c
-        {
-            validateTransportsCanStart();
-        }
-        catch (IllegalStateException isx)
-        {
-            // If there are any errors, we just log and return in this case
-            logger.info(isx.getMessage());
-            return;
+        {
+            if (StorageService.instance.isSurveyMode())
+            {
+                if (StorageService.instance.isBootstrapMode() || DatabaseDescriptor.getAuthenticator().requireAuthentication())
+                {
+                    logger.info("Not starting client transports in write_survey mode as it's bootstrapping or " +
+                            "auth is enabled");
+                    return;
+                }
+            }
+            else
+            {
+                if (!SystemKeyspace.bootstrapComplete())
+                {
+                    logger.info("Not starting client transports as bootstrap has not completed");
+                    return;
+                }
+            }
         }
 
         String nativeFlag = System.getProperty("cassandra.start_native_transport");
