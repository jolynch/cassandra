--- conflicted
+++ resolved
@@ -26,13 +26,7 @@
 
 import org.apache.cassandra.config.CFMetaData;
 import org.apache.cassandra.db.*;
-<<<<<<< HEAD
-import org.apache.cassandra.db.columniterator.IColumnIterator;
-import org.apache.cassandra.db.filter.QueryFilter;
-import org.apache.cassandra.db.filter.QueryPath;
 import org.apache.cassandra.db.marshal.AbstractType;
-=======
->>>>>>> 5eb724aa
 import org.apache.cassandra.io.util.BufferedRandomAccessFile;
 import org.apache.cassandra.service.StorageService;
 
@@ -42,6 +36,7 @@
 import org.apache.cassandra.config.DatabaseDescriptor;
 import org.apache.cassandra.dht.IPartitioner;
 import org.apache.cassandra.io.sstable.*;
+import org.apache.cassandra.utils.ByteBufferUtil;
 import org.apache.cassandra.utils.Pair;
 
 import static org.apache.cassandra.utils.ByteBufferUtil.bytesToHex;
@@ -179,6 +174,8 @@
     {
         ColumnFamily columnFamily = row.getColumnFamily();
         boolean isSuperCF = columnFamily.isSuper();
+        CFMetaData cfMetaData = columnFamily.metadata();
+        AbstractType comparator = columnFamily.getComparator();
 
         out.print(asKey(bytesToHex(key.key)));
         out.print(isSuperCF ? "{" : "[");
@@ -187,59 +184,7 @@
         {
             while (row.hasNext())
             {
-<<<<<<< HEAD
-                System.err.println("WARNING: Corrupt row " + key + " (skipping).");
-                continue;
-            }
-            finally
-            {
-                try
-                {
-                    columns.close();
-                }
-                catch (IOException e)
-                {
-                    throw new IOError(e);
-                }
-            }
-
-            if (serialized.left < PAGE_SIZE)
-                break;
-
-            out.print(",");
-        }
-
-        out.print(isSuperCF ? "}" : "]");
-    }
-
-    /**
-     * Serialize a row with already given column iterator
-     *
-     * @param columns columns of the row
-     * @param isSuper true if wrapping Column Family is Super
-     * @param out output stream
-     * @return pair of (number of columns serialized, last column serialized)
-     *
-     * @throws IOException on any I/O error.
-     */
-    private static Pair<Integer, ByteBuffer> serializeRow(IColumnIterator columns, boolean isSuper, PrintStream out) throws IOException
-    {
-        ColumnFamily columnFamily = columns.getColumnFamily();
-        CFMetaData cfMetaData = columnFamily.metadata();
-
-        AbstractType comparator = columnFamily.getComparator();
-
-        if (isSuper)
-        {
-            int n = 0;
-            IColumn column = null;
-            while (columns.hasNext())
-            {
-                column = columns.next();
-                n++;
-=======
                 IColumn column = row.next();
->>>>>>> 5eb724aa
 
                 out.print(asKey(comparator.getString(column.name())));
                 out.print("{");
@@ -248,11 +193,7 @@
                 out.print(", ");
                 out.print(asKey("subColumns"));
                 out.print("[");
-<<<<<<< HEAD
                 serializeColumns(column.getSubColumns().iterator(), out, columnFamily.getSubComparator(), cfMetaData);
-=======
-                serializeColumns(column.getSubColumns().iterator(), out);
->>>>>>> 5eb724aa
                 out.print("]");
                 out.print("}");
 
@@ -262,11 +203,7 @@
         }
         else
         {
-<<<<<<< HEAD
-            return serializeColumns(columns, out, comparator, cfMetaData);
-=======
-            serializeColumns(row, out);
->>>>>>> 5eb724aa
+            serializeColumns(row, out, comparator, cfMetaData);
         }
 
         out.print(isSuperCF ? "}" : "]");
