--- conflicted
+++ resolved
@@ -45,7 +45,7 @@
     private final TreeMap<Number, long[]> bin;
 
     // Keep a second, larger buffer to spool data in, before finalizing it into `bin`
-    private final TreeMap<Double, Long> spool;
+    private final TreeMap<Number, long[]> spool;
 
     // maximum bin size for this histogram
     private final int maxBinSize;
@@ -63,34 +63,28 @@
     public StreamingHistogram(int maxBinSize, int maxSpoolSize, int roundSeconds)
     {
         this.maxBinSize = maxBinSize;
-<<<<<<< HEAD
+        this.maxSpoolSize = maxSpoolSize;
+        this.roundSeconds = roundSeconds;
         bin = new TreeMap<>((o1, o2) -> {
             if (o1.getClass().equals(o2.getClass()))
                 return ((Comparable)o1).compareTo(o2);
             else
             	return Double.compare(o1.doubleValue(), o2.doubleValue());
         });
-=======
-        this.maxSpoolSize = maxSpoolSize;
-        this.roundSeconds = roundSeconds;
-        bin = new TreeMap<>();
-        spool = new TreeMap<>();
->>>>>>> a5ce9631
-    }
-
-    private StreamingHistogram(int maxBinSize, int maxSpoolSize, int roundSeconds, Map<Double, Long> bin)
-    {
-<<<<<<< HEAD
-        this(maxBinSize);
+        spool = new TreeMap<>((o1, o2) -> {
+            if (o1.getClass().equals(o2.getClass()))
+                return ((Comparable)o1).compareTo(o2);
+            else
+                return Double.compare(o1.doubleValue(), o2.doubleValue());
+        });
+
+    }
+
+    private StreamingHistogram(int maxBinSize, int maxSpoolSize,  int roundSeconds, Map<Double, Long> bin)
+    {
+        this(maxBinSize, maxSpoolSize, roundSeconds);
         for (Map.Entry<Double, Long> entry : bin.entrySet())
             this.bin.put(entry.getKey(), new long[]{entry.getValue()});
-=======
-        this.maxBinSize = maxBinSize;
-        this.maxSpoolSize = maxSpoolSize;
-        this.roundSeconds = roundSeconds;
-        this.bin = new TreeMap<>(bin);
-        this.spool = new TreeMap<>();
->>>>>>> a5ce9631
     }
 
     /**
@@ -109,8 +103,11 @@
      */
     public void update(Number p, long m)
     {
-<<<<<<< HEAD
-        long[] mi = bin.get(p);
+        Number d = p.longValue() % this.roundSeconds;
+        if (d.longValue() > 0)
+            p =p.longValue() + (this.roundSeconds - d.longValue());
+
+        long[] mi = spool.get(p);
         if (mi != null)
         {
             // we found the same p so increment that counter
@@ -119,37 +116,10 @@
         else
         {
             mi = new long[]{m};
-            bin.put(p, mi);
-            // if bin size exceeds maximum bin size then trim down to max size
-            while (bin.size() > maxBinSize)
-            {
-                // find points p1, p2 which have smallest difference
-                Iterator<Number> keys = bin.keySet().iterator();
-                double p1 = keys.next().doubleValue();
-                double p2 = keys.next().doubleValue();
-                double smallestDiff = p2 - p1;
-                double q1 = p1, q2 = p2;
-                while (keys.hasNext())
-                {
-                    p1 = p2;
-                    p2 = keys.next().doubleValue();
-                    double diff = p2 - p1;
-                    if (diff < smallestDiff)
-=======
-        double d = p % this.roundSeconds;
-        if (d > 0)
-            p = p + (this.roundSeconds - d);
-
-        Long mi = spool.get(p);
-        if (mi != null)
-        {
-            // we found the same p so increment that counter
-            spool.put(p, mi + m);
-        }
-        else
-        {
-            spool.put(p, m);
-        }
+            spool.put(p, mi);
+        }
+
+        // If spool has overflowed, compact it
         if(spool.size() > maxSpoolSize)
             flushHistogram();
     }
@@ -159,64 +129,61 @@
      */
     public void flushHistogram()
     {
-        if(spool.size() > 0)
-        {
-            Long spoolValue;
-            Long binValue;
+        if (spool.size() > 0)
+        {
+            long[] spoolValue;
+            long[] binValue;
 
             // Iterate over the spool, copying the value into the primary bin map
             // and compacting that map as necessary
-            for (Map.Entry<Double, Long> entry : spool.entrySet())
+            for (Map.Entry<Number, long[]> entry : spool.entrySet())
             {
-                Double key = entry.getKey();
+                Number key = entry.getKey();
                 spoolValue = entry.getValue();
                 binValue = bin.get(key);
 
-                if (binValue != null)
+                // If this value is already in the final histogram bins
+                // Simply increment and update, otherwise, insert a new long[1] value
+                if(binValue != null)
                 {
-                    binValue += spoolValue;
+                    binValue[0] += spoolValue[0];
                     bin.put(key, binValue);
-                } else
->>>>>>> a5ce9631
-                    {
-                    bin.put(key, spoolValue);
                 }
-
-                // if bin size exceeds maximum bin size then trim down to max size
+                else
+                {
+                    bin.put(key, new long[]{spoolValue[0]});
+                }
+
                 if (bin.size() > maxBinSize)
                 {
                     // find points p1, p2 which have smallest difference
-                    Iterator<Double> keys = bin.keySet().iterator();
-                    double p1 = keys.next();
-                    double p2 = keys.next();
+                    Iterator<Number> keys = bin.keySet().iterator();
+                    double p1 = keys.next().doubleValue();
+                    double p2 = keys.next().doubleValue();
                     double smallestDiff = p2 - p1;
                     double q1 = p1, q2 = p2;
-                    while (keys.hasNext()) {
+                    while (keys.hasNext())
+                    {
                         p1 = p2;
-                        p2 = keys.next();
+                        p2 = keys.next().doubleValue();
                         double diff = p2 - p1;
-                        if (diff < smallestDiff) {
+                        if (diff < smallestDiff)
+                        {
                             smallestDiff = diff;
                             q1 = p1;
                             q2 = p2;
                         }
                     }
                     // merge those two
-                    long k1 = bin.remove(q1);
-                    long k2 = bin.remove(q2);
-                    bin.put((q1 * k1 + q2 * k2) / (k1 + k2), k1 + k2);
+                    long[] a1 = bin.remove(q1);
+                    long[] a2 = bin.remove(q2);
+                    long k1 = a1[0];
+                    long k2 = a2[0];
+
+                    a1[0] += k2;
+                    bin.put((q1 * k1 + q2 * k2) / (k1 + k2), a1);
+
                 }
-<<<<<<< HEAD
-                // merge those two
-                long[] a1 = bin.remove(q1);
-                long[] a2 = bin.remove(q2);
-                long k1 = a1[0];
-                long k2 = a2[0];
-
-                a1[0] += k2;
-                bin.put((q1 * k1 + q2 * k2) / (k1 + k2), a1);
-=======
->>>>>>> a5ce9631
             }
             spool.clear();
         }
@@ -232,15 +199,10 @@
         if (other == null)
             return;
 
-<<<<<<< HEAD
+        other.flushHistogram();
+
         for (Map.Entry<Number, long[]> entry : other.getAsMap().entrySet())
             update(entry.getKey(), entry.getValue()[0]);
-=======
-        flushHistogram();
-
-        for (Map.Entry<Double, Long> entry : other.getAsMap().entrySet())
-            update(entry.getKey(), entry.getValue());
->>>>>>> a5ce9631
     }
 
     /**
@@ -289,6 +251,7 @@
     {
         public void serialize(StreamingHistogram histogram, DataOutputPlus out) throws IOException
         {
+            histogram.flushHistogram();
             out.writeInt(histogram.maxBinSize);
             Map<Number, long[]> entries = histogram.getAsMap();
             out.writeInt(entries.size());
@@ -333,13 +296,16 @@
             return false;
 
         StreamingHistogram that = (StreamingHistogram) o;
-        return maxBinSize == that.maxBinSize && bin.equals(that.bin);
+        return maxBinSize == that.maxBinSize &&
+               maxSpoolSize == that.maxSpoolSize &&
+               spool.equals(that.spool) &&
+               bin.equals(that.bin);
     }
 
     @Override
     public int hashCode()
     {
-        return Objects.hashCode(bin.hashCode(), spool.hashCode(), maxBinSize);
+        return Objects.hashCode(bin.hashCode(), spool.hashCode(), maxBinSize, maxSpoolSize);
     }
 
 }