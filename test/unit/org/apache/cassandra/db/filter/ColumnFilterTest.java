--- conflicted
+++ resolved
@@ -19,19 +19,27 @@
 package org.apache.cassandra.db.filter;
 
 import java.io.IOException;
+import java.util.Arrays;
+import java.util.Collection;
 import java.util.function.Consumer;
 
 import com.google.common.base.Throwables;
 import org.junit.Assert;
+import org.junit.Before;
+import org.junit.BeforeClass;
 import org.junit.Test;
+import org.junit.runner.RunWith;
+import org.junit.runners.Parameterized;
 
 import org.apache.cassandra.config.CFMetaData;
 import org.apache.cassandra.config.ColumnDefinition;
+import org.apache.cassandra.config.DatabaseDescriptor;
 import org.apache.cassandra.db.PartitionColumns;
 import org.apache.cassandra.db.marshal.Int32Type;
 import org.apache.cassandra.db.marshal.SetType;
 import org.apache.cassandra.db.rows.CellPath;
 import org.apache.cassandra.dht.Murmur3Partitioner;
+import org.apache.cassandra.gms.Gossiper;
 import org.apache.cassandra.io.util.DataInputBuffer;
 import org.apache.cassandra.io.util.DataInputPlus;
 import org.apache.cassandra.io.util.DataOutputBuffer;
@@ -40,11 +48,10 @@
 
 import static org.junit.Assert.assertEquals;
 
+@RunWith(Parameterized.class)
 public class ColumnFilterTest
 {
     private static final ColumnFilter.Serializer serializer = new ColumnFilter.Serializer();
-<<<<<<< HEAD
-=======
 
     private final CFMetaData metadata = CFMetaData.Builder.create("ks", "table")
                                                           .withPartitioner(Murmur3Partitioner.instance)
@@ -66,6 +73,27 @@
     private final CellPath path3 = CellPath.create(ByteBufferUtil.bytes(3));
     private final CellPath path4 = CellPath.create(ByteBufferUtil.bytes(4));
 
+    @Parameterized.Parameter
+    public boolean anyNodeOn30;
+
+    @Parameterized.Parameters(name = "{index}: anyNodeOn30={0}")
+    public static Collection<Object[]> data()
+    {
+        return Arrays.asList(new Object[]{ true }, new Object[]{ false });
+    }
+
+    @BeforeClass
+    public static void beforeClass()
+    {
+        DatabaseDescriptor.clientInitialization();
+    }
+
+    @Before
+    public void before()
+    {
+        Gossiper.instance.setAnyNodeOn30(anyNodeOn30);
+    }
+
     // Select all
 
     @Test
@@ -131,7 +159,6 @@
         check.accept(ColumnFilter.selection(PartitionColumns.builder().add(v2).build()));
         check.accept(ColumnFilter.selectionBuilder().add(v2).build());
     }
->>>>>>> 865b67b2
 
     @Test
     public void testSelectStaticColumn()
@@ -180,13 +207,6 @@
         check.accept(ColumnFilter.selectionBuilder().add(v1).add(v2).add(s1).add(s2).build());
     }
 
-<<<<<<< HEAD
-        testRoundTrip(ColumnFilter.selection(metadata.partitionColumns().without(v1)), metadata, MessagingService.VERSION_30);
-        testRoundTrip(ColumnFilter.selection(metadata.partitionColumns().without(v1)), metadata, MessagingService.VERSION_3014);
-    }
-
-    private static void testRoundTrip(ColumnFilter columnFilter, CFMetaData metadata, int version) throws Exception
-=======
     @Test
     public void testSelectIndividualCells()
     {
@@ -215,7 +235,6 @@
 
     @Test
     public void testSelectCellSlice()
->>>>>>> 865b67b2
     {
         ColumnFilter filter = ColumnFilter.selectionBuilder().slice(v2, path1, path3).build();
         testRoundTrips(filter);
@@ -268,11 +287,20 @@
         Consumer<ColumnFilter> check = filter -> {
             testRoundTrips(filter);
             assertFetchedQueried(true, true, filter, v1);
-
-            assertEquals("*/*", filter.toString());
-            assertFetchedQueried(true, true, filter, s1, s2, v2);
-            assertCellFetchedQueried(true, true, filter, v2, path0, path1, path2, path3, path4);
-            assertCellFetchedQueried(true, true, filter, s2, path0, path1, path2, path3, path4);
+            if (anyNodeOn30)
+            {
+                assertEquals("*/*", filter.toString());
+                assertFetchedQueried(true, true, filter, s1, s2, v2);
+                assertCellFetchedQueried(true, true, filter, v2, path0, path1, path2, path3, path4);
+                assertCellFetchedQueried(true, true, filter, s2, path0, path1, path2, path3, path4);
+            }
+            else
+            {
+                assertEquals("*/[v1]", filter.toString());
+                assertFetchedQueried(true, false, filter, s1, s2, v2);
+                assertCellFetchedQueried(true, false, filter, v2, path0, path1, path2, path3, path4);
+                assertCellFetchedQueried(true, false, filter, s2, path0, path1, path2, path3, path4);
+            }
         };
 
         check.accept(ColumnFilter.selection(metadata, PartitionColumns.builder().add(v1).build()));
@@ -285,11 +313,20 @@
         Consumer<ColumnFilter> check = filter -> {
             testRoundTrips(filter);
             assertFetchedQueried(true, true, filter, s1);
-
-            assertEquals("*/*", filter.toString());
-            assertFetchedQueried(true, true, filter, v1, v2, s2);
-            assertCellFetchedQueried(true, true, filter, v2, path0, path1, path2, path3, path4);
-            assertCellFetchedQueried(true, true, filter, s2, path0, path1, path2, path3, path4);
+            if (anyNodeOn30)
+            {
+                assertEquals("*/*", filter.toString());
+                assertFetchedQueried(true, true, filter, v1, v2, s2);
+                assertCellFetchedQueried(true, true, filter, v2, path0, path1, path2, path3, path4);
+                assertCellFetchedQueried(true, true, filter, s2, path0, path1, path2, path3, path4);
+            }
+            else
+            {
+                assertEquals("*/[s1]", filter.toString());
+                assertFetchedQueried(true, false, filter, v1, v2, s2);
+                assertCellFetchedQueried(true, false, filter, v2, path0, path1, path2, path3, path4);
+                assertCellFetchedQueried(false, false, filter, s2, path0, path1, path2, path3, path4);
+            }
         };
 
         check.accept(ColumnFilter.selection(metadata, PartitionColumns.builder().add(s1).build()));
@@ -302,12 +339,22 @@
         ColumnFilter filter = ColumnFilter.allColumnsBuilder(metadata).select(v2, path1).build();
         testRoundTrips(filter);
         assertFetchedQueried(true, true, filter, v2);
-
-        assertEquals("*/*", filter.toString());
-        assertFetchedQueried(true, true, filter, s1, s2, v1);
-        assertCellFetchedQueried(true, true, filter, v2, path1);
-        assertCellFetchedQueried(true, false, filter, v2, path0, path2, path3, path4);
-        assertCellFetchedQueried(true, true, filter, s2, path0, path1, path2, path3, path4);
+        if (anyNodeOn30)
+        {
+            assertEquals("*/*", filter.toString());
+            assertFetchedQueried(true, true, filter, s1, s2, v1);
+            assertCellFetchedQueried(true, true, filter, v2, path1);
+            assertCellFetchedQueried(true, false, filter, v2, path0, path2, path3, path4);
+            assertCellFetchedQueried(true, true, filter, s2, path0, path1, path2, path3, path4);
+        }
+        else
+        {
+            assertEquals("*/[v2[1]]", filter.toString());
+            assertFetchedQueried(true, false, filter, s1, s2, v1);
+            assertCellFetchedQueried(true, true, filter, v2, path1);
+            assertCellFetchedQueried(true, false, filter, v2, path0, path2, path3, path4);
+            assertCellFetchedQueried(true, false, filter, s2, path0, path1, path2, path3, path4);
+        }
     }
 
     @Test
@@ -316,12 +363,22 @@
         ColumnFilter filter = ColumnFilter.allColumnsBuilder(metadata).select(s2, path1).build();
         testRoundTrips(filter);
         assertFetchedQueried(true, true, filter, s2);
-
-        assertEquals("*/*", filter.toString());
-        assertFetchedQueried(true, true, filter, v1, v2, s1);
-        assertCellFetchedQueried(true, true, filter, v2, path0, path1, path2, path3, path4);
-        assertCellFetchedQueried(true, true, filter, s2, path1);
-        assertCellFetchedQueried(true, false, filter, s2, path0, path2, path3, path4);
+        if (anyNodeOn30)
+        {
+            assertEquals("*/*", filter.toString());
+            assertFetchedQueried(true, true, filter, v1, v2, s1);
+            assertCellFetchedQueried(true, true, filter, v2, path0, path1, path2, path3, path4);
+            assertCellFetchedQueried(true, true, filter, s2, path1);
+            assertCellFetchedQueried(true, false, filter, s2, path0, path2, path3, path4);
+        }
+        else
+        {
+            assertEquals("*/[s2[1]]", filter.toString());
+            assertFetchedQueried(true, false, filter, v1, v2, s1);
+            assertCellFetchedQueried(true, false, filter, v2, path0, path1, path2, path3, path4);
+            assertCellFetchedQueried(true, true, filter, s2, path1);
+            assertCellFetchedQueried(true, false, filter, s2, path0, path2, path3, path4);
+        }
     }
 
     private void testRoundTrips(ColumnFilter cf)
@@ -347,23 +404,23 @@
         }
     }
 
-    private static void assertFetchedQueried(boolean expectedIncluded,
-                                             boolean expectedNotSkipped,
+    private static void assertFetchedQueried(boolean expectedFetched,
+                                             boolean expectedQueried,
                                              ColumnFilter filter,
                                              ColumnDefinition... columns)
     {
         for (ColumnDefinition column : columns)
         {
-            assertEquals(String.format("Expected includes(%s) to be %s", column.name, expectedIncluded),
-                         expectedIncluded, filter.includes(column));
-            if (expectedIncluded)
-                assertEquals(String.format("Expected canSkipValue(%s) to be %s", column.name, !expectedNotSkipped),
-                             !expectedNotSkipped, filter.canSkipValue(column));
-        }
-    }
-
-    private static void assertCellFetchedQueried(boolean expectedIncluded,
-                                                 boolean expectedNotSkipped,
+            assertEquals(String.format("Expected fetches(%s) to be %s", column.name, expectedFetched),
+                         expectedFetched, filter.fetches(column));
+            if (expectedFetched)
+                assertEquals(String.format("Expected fetchedColumnIsQueried(%s) to be %s", column.name, expectedQueried),
+                             expectedQueried, filter.fetchedColumnIsQueried(column));
+        }
+    }
+
+    private static void assertCellFetchedQueried(boolean expectedFetched,
+                                                 boolean expectedQueried,
                                                  ColumnFilter filter,
                                                  ColumnDefinition column,
                                                  CellPath... paths)
@@ -373,121 +430,18 @@
         for (CellPath path : paths)
         {
             int p = ByteBufferUtil.toInt(path.get(0));
+            if (expectedFetched)
+                assertEquals(String.format("Expected fetchedCellIsQueried(%s:%s) to be %s", column.name, p, expectedQueried),
+                             expectedQueried, filter.fetchedCellIsQueried(column, path));
 
             if (tester != null)
             {
-                assertEquals(String.format("Expected tester.includes(%s:%s) to be %s", column.name, p, expectedIncluded),
-                             expectedIncluded, tester.includes(path));
-                if (expectedIncluded)
-                    assertEquals(String.format("Expected tester.canSkipValue(%s:%s) to be %s", column.name, p, !expectedNotSkipped),
-                                 !expectedNotSkipped, tester.canSkipValue(path));
+                assertEquals(String.format("Expected tester.fetches(%s:%s) to be %s", column.name, p, expectedFetched),
+                             expectedFetched, tester.fetches(path));
+                if (expectedFetched)
+                    assertEquals(String.format("Expected tester.fetchedCellIsQueried(%s:%s) to be %s", column.name, p, expectedQueried),
+                                 expectedQueried, tester.fetchedCellIsQueried(path));
             }
         }
     }
-
-    /**
-     * Tests whether a filter fetches and/or queries columns and cells.
-     */
-    @Test
-    public void testFetchedQueried()
-    {
-        CFMetaData metadata = CFMetaData.Builder.create("ks", "table")
-                                              .withPartitioner(Murmur3Partitioner.instance)
-                                              .addPartitionKey("k", Int32Type.instance)
-                                              .addRegularColumn("simple", Int32Type.instance)
-                                              .addRegularColumn("complex", SetType.getInstance(Int32Type.instance, true))
-                                              .build();
-
-        ColumnDefinition simple = metadata.getColumnDefinition(ByteBufferUtil.bytes("simple"));
-        ColumnDefinition complex = metadata.getColumnDefinition(ByteBufferUtil.bytes("complex"));
-        CellPath path1 = CellPath.create(ByteBufferUtil.bytes(1));
-        CellPath path2 = CellPath.create(ByteBufferUtil.bytes(2));
-        ColumnFilter filter;
-
-        // select only the simple column, without table metadata
-        filter = ColumnFilter.selection(PartitionColumns.builder().add(simple).build());
-        assertFetchedQueried(true, true, filter, simple);
-        assertFetchedQueried(false, false, filter, complex);
-        assertFetchedQueried(false, false, filter, complex, path1);
-        assertFetchedQueried(false, false, filter, complex, path2);
-
-        // select only the complex column, without table metadata
-        filter = ColumnFilter.selection(PartitionColumns.builder().add(complex).build());
-        assertFetchedQueried(false, false, filter, simple);
-        assertFetchedQueried(true, true, filter, complex);
-        assertFetchedQueried(true, true, filter, complex, path1);
-        assertFetchedQueried(true, true, filter, complex, path2);
-
-        // select both the simple and complex columns, without table metadata
-        filter = ColumnFilter.selection(PartitionColumns.builder().add(simple).add(complex).build());
-        assertFetchedQueried(true, true, filter, simple);
-        assertFetchedQueried(true, true, filter, complex);
-        assertFetchedQueried(true, true, filter, complex, path1);
-        assertFetchedQueried(true, true, filter, complex, path2);
-
-        // select only the simple column, with table metadata
-        filter = ColumnFilter.selection(metadata, PartitionColumns.builder().add(simple).build());
-        assertFetchedQueried(true, true, filter, simple);
-        assertFetchedQueried(true, false, filter, complex);
-        assertFetchedQueried(true, false, filter, complex, path1);
-        assertFetchedQueried(true, false, filter, complex, path2);
-
-        // select only the complex column, with table metadata
-        filter = ColumnFilter.selection(metadata, PartitionColumns.builder().add(complex).build());
-        assertFetchedQueried(true, false, filter, simple);
-        assertFetchedQueried(true, true, filter, complex);
-        assertFetchedQueried(true, true, filter, complex, path1);
-        assertFetchedQueried(true, true, filter, complex, path2);
-
-        // select both the simple and complex columns, with table metadata
-        filter = ColumnFilter.selection(metadata, PartitionColumns.builder().add(simple).add(complex).build());
-        assertFetchedQueried(true, true, filter, simple);
-        assertFetchedQueried(true, true, filter, complex);
-        assertFetchedQueried(true, true, filter, complex, path1);
-        assertFetchedQueried(true, true, filter, complex, path2);
-
-        // select only the simple column, with selection builder
-        filter = ColumnFilter.selectionBuilder().add(simple).build();
-        assertFetchedQueried(true, true, filter, simple);
-        assertFetchedQueried(false, false, filter, complex);
-        assertFetchedQueried(false, false, filter, complex, path1);
-        assertFetchedQueried(false, false, filter, complex, path2);
-
-        // select only a cell of the complex column, with selection builder
-        filter = ColumnFilter.selectionBuilder().select(complex, path1).build();
-        assertFetchedQueried(false, false, filter, simple);
-        assertFetchedQueried(true, true, filter, complex);
-        assertFetchedQueried(true, true, filter, complex, path1);
-        assertFetchedQueried(true, false, filter, complex, path2);
-
-        // select both the simple column and a cell of the complex column, with selection builder
-        filter = ColumnFilter.selectionBuilder().add(simple).select(complex, path1).build();
-        assertFetchedQueried(true, true, filter, simple);
-        assertFetchedQueried(true, true, filter, complex);
-        assertFetchedQueried(true, true, filter, complex, path1);
-        assertFetchedQueried(true, false, filter, complex, path2);
-    }
-
-    private static void assertFetchedQueried(boolean expectedFetched,
-                                             boolean expectedQueried,
-                                             ColumnFilter filter,
-                                             ColumnDefinition column)
-    {
-        assert !expectedQueried || expectedFetched;
-        boolean actualFetched = filter.fetches(column);
-        assertEquals(expectedFetched, actualFetched);
-        assertEquals(expectedQueried, actualFetched && filter.fetchedColumnIsQueried(column));
-    }
-
-    private static void assertFetchedQueried(boolean expectedFetched,
-                                             boolean expectedQueried,
-                                             ColumnFilter filter,
-                                             ColumnDefinition column,
-                                             CellPath path)
-    {
-        assert !expectedQueried || expectedFetched;
-        boolean actualFetched = filter.fetches(column);
-        assertEquals(expectedFetched, actualFetched);
-        assertEquals(expectedQueried, actualFetched && filter.fetchedCellIsQueried(column, path));
-    }
 }