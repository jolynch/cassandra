/*
 * Licensed to the Apache Software Foundation (ASF) under one
 * or more contributor license agreements.  See the NOTICE file
 * distributed with this work for additional information
 * regarding copyright ownership.  The ASF licenses this file
 * to you under the Apache License, Version 2.0 (the
 * "License"); you may not use this file except in compliance
 * with the License.  You may obtain a copy of the License at
 *
 *     http://www.apache.org/licenses/LICENSE-2.0
 *
 * Unless required by applicable law or agreed to in writing, software
 * distributed under the License is distributed on an "AS IS" BASIS,
 * WITHOUT WARRANTIES OR CONDITIONS OF ANY KIND, either express or implied.
 * See the License for the specific language governing permissions and
 * limitations under the License.
 */
package org.apache.cassandra.io.sstable;

import java.io.File;
import java.io.FileInputStream;
import java.io.FileOutputStream;
import java.io.IOException;
import java.util.ArrayList;
import java.util.Arrays;
import java.util.Collections;
import java.util.List;
import java.util.Random;
import java.util.UUID;

import com.google.common.collect.Lists;
import com.google.common.collect.Iterables;
import org.junit.After;
import org.junit.Assert;
import org.junit.BeforeClass;
import org.junit.Ignore;
import org.junit.Test;

import org.slf4j.Logger;
import org.slf4j.LoggerFactory;

import org.apache.cassandra.SchemaLoader;
import org.apache.cassandra.config.DatabaseDescriptor;
import org.apache.cassandra.cql3.QueryOptions;
import org.apache.cassandra.cql3.QueryProcessor;
import org.apache.cassandra.cql3.UntypedResultSet;
import org.apache.cassandra.cql3.statements.SelectStatement;
import org.apache.cassandra.db.ColumnFamilyStore;
import org.apache.cassandra.db.Keyspace;
import org.apache.cassandra.db.compaction.AbstractCompactionTask;
import org.apache.cassandra.db.compaction.CompactionManager;
import org.apache.cassandra.db.compaction.Verifier;
import org.apache.cassandra.db.repair.PendingAntiCompaction;
import org.apache.cassandra.db.streaming.CassandraOutgoingFile;
import org.apache.cassandra.db.ReadExecutionController;
import org.apache.cassandra.db.SinglePartitionReadCommand;
import org.apache.cassandra.db.SinglePartitionSliceCommandTest;
import org.apache.cassandra.db.compaction.Verifier;
import org.apache.cassandra.db.partitions.UnfilteredPartitionIterator;
import org.apache.cassandra.db.rows.RangeTombstoneMarker;
import org.apache.cassandra.db.rows.Unfiltered;
import org.apache.cassandra.db.rows.UnfilteredRowIterator;
import org.apache.cassandra.dht.IPartitioner;
import org.apache.cassandra.dht.Range;
import org.apache.cassandra.dht.Token;
import org.apache.cassandra.exceptions.ConfigurationException;
import org.apache.cassandra.io.sstable.format.SSTableFormat;
import org.apache.cassandra.io.sstable.format.SSTableReader;
import org.apache.cassandra.io.sstable.format.Version;
import org.apache.cassandra.io.sstable.format.big.BigFormat;
import org.apache.cassandra.service.ActiveRepairService;
import org.apache.cassandra.service.CacheService;
import org.apache.cassandra.service.ClientState;
import org.apache.cassandra.service.StorageService;
import org.apache.cassandra.streaming.OutgoingStream;
import org.apache.cassandra.streaming.StreamPlan;
import org.apache.cassandra.streaming.StreamSession;
import org.apache.cassandra.streaming.StreamOperation;
import org.apache.cassandra.utils.ByteBufferUtil;
import org.apache.cassandra.utils.FBUtilities;
import org.apache.cassandra.utils.UUIDGen;

import static org.apache.cassandra.service.ActiveRepairService.NO_PENDING_REPAIR;
import static org.apache.cassandra.service.ActiveRepairService.UNREPAIRED_SSTABLE;
import static org.junit.Assert.assertEquals;
import static org.junit.Assert.assertTrue;
import static org.junit.Assert.fail;

/**
 * Tests backwards compatibility for SSTables
 */
public class LegacySSTableTest
{
    private static final Logger logger = LoggerFactory.getLogger(LegacySSTableTest.class);

    public static final String LEGACY_SSTABLE_PROP = "legacy-sstable-root";

    public static File LEGACY_SSTABLE_ROOT;

    /**
     * When adding a new sstable version, add that one here.
     * See {@link #testGenerateSstables()} to generate sstables.
     * Take care on commit as you need to add the sstable files using {@code git add -f}
     */
<<<<<<< HEAD
    public static final String[] legacyVersions = {"na", "mc", "mb", "ma"};
=======
    public static final String[] legacyVersions = {"me", "md", "mc", "mb", "ma", "la", "ka", "jb"};
>>>>>>> d6ff4c4a

    // 1200 chars
    static final String longString = "0123456789012345678901234567890123456789012345678901234567890123456789012345678901234567890123456789" +
                                     "0123456789012345678901234567890123456789012345678901234567890123456789012345678901234567890123456789" +
                                     "0123456789012345678901234567890123456789012345678901234567890123456789012345678901234567890123456789" +
                                     "0123456789012345678901234567890123456789012345678901234567890123456789012345678901234567890123456789" +
                                     "0123456789012345678901234567890123456789012345678901234567890123456789012345678901234567890123456789" +
                                     "0123456789012345678901234567890123456789012345678901234567890123456789012345678901234567890123456789" +
                                     "0123456789012345678901234567890123456789012345678901234567890123456789012345678901234567890123456789" +
                                     "0123456789012345678901234567890123456789012345678901234567890123456789012345678901234567890123456789" +
                                     "0123456789012345678901234567890123456789012345678901234567890123456789012345678901234567890123456789" +
                                     "0123456789012345678901234567890123456789012345678901234567890123456789012345678901234567890123456789" +
                                     "0123456789012345678901234567890123456789012345678901234567890123456789012345678901234567890123456789" +
                                     "0123456789012345678901234567890123456789012345678901234567890123456789012345678901234567890123456789";

    @BeforeClass
    public static void defineSchema() throws ConfigurationException
    {
        String scp = System.getProperty(LEGACY_SSTABLE_PROP);
        Assert.assertNotNull("System property " + LEGACY_SSTABLE_PROP + " not set", scp);

        LEGACY_SSTABLE_ROOT = new File(scp).getAbsoluteFile();
        Assert.assertTrue("System property " + LEGACY_SSTABLE_ROOT + " does not specify a directory", LEGACY_SSTABLE_ROOT.isDirectory());

        SchemaLoader.prepareServer();
        StorageService.instance.initServer();
        Keyspace.setInitialized();
        createKeyspace();
        for (String legacyVersion : legacyVersions)
        {
            createTables(legacyVersion);
        }

    }

    @After
    public void tearDown()
    {
        for (String legacyVersion : legacyVersions)
        {
            truncateTables(legacyVersion);
        }
    }

    /**
     * Get a descriptor for the legacy sstable at the given version.
     */
    protected Descriptor getDescriptor(String legacyVersion, String table)
    {
        return new Descriptor(SSTableFormat.Type.BIG.info.getVersion(legacyVersion),
                              getTableDir(legacyVersion, table),
                              "legacy_tables",
                              table,
                              1,
                              SSTableFormat.Type.BIG);
    }

    @Test
    public void testLoadLegacyCqlTables() throws Exception
    {
        DatabaseDescriptor.setColumnIndexCacheSize(99999);
        CacheService.instance.invalidateKeyCache();
        doTestLegacyCqlTables();
    }

    @Test
    public void testLoadLegacyCqlTablesShallow() throws Exception
    {
        DatabaseDescriptor.setColumnIndexCacheSize(0);
        CacheService.instance.invalidateKeyCache();
        doTestLegacyCqlTables();
    }

    @Test
    public void testMutateMetadata() throws Exception
    {
        // we need to make sure we write old version metadata in the format for that version
        for (String legacyVersion : legacyVersions)
        {
            logger.info("Loading legacy version: {}", legacyVersion);
            truncateLegacyTables(legacyVersion);
            loadLegacyTables(legacyVersion);
            CacheService.instance.invalidateKeyCache();

            for (ColumnFamilyStore cfs : Keyspace.open("legacy_tables").getColumnFamilyStores())
            {
                for (SSTableReader sstable : cfs.getLiveSSTables())
                {
                    sstable.descriptor.getMetadataSerializer().mutateRepairMetadata(sstable.descriptor, 1234, NO_PENDING_REPAIR, false);
                    sstable.reloadSSTableMetadata();
                    assertEquals(1234, sstable.getRepairedAt());
                    if (sstable.descriptor.version.hasPendingRepair())
                        assertEquals(NO_PENDING_REPAIR, sstable.getPendingRepair());
                }

                boolean isTransient = false;
                for (SSTableReader sstable : cfs.getLiveSSTables())
                {
                    UUID random = UUID.randomUUID();
                    sstable.descriptor.getMetadataSerializer().mutateRepairMetadata(sstable.descriptor, UNREPAIRED_SSTABLE, random, isTransient);
                    sstable.reloadSSTableMetadata();
                    assertEquals(UNREPAIRED_SSTABLE, sstable.getRepairedAt());
                    if (sstable.descriptor.version.hasPendingRepair())
                        assertEquals(random, sstable.getPendingRepair());
                    if (sstable.descriptor.version.hasIsTransient())
                        assertEquals(isTransient, sstable.isTransient());

                    isTransient = !isTransient;
                }
            }
        }
    }

    @Test
    public void testMutateMetadataCSM() throws Exception
    {
        // we need to make sure we write old version metadata in the format for that version
        for (String legacyVersion : legacyVersions)
        {
            // Skip 2.0.1 sstables as it doesn't have repaired information
            if (legacyVersion.equals("jb"))
                continue;
            truncateTables(legacyVersion);
            loadLegacyTables(legacyVersion);

            for (ColumnFamilyStore cfs : Keyspace.open("legacy_tables").getColumnFamilyStores())
            {
                // set pending
                for (SSTableReader sstable : cfs.getLiveSSTables())
                {
                    UUID random = UUID.randomUUID();
                    try
                    {
                        cfs.getCompactionStrategyManager().mutateRepaired(Collections.singleton(sstable), UNREPAIRED_SSTABLE, random, false);
                        if (!sstable.descriptor.version.hasPendingRepair())
                            fail("We should fail setting pending repair on unsupported sstables "+sstable);
                    }
                    catch (IllegalStateException e)
                    {
                        if (sstable.descriptor.version.hasPendingRepair())
                            fail("We should succeed setting pending repair on "+legacyVersion + " sstables, failed on "+sstable);
                    }
                }
                // set transient
                for (SSTableReader sstable : cfs.getLiveSSTables())
                {
                    try
                    {
                        cfs.getCompactionStrategyManager().mutateRepaired(Collections.singleton(sstable), UNREPAIRED_SSTABLE, UUID.randomUUID(), true);
                        if (!sstable.descriptor.version.hasIsTransient())
                            fail("We should fail setting pending repair on unsupported sstables "+sstable);
                    }
                    catch (IllegalStateException e)
                    {
                        if (sstable.descriptor.version.hasIsTransient())
                            fail("We should succeed setting pending repair on "+legacyVersion + " sstables, failed on "+sstable);
                    }
                }
            }
        }
    }

    @Test
    public void testMutateLevel() throws Exception
    {
        // we need to make sure we write old version metadata in the format for that version
        for (String legacyVersion : legacyVersions)
        {
            logger.info("Loading legacy version: {}", legacyVersion);
            truncateLegacyTables(legacyVersion);
            loadLegacyTables(legacyVersion);
            CacheService.instance.invalidateKeyCache();

            for (ColumnFamilyStore cfs : Keyspace.open("legacy_tables").getColumnFamilyStores())
            {
                for (SSTableReader sstable : cfs.getLiveSSTables())
                {
                    sstable.descriptor.getMetadataSerializer().mutateLevel(sstable.descriptor, 1234);
                    sstable.reloadSSTableMetadata();
                    assertEquals(1234, sstable.getSSTableLevel());
                }
            }
        }
    }

    private void doTestLegacyCqlTables() throws Exception
    {
        for (String legacyVersion : legacyVersions)
        {
            logger.info("Loading legacy version: {}", legacyVersion);
            truncateLegacyTables(legacyVersion);
            loadLegacyTables(legacyVersion);
            CacheService.instance.invalidateKeyCache();
            long startCount = CacheService.instance.keyCache.size();
            verifyReads(legacyVersion);
            verifyCache(legacyVersion, startCount);
            compactLegacyTables(legacyVersion);
        }
    }

    @Test
    public void testStreamLegacyCqlTables() throws Exception
    {
        for (String legacyVersion : legacyVersions)
        {
            streamLegacyTables(legacyVersion);
            verifyReads(legacyVersion);
        }
    }

    @Test
    public void testInaccurateSSTableMinMax() throws Exception
    {
        QueryProcessor.executeInternal("CREATE TABLE legacy_tables.legacy_mc_inaccurate_min_max (k int, c1 int, c2 int, c3 int, v int, primary key (k, c1, c2, c3))");
        loadLegacyTable("legacy_%s_inaccurate_min_max", "mc");

        /*
         sstable has the following mutations:
            INSERT INTO legacy_tables.legacy_mc_inaccurate_min_max (k, c1, c2, c3, v) VALUES (100, 4, 4, 4, 4)
            DELETE FROM legacy_tables.legacy_mc_inaccurate_min_max WHERE k=100 AND c1<3
         */

        String query = "SELECT * FROM legacy_tables.legacy_mc_inaccurate_min_max WHERE k=100 AND c1=1 AND c2=1";
        List<Unfiltered> unfiltereds = SinglePartitionSliceCommandTest.getUnfilteredsFromSinglePartition(query);
        Assert.assertEquals(2, unfiltereds.size());
        Assert.assertTrue(unfiltereds.get(0).isRangeTombstoneMarker());
        Assert.assertTrue(((RangeTombstoneMarker) unfiltereds.get(0)).isOpen(false));
        Assert.assertTrue(unfiltereds.get(1).isRangeTombstoneMarker());
        Assert.assertTrue(((RangeTombstoneMarker) unfiltereds.get(1)).isClose(false));
    }

    @Test
    public void testVerifyOldSSTables() throws IOException
    {
        for (String legacyVersion : legacyVersions)
        {
            ColumnFamilyStore cfs = Keyspace.open("legacy_tables").getColumnFamilyStore(String.format("legacy_%s_simple", legacyVersion));
            loadLegacyTable("legacy_%s_simple", legacyVersion);

            for (SSTableReader sstable : cfs.getLiveSSTables())
            {
                try (Verifier verifier = new Verifier(cfs, sstable, false, Verifier.options().checkVersion(true).build()))
                {
                    verifier.verify();
                    if (!sstable.descriptor.version.isLatestVersion())
                        fail("Verify should throw RuntimeException for old sstables "+sstable);
                }
                catch (RuntimeException e)
                {}
            }
            // make sure we don't throw any exception if not checking version:
            for (SSTableReader sstable : cfs.getLiveSSTables())
            {
                try (Verifier verifier = new Verifier(cfs, sstable, false, Verifier.options().checkVersion(false).build()))
                {
                    verifier.verify();
                }
                catch (Throwable e)
                {
                    fail("Verify should throw RuntimeException for old sstables "+sstable);
                }
            }
        }
    }

    @Test
    public void testPendingAntiCompactionOldSSTables() throws Exception
    {
        for (String legacyVersion : legacyVersions)
        {
            ColumnFamilyStore cfs = Keyspace.open("legacy_tables").getColumnFamilyStore(String.format("legacy_%s_simple", legacyVersion));
            loadLegacyTable("legacy_%s_simple", legacyVersion);

            boolean shouldFail = !cfs.getLiveSSTables().stream().allMatch(sstable -> sstable.descriptor.version.hasPendingRepair());
            IPartitioner p = Iterables.getFirst(cfs.getLiveSSTables(), null).getPartitioner();
            Range<Token> r = new Range<>(p.getMinimumToken(), p.getMinimumToken());
            PendingAntiCompaction.AcquisitionCallable acquisitionCallable = new PendingAntiCompaction.AcquisitionCallable(cfs, Collections.singleton(r), UUIDGen.getTimeUUID(), 0, 0);
            PendingAntiCompaction.AcquireResult res = acquisitionCallable.call();
            assertEquals(shouldFail, res == null);
            if (res != null)
                res.abort();
        }
    }

    @Test
    public void testAutomaticUpgrade() throws Exception
    {
        for (String legacyVersion : legacyVersions)
        {
            logger.info("Loading legacy version: {}", legacyVersion);
            truncateLegacyTables(legacyVersion);
            loadLegacyTables(legacyVersion);
            ColumnFamilyStore cfs = Keyspace.open("legacy_tables").getColumnFamilyStore(String.format("legacy_%s_simple", legacyVersion));
            AbstractCompactionTask act = cfs.getCompactionStrategyManager().getNextBackgroundTask(0);
            // there should be no compactions to run with auto upgrades disabled:
            assertEquals(null, act);
        }

        DatabaseDescriptor.setAutomaticSSTableUpgradeEnabled(true);
        for (String legacyVersion : legacyVersions)
        {
            logger.info("Loading legacy version: {}", legacyVersion);
            truncateLegacyTables(legacyVersion);
            loadLegacyTables(legacyVersion);
            ColumnFamilyStore cfs = Keyspace.open("legacy_tables").getColumnFamilyStore(String.format("legacy_%s_simple", legacyVersion));
            if (cfs.getLiveSSTables().stream().anyMatch(s -> !s.descriptor.version.isLatestVersion()))
                assertTrue(cfs.metric.oldVersionSSTableCount.getValue() > 0);
            while (cfs.getLiveSSTables().stream().anyMatch(s -> !s.descriptor.version.isLatestVersion()))
            {
                CompactionManager.instance.submitBackground(cfs);
                Thread.sleep(100);
            }
            assertTrue(cfs.metric.oldVersionSSTableCount.getValue() == 0);
        }
        DatabaseDescriptor.setAutomaticSSTableUpgradeEnabled(false);
    }

    private void streamLegacyTables(String legacyVersion) throws Exception
    {
            logger.info("Streaming legacy version {}", legacyVersion);
            streamLegacyTable("legacy_%s_simple", legacyVersion);
            streamLegacyTable("legacy_%s_simple_counter", legacyVersion);
            streamLegacyTable("legacy_%s_clust", legacyVersion);
            streamLegacyTable("legacy_%s_clust_counter", legacyVersion);
    }

    private void streamLegacyTable(String tablePattern, String legacyVersion) throws Exception
    {
        String table = String.format(tablePattern, legacyVersion);
        SSTableReader sstable = SSTableReader.open(getDescriptor(legacyVersion, table));
        IPartitioner p = sstable.getPartitioner();
        List<Range<Token>> ranges = new ArrayList<>();
        ranges.add(new Range<>(p.getMinimumToken(), p.getToken(ByteBufferUtil.bytes("100"))));
        ranges.add(new Range<>(p.getToken(ByteBufferUtil.bytes("100")), p.getMinimumToken()));
        List<OutgoingStream> streams = Lists.newArrayList(new CassandraOutgoingFile(StreamOperation.OTHER,
                                                                                    sstable.ref(),
                                                                                    sstable.getPositionsForRanges(ranges),
                                                                                    ranges,
                                                                                    sstable.estimatedKeysForRanges(ranges)));
        new StreamPlan(StreamOperation.OTHER).transferStreams(FBUtilities.getBroadcastAddressAndPort(), streams).execute().get();
    }

    public static void truncateLegacyTables(String legacyVersion) throws Exception
    {
        logger.info("Truncating legacy version {}", legacyVersion);
        Keyspace.open("legacy_tables").getColumnFamilyStore(String.format("legacy_%s_simple", legacyVersion)).truncateBlocking();
        Keyspace.open("legacy_tables").getColumnFamilyStore(String.format("legacy_%s_simple_counter", legacyVersion)).truncateBlocking();
        Keyspace.open("legacy_tables").getColumnFamilyStore(String.format("legacy_%s_clust", legacyVersion)).truncateBlocking();
        Keyspace.open("legacy_tables").getColumnFamilyStore(String.format("legacy_%s_clust_counter", legacyVersion)).truncateBlocking();
    }

    private static void compactLegacyTables(String legacyVersion) throws Exception
    {
        logger.info("Compacting legacy version {}", legacyVersion);
        Keyspace.open("legacy_tables").getColumnFamilyStore(String.format("legacy_%s_simple", legacyVersion)).forceMajorCompaction();
        Keyspace.open("legacy_tables").getColumnFamilyStore(String.format("legacy_%s_simple_counter", legacyVersion)).forceMajorCompaction();
        Keyspace.open("legacy_tables").getColumnFamilyStore(String.format("legacy_%s_clust", legacyVersion)).forceMajorCompaction();
        Keyspace.open("legacy_tables").getColumnFamilyStore(String.format("legacy_%s_clust_counter", legacyVersion)).forceMajorCompaction();
    }

    public static void loadLegacyTables(String legacyVersion) throws Exception
    {
            logger.info("Preparing legacy version {}", legacyVersion);
            loadLegacyTable("legacy_%s_simple", legacyVersion);
            loadLegacyTable("legacy_%s_simple_counter", legacyVersion);
            loadLegacyTable("legacy_%s_clust", legacyVersion);
            loadLegacyTable("legacy_%s_clust_counter", legacyVersion);
    }

    private static void verifyCache(String legacyVersion, long startCount) throws InterruptedException, java.util.concurrent.ExecutionException
    {
        //For https://issues.apache.org/jira/browse/CASSANDRA-10778
        //Validate whether the key cache successfully saves in the presence of old keys as
        //well as loads the correct number of keys
        long endCount = CacheService.instance.keyCache.size();
        Assert.assertTrue(endCount > startCount);
        CacheService.instance.keyCache.submitWrite(Integer.MAX_VALUE).get();
        CacheService.instance.invalidateKeyCache();
        Assert.assertEquals(startCount, CacheService.instance.keyCache.size());
        CacheService.instance.keyCache.loadSaved();
        Assert.assertEquals(endCount, CacheService.instance.keyCache.size());
    }

    private static void verifyReads(String legacyVersion)
    {
        for (int ck = 0; ck < 50; ck++)
        {
            String ckValue = Integer.toString(ck) + longString;
            for (int pk = 0; pk < 5; pk++)
            {
                logger.debug("for pk={} ck={}", pk, ck);

                String pkValue = Integer.toString(pk);
                if (ck == 0)
                {
                    readSimpleTable(legacyVersion, pkValue);
                    readSimpleCounterTable(legacyVersion, pkValue);
                }

                readClusteringTable(legacyVersion, ck, ckValue, pkValue);
                readClusteringCounterTable(legacyVersion, ckValue, pkValue);
            }
        }
    }

    private static void readClusteringCounterTable(String legacyVersion, String ckValue, String pkValue)
    {
        logger.debug("Read legacy_{}_clust_counter", legacyVersion);
        UntypedResultSet rs;
        rs = QueryProcessor.executeInternal(String.format("SELECT val FROM legacy_tables.legacy_%s_clust_counter WHERE pk=? AND ck=?", legacyVersion), pkValue, ckValue);
        Assert.assertNotNull(rs);
        Assert.assertEquals(1, rs.size());
        Assert.assertEquals(1L, rs.one().getLong("val"));
    }

    private static void readClusteringTable(String legacyVersion, int ck, String ckValue, String pkValue)
    {
        logger.debug("Read legacy_{}_clust", legacyVersion);
        UntypedResultSet rs;
        rs = QueryProcessor.executeInternal(String.format("SELECT val FROM legacy_tables.legacy_%s_clust WHERE pk=? AND ck=?", legacyVersion), pkValue, ckValue);
        assertLegacyClustRows(1, rs);

        String ckValue2 = Integer.toString(ck < 10 ? 40 : ck - 1) + longString;
        String ckValue3 = Integer.toString(ck > 39 ? 10 : ck + 1) + longString;
        rs = QueryProcessor.executeInternal(String.format("SELECT val FROM legacy_tables.legacy_%s_clust WHERE pk=? AND ck IN (?, ?, ?)", legacyVersion), pkValue, ckValue, ckValue2, ckValue3);
        assertLegacyClustRows(3, rs);
    }

    private static void readSimpleCounterTable(String legacyVersion, String pkValue)
    {
        logger.debug("Read legacy_{}_simple_counter", legacyVersion);
        UntypedResultSet rs;
        rs = QueryProcessor.executeInternal(String.format("SELECT val FROM legacy_tables.legacy_%s_simple_counter WHERE pk=?", legacyVersion), pkValue);
        Assert.assertNotNull(rs);
        Assert.assertEquals(1, rs.size());
        Assert.assertEquals(1L, rs.one().getLong("val"));
    }

    private static void readSimpleTable(String legacyVersion, String pkValue)
    {
        logger.debug("Read simple: legacy_{}_simple", legacyVersion);
        UntypedResultSet rs;
        rs = QueryProcessor.executeInternal(String.format("SELECT val FROM legacy_tables.legacy_%s_simple WHERE pk=?", legacyVersion), pkValue);
        Assert.assertNotNull(rs);
        Assert.assertEquals(1, rs.size());
        Assert.assertEquals("foo bar baz", rs.one().getString("val"));
    }

    private static void createKeyspace()
    {
        QueryProcessor.executeInternal("CREATE KEYSPACE legacy_tables WITH replication = {'class': 'SimpleStrategy', 'replication_factor': '1'}");
    }

    private static void createTables(String legacyVersion)
    {
        QueryProcessor.executeInternal(String.format("CREATE TABLE legacy_tables.legacy_%s_simple (pk text PRIMARY KEY, val text)", legacyVersion));
        QueryProcessor.executeInternal(String.format("CREATE TABLE legacy_tables.legacy_%s_simple_counter (pk text PRIMARY KEY, val counter)", legacyVersion));
        QueryProcessor.executeInternal(String.format("CREATE TABLE legacy_tables.legacy_%s_clust (pk text, ck text, val text, PRIMARY KEY (pk, ck))", legacyVersion));
        QueryProcessor.executeInternal(String.format("CREATE TABLE legacy_tables.legacy_%s_clust_counter (pk text, ck text, val counter, PRIMARY KEY (pk, ck))", legacyVersion));
    }

    private static void truncateTables(String legacyVersion)
    {
        QueryProcessor.executeInternal(String.format("TRUNCATE legacy_tables.legacy_%s_simple", legacyVersion));
        QueryProcessor.executeInternal(String.format("TRUNCATE legacy_tables.legacy_%s_simple_counter", legacyVersion));
        QueryProcessor.executeInternal(String.format("TRUNCATE legacy_tables.legacy_%s_clust", legacyVersion));
        QueryProcessor.executeInternal(String.format("TRUNCATE legacy_tables.legacy_%s_clust_counter", legacyVersion));
        CacheService.instance.invalidateCounterCache();
        CacheService.instance.invalidateKeyCache();
    }

    private static void assertLegacyClustRows(int count, UntypedResultSet rs)
    {
        Assert.assertNotNull(rs);
        Assert.assertEquals(count, rs.size());
        for (int i = 0; i < count; i++)
        {
            for (UntypedResultSet.Row r : rs)
            {
                Assert.assertEquals(128, r.getString("val").length());
            }
        }
    }

    private static void loadLegacyTable(String tablePattern, String legacyVersion) throws IOException
    {
        String table = String.format(tablePattern, legacyVersion);

        logger.info("Loading legacy table {}", table);

        ColumnFamilyStore cfs = Keyspace.open("legacy_tables").getColumnFamilyStore(table);

        for (File cfDir : cfs.getDirectories().getCFDirectories())
        {
            copySstablesToTestData(legacyVersion, table, cfDir);
        }

        cfs.loadNewSSTables();
    }

    /**
     * Generates sstables for 8 CQL tables (see {@link #createTables(String)}) in <i>current</i>
     * sstable format (version) into {@code test/data/legacy-sstables/VERSION}, where
     * {@code VERSION} matches {@link Version#getVersion() BigFormat.latestVersion.getVersion()}.
     * <p>
     * Run this test alone (e.g. from your IDE) when a new version is introduced or format changed
     * during development. I.e. remove the {@code @Ignore} annotation temporarily.
     * </p>
     */
    @Ignore
    @Test
    public void testGenerateSstables() throws Throwable
    {
        Random rand = new Random();
        StringBuilder sb = new StringBuilder();
        for (int i = 0; i < 128; i++)
        {
            sb.append((char)('a' + rand.nextInt(26)));
        }
        String randomString = sb.toString();

        for (int pk = 0; pk < 5; pk++)
        {
            String valPk = Integer.toString(pk);
            QueryProcessor.executeInternal(String.format("INSERT INTO legacy_tables.legacy_%s_simple (pk, val) VALUES ('%s', '%s')",
                                                         BigFormat.latestVersion, valPk, "foo bar baz"));

            QueryProcessor.executeInternal(String.format("UPDATE legacy_tables.legacy_%s_simple_counter SET val = val + 1 WHERE pk = '%s'",
                                                         BigFormat.latestVersion, valPk));

            for (int ck = 0; ck < 50; ck++)
            {
                String valCk = Integer.toString(ck);

                QueryProcessor.executeInternal(String.format("INSERT INTO legacy_tables.legacy_%s_clust (pk, ck, val) VALUES ('%s', '%s', '%s')",
                                                             BigFormat.latestVersion, valPk, valCk + longString, randomString));

                QueryProcessor.executeInternal(String.format("UPDATE legacy_tables.legacy_%s_clust_counter SET val = val + 1 WHERE pk = '%s' AND ck='%s'",
                                                             BigFormat.latestVersion, valPk, valCk + longString));
            }
        }

        StorageService.instance.forceKeyspaceFlush("legacy_tables");

        File ksDir = new File(LEGACY_SSTABLE_ROOT, String.format("%s/legacy_tables", BigFormat.latestVersion));
        ksDir.mkdirs();
        copySstablesFromTestData(String.format("legacy_%s_simple", BigFormat.latestVersion), ksDir);
        copySstablesFromTestData(String.format("legacy_%s_simple_counter", BigFormat.latestVersion), ksDir);
        copySstablesFromTestData(String.format("legacy_%s_clust", BigFormat.latestVersion), ksDir);
        copySstablesFromTestData(String.format("legacy_%s_clust_counter", BigFormat.latestVersion), ksDir);
    }

    public static void copySstablesFromTestData(String table, File ksDir) throws IOException
    {
        File cfDir = new File(ksDir, table);
        cfDir.mkdir();

        for (File srcDir : Keyspace.open("legacy_tables").getColumnFamilyStore(table).getDirectories().getCFDirectories())
        {
            for (File file : srcDir.listFiles())
            {
                copyFile(cfDir, file);
            }
        }
    }

    private static void copySstablesToTestData(String legacyVersion, String table, File cfDir) throws IOException
    {
        File tableDir = getTableDir(legacyVersion, table);
        Assert.assertTrue("The table directory " + tableDir + " was not found", tableDir.isDirectory());
        for (File file : tableDir.listFiles())
        {
            copyFile(cfDir, file);
        }
    }

    private static File getTableDir(String legacyVersion, String table)
    {
        return new File(LEGACY_SSTABLE_ROOT, String.format("%s/legacy_tables/%s", legacyVersion, table));
    }

    private static void copyFile(File cfDir, File file) throws IOException
    {
        byte[] buf = new byte[65536];
        if (file.isFile())
        {
            File target = new File(cfDir, file.getName());
            int rd;
            try (FileInputStream is = new FileInputStream(file);
                 FileOutputStream os = new FileOutputStream(target);) {
                while ((rd = is.read(buf)) >= 0)
                    os.write(buf, 0, rd);
                }
        }
    }
}<|MERGE_RESOLUTION|>--- conflicted
+++ resolved
@@ -102,11 +102,7 @@
      * See {@link #testGenerateSstables()} to generate sstables.
      * Take care on commit as you need to add the sstable files using {@code git add -f}
      */
-<<<<<<< HEAD
-    public static final String[] legacyVersions = {"na", "mc", "mb", "ma"};
-=======
-    public static final String[] legacyVersions = {"me", "md", "mc", "mb", "ma", "la", "ka", "jb"};
->>>>>>> d6ff4c4a
+    public static final String[] legacyVersions = {"nb", "na", "me", "md", "mc", "mb", "ma"};
 
     // 1200 chars
     static final String longString = "0123456789012345678901234567890123456789012345678901234567890123456789012345678901234567890123456789" +
@@ -616,7 +612,7 @@
      * during development. I.e. remove the {@code @Ignore} annotation temporarily.
      * </p>
      */
-    @Ignore
+//    @Ignore
     @Test
     public void testGenerateSstables() throws Throwable
     {
